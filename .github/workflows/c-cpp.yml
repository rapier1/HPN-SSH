name: C/C++ CI

on:
  push:
<<<<<<< HEAD
    paths: [ '**.c', '**.h', '**.m4', '**.sh', '.github/**', '**/Makefile.in', 'configure.ac' ]
  pull_request:
=======
    branches: [ master, pre-stage ]
    paths: [ '**.c', '**.h', '**.m4', '**.sh', '.github/**', '**/Makefile.in', 'configure.ac' ]
  pull_request:
    branches: [ master ]
>>>>>>> 4f8bd760
    paths: [ '**.c', '**.h', '**.m4', '**.sh', '.github/**', '**/Makefile.in', 'configure.ac' ]

jobs:
  ci:
    if: github.repository != 'openssh/openssh-portable-selfhosted'
    strategy:
      fail-fast: false
      matrix:
        # First we test all OSes in the default configuration.
<<<<<<< HEAD
        target: [ubuntu-20.04, ubuntu-22.04, macos-11, macos-12, windows-2019, windows-2022]
        config: [default]
=======
        os: [ubuntu-22.04, ubuntu-20.04, ubuntu-18.04, macos-11, macos-12]
        configs: [default]
>>>>>>> 4f8bd760
        # Then we include any extra configs we want to test for specific VMs.
        include:
<<<<<<< HEAD
          - { target: windows-2019, config: cygwin-release }
          - { target: windows-2022, config: cygwin-release }
          - { target: ubuntu-20.04, config: valgrind-1 }
          - { target: ubuntu-20.04, config: valgrind-2 }
          - { target: ubuntu-20.04, config: valgrind-3 }
          - { target: ubuntu-20.04, config: valgrind-4 }
          - { target: ubuntu-20.04, config: valgrind-5 }
          - { target: ubuntu-20.04, config: valgrind-unit }
          - { target: ubuntu-20.04, config: c89 }
          - { target: ubuntu-20.04, config: clang-6.0 }
          - { target: ubuntu-20.04, config: clang-8 }
          - { target: ubuntu-20.04, config: clang-9 }
          - { target: ubuntu-20.04, config: clang-10 }
          - { target: ubuntu-20.04, config: clang-11 }
          - { target: ubuntu-20.04, config: clang-12-Werror }
          - { target: ubuntu-20.04, config: clang-sanitize-address }
          - { target: ubuntu-20.04, config: clang-sanitize-undefined }
          - { target: ubuntu-20.04, config: gcc-sanitize-address }
          - { target: ubuntu-20.04, config: gcc-sanitize-undefined }
          - { target: ubuntu-20.04, config: gcc-7 }
          - { target: ubuntu-20.04, config: gcc-8 }
          - { target: ubuntu-20.04, config: gcc-10 }
          - { target: ubuntu-20.04, config: gcc-11-Werror }
          - { target: ubuntu-20.04, config: pam }
          - { target: ubuntu-20.04, config: kitchensink }
          - { target: ubuntu-20.04, config: hardenedmalloc }
          - { target: ubuntu-20.04, config: tcmalloc }
          - { target: ubuntu-20.04, config: musl }
          - { target: ubuntu-latest, config: libressl-master }
          - { target: ubuntu-latest, config: libressl-2.2.9 }
          - { target: ubuntu-latest, config: libressl-2.8.3 }
          - { target: ubuntu-latest, config: libressl-3.0.2 }
          - { target: ubuntu-latest, config: libressl-3.2.6 }
          - { target: ubuntu-latest, config: libressl-3.3.6 }
          - { target: ubuntu-latest, config: libressl-3.4.3 }
          - { target: ubuntu-latest, config: libressl-3.5.3 }
          - { target: ubuntu-latest, config: libressl-3.6.1 }
          - { target: ubuntu-latest, config: libressl-3.7.0 }
          - { target: ubuntu-latest, config: openssl-master }
          - { target: ubuntu-latest, config: openssl-noec }
          - { target: ubuntu-latest, config: openssl-1.0.1 }
          - { target: ubuntu-latest, config: openssl-1.0.1u }
          - { target: ubuntu-latest, config: openssl-1.0.2u }
          - { target: ubuntu-latest, config: openssl-1.1.0h }
          - { target: ubuntu-latest, config: openssl-1.1.1 }
          - { target: ubuntu-latest, config: openssl-1.1.1k }
          - { target: ubuntu-latest, config: openssl-1.1.1n }
          - { target: ubuntu-latest, config: openssl-1.1.1q }
          - { target: ubuntu-latest, config: openssl-1.1.1s }
          - { target: ubuntu-latest, config: openssl-3.0.0 }
          - { target: ubuntu-latest, config: openssl-3.0.5 }
          - { target: ubuntu-latest, config: openssl-3.0.7 }
          - { target: ubuntu-latest, config: openssl-1.1.1_stable }
          - { target: ubuntu-latest, config: openssl-3.0 }  # stable branch
          - { target: ubuntu-22.04, config: pam }
          - { target: ubuntu-22.04, config: krb5 }
          - { target: ubuntu-22.04, config: heimdal }
          - { target: ubuntu-22.04, config: libedit }
          - { target: ubuntu-22.04, config: sk }
          - { target: ubuntu-22.04, config: selinux }
          - { target: ubuntu-22.04, config: kitchensink }
          - { target: ubuntu-22.04, config: without-openssl }
          - { target: macos-11, config: pam }
          - { target: macos-12, config: pam }
    runs-on: ${{ matrix.target }}
    steps:
    - name: set cygwin git params
      if: ${{ startsWith(matrix.target, 'windows') }}
      run: git config --global core.autocrlf input
    - name: install cygwin
      if: ${{ startsWith(matrix.target, 'windows') }}
      uses: cygwin/cygwin-install-action@master
    - uses: actions/checkout@main
=======
          - { os: ubuntu-20.04, configs: clang-6.0 }
          - { os: ubuntu-20.04, configs: clang-8 }
          - { os: ubuntu-20.04, configs: clang-9 }
          - { os: ubuntu-20.04, configs: clang-10 }
          - { os: ubuntu-20.04, configs: clang-11 }
          - { os: ubuntu-20.04, configs: gcc-7 }
          - { os: ubuntu-20.04, configs: gcc-8 }
          - { os: ubuntu-20.04, configs: gcc-10 }
          - { os: ubuntu-20.04, configs: pam }
          - { os: ubuntu-20.04, configs: kitchensink }
          - { os: ubuntu-20.04, configs: hardenedmalloc }
          - { os: ubuntu-20.04, configs: tcmalloc }
          - { os: ubuntu-20.04, configs: without-openssl }
          - { os: ubuntu-22.04, configs: libressl-2.2.9 }
          - { os: ubuntu-22.04, configs: libressl-2.8.3 }
          - { os: ubuntu-22.04, configs: libressl-3.0.2 }
          - { os: ubuntu-22.04, configs: libressl-3.2.6 }
          - { os: ubuntu-22.04, configs: libressl-3.3.4 }
          - { os: ubuntu-22.04, configs: libressl-3.4.3 }
          - { os: ubuntu-22.04, configs: without-openssl }
          - { os: ubuntu-latest, configs: libressl-3.5.3 }
          - { os: ubuntu-latest, configs: libressl-master }
          - { os: ubuntu-latest, configs: openssl-master }
          - { os: ubuntu-latest, configs: openssl-1.0.1 }
          - { os: ubuntu-latest, configs: openssl-1.0.1u }
          - { os: ubuntu-latest, configs: openssl-1.0.2u }
          - { os: ubuntu-latest, configs: openssl-1.1.0h }
          - { os: ubuntu-latest, configs: openssl-1.1.1 }
          - { os: ubuntu-latest, configs: openssl-1.1.1k }
          - { os: ubuntu-latest, configs: openssl-1.1.1m }
          - { os: ubuntu-22.04, configs: openssl-3.0.0 }
          - { os: ubuntu-22.04, configs: openssl-3.0.1 }
          - { os: ubuntu-22.04, configs: openssl-3.0.2 }
          - { os: ubuntu-22.04, configs: openssl-3.0.3 }
          - { os: ubuntu-22.04, configs: openssl-3.0.5 }
          - { os: ubuntu-22.04, configs: openssl-3.0.6 }
          - { os: ubuntu-22.04, configs: openssl-3.0.7 }
          - { os: ubuntu-22.04, configs: openssl-1.1.1_stable } # stable branch
          - { os: ubuntu-22.04, configs: openssl-3.0 }          # stable branch
          - { os: ubuntu-18.04, configs: pam }
          - { os: ubuntu-18.04, configs: krb5 }
          - { os: ubuntu-18.04, configs: heimdal }
          - { os: ubuntu-18.04, configs: libedit }
          - { os: ubuntu-18.04, configs: sk }
          - { os: ubuntu-18.04, configs: selinux }
          - { os: ubuntu-18.04, configs: kitchensink }
          - { os: ubuntu-18.04, configs: without-openssl }
          - { os: macos-11,   configs: pam }
          - { os: macos-12,   configs: pam }
    runs-on: ${{ matrix.os }}
    steps:
    - uses: actions/checkout@v3
>>>>>>> 4f8bd760
    - name: setup CI system
      run: sh ./.github/setup_ci.sh ${{ matrix.config }}
    - name: autoreconf
      run: sh -c autoreconf
    - name: configure
      run: sh ./.github/configure.sh ${{ matrix.config }}
    - name: save config
<<<<<<< HEAD
      uses: actions/upload-artifact@main
=======
      uses: actions/upload-artifact@v3
>>>>>>> 4f8bd760
      with:
        name: ${{ matrix.target }}-${{ matrix.config }}-config
        path: config.h
    - name: make clean
      run: make clean
    - name: make
      run: make -j2
    - name: make tests
      run: sh ./.github/run_test.sh ${{ matrix.config }}
      env:
        TEST_SSH_UNSAFE_PERMISSIONS: 1
        TEST_SSH_HOSTBASED_AUTH: yes
    - name: save logs
      if: failure()
<<<<<<< HEAD
      uses: actions/upload-artifact@main
=======
      uses: actions/upload-artifact@v3
>>>>>>> 4f8bd760
      with:
        name: ${{ matrix.target }}-${{ matrix.config }}-logs
        path: |
          config.h
          config.log
          regress/*.log
          regress/valgrind-out/
          regress/asan.log.*
          regress/msan.log.*<|MERGE_RESOLUTION|>--- conflicted
+++ resolved
@@ -2,15 +2,10 @@
 
 on:
   push:
-<<<<<<< HEAD
-    paths: [ '**.c', '**.h', '**.m4', '**.sh', '.github/**', '**/Makefile.in', 'configure.ac' ]
-  pull_request:
-=======
     branches: [ master, pre-stage ]
     paths: [ '**.c', '**.h', '**.m4', '**.sh', '.github/**', '**/Makefile.in', 'configure.ac' ]
   pull_request:
     branches: [ master ]
->>>>>>> 4f8bd760
     paths: [ '**.c', '**.h', '**.m4', '**.sh', '.github/**', '**/Makefile.in', 'configure.ac' ]
 
 jobs:
@@ -20,24 +15,10 @@
       fail-fast: false
       matrix:
         # First we test all OSes in the default configuration.
-<<<<<<< HEAD
         target: [ubuntu-20.04, ubuntu-22.04, macos-11, macos-12, windows-2019, windows-2022]
         config: [default]
-=======
-        os: [ubuntu-22.04, ubuntu-20.04, ubuntu-18.04, macos-11, macos-12]
-        configs: [default]
->>>>>>> 4f8bd760
         # Then we include any extra configs we want to test for specific VMs.
         include:
-<<<<<<< HEAD
-          - { target: windows-2019, config: cygwin-release }
-          - { target: windows-2022, config: cygwin-release }
-          - { target: ubuntu-20.04, config: valgrind-1 }
-          - { target: ubuntu-20.04, config: valgrind-2 }
-          - { target: ubuntu-20.04, config: valgrind-3 }
-          - { target: ubuntu-20.04, config: valgrind-4 }
-          - { target: ubuntu-20.04, config: valgrind-5 }
-          - { target: ubuntu-20.04, config: valgrind-unit }
           - { target: ubuntu-20.04, config: c89 }
           - { target: ubuntu-20.04, config: clang-6.0 }
           - { target: ubuntu-20.04, config: clang-8 }
@@ -57,22 +38,8 @@
           - { target: ubuntu-20.04, config: kitchensink }
           - { target: ubuntu-20.04, config: hardenedmalloc }
           - { target: ubuntu-20.04, config: tcmalloc }
-          - { target: ubuntu-20.04, config: musl }
-          - { target: ubuntu-latest, config: libressl-master }
-          - { target: ubuntu-latest, config: libressl-2.2.9 }
-          - { target: ubuntu-latest, config: libressl-2.8.3 }
-          - { target: ubuntu-latest, config: libressl-3.0.2 }
-          - { target: ubuntu-latest, config: libressl-3.2.6 }
-          - { target: ubuntu-latest, config: libressl-3.3.6 }
-          - { target: ubuntu-latest, config: libressl-3.4.3 }
-          - { target: ubuntu-latest, config: libressl-3.5.3 }
-          - { target: ubuntu-latest, config: libressl-3.6.1 }
-          - { target: ubuntu-latest, config: libressl-3.7.0 }
           - { target: ubuntu-latest, config: openssl-master }
           - { target: ubuntu-latest, config: openssl-noec }
-          - { target: ubuntu-latest, config: openssl-1.0.1 }
-          - { target: ubuntu-latest, config: openssl-1.0.1u }
-          - { target: ubuntu-latest, config: openssl-1.0.2u }
           - { target: ubuntu-latest, config: openssl-1.1.0h }
           - { target: ubuntu-latest, config: openssl-1.1.1 }
           - { target: ubuntu-latest, config: openssl-1.1.1k }
@@ -96,67 +63,7 @@
           - { target: macos-12, config: pam }
     runs-on: ${{ matrix.target }}
     steps:
-    - name: set cygwin git params
-      if: ${{ startsWith(matrix.target, 'windows') }}
-      run: git config --global core.autocrlf input
-    - name: install cygwin
-      if: ${{ startsWith(matrix.target, 'windows') }}
-      uses: cygwin/cygwin-install-action@master
     - uses: actions/checkout@main
-=======
-          - { os: ubuntu-20.04, configs: clang-6.0 }
-          - { os: ubuntu-20.04, configs: clang-8 }
-          - { os: ubuntu-20.04, configs: clang-9 }
-          - { os: ubuntu-20.04, configs: clang-10 }
-          - { os: ubuntu-20.04, configs: clang-11 }
-          - { os: ubuntu-20.04, configs: gcc-7 }
-          - { os: ubuntu-20.04, configs: gcc-8 }
-          - { os: ubuntu-20.04, configs: gcc-10 }
-          - { os: ubuntu-20.04, configs: pam }
-          - { os: ubuntu-20.04, configs: kitchensink }
-          - { os: ubuntu-20.04, configs: hardenedmalloc }
-          - { os: ubuntu-20.04, configs: tcmalloc }
-          - { os: ubuntu-20.04, configs: without-openssl }
-          - { os: ubuntu-22.04, configs: libressl-2.2.9 }
-          - { os: ubuntu-22.04, configs: libressl-2.8.3 }
-          - { os: ubuntu-22.04, configs: libressl-3.0.2 }
-          - { os: ubuntu-22.04, configs: libressl-3.2.6 }
-          - { os: ubuntu-22.04, configs: libressl-3.3.4 }
-          - { os: ubuntu-22.04, configs: libressl-3.4.3 }
-          - { os: ubuntu-22.04, configs: without-openssl }
-          - { os: ubuntu-latest, configs: libressl-3.5.3 }
-          - { os: ubuntu-latest, configs: libressl-master }
-          - { os: ubuntu-latest, configs: openssl-master }
-          - { os: ubuntu-latest, configs: openssl-1.0.1 }
-          - { os: ubuntu-latest, configs: openssl-1.0.1u }
-          - { os: ubuntu-latest, configs: openssl-1.0.2u }
-          - { os: ubuntu-latest, configs: openssl-1.1.0h }
-          - { os: ubuntu-latest, configs: openssl-1.1.1 }
-          - { os: ubuntu-latest, configs: openssl-1.1.1k }
-          - { os: ubuntu-latest, configs: openssl-1.1.1m }
-          - { os: ubuntu-22.04, configs: openssl-3.0.0 }
-          - { os: ubuntu-22.04, configs: openssl-3.0.1 }
-          - { os: ubuntu-22.04, configs: openssl-3.0.2 }
-          - { os: ubuntu-22.04, configs: openssl-3.0.3 }
-          - { os: ubuntu-22.04, configs: openssl-3.0.5 }
-          - { os: ubuntu-22.04, configs: openssl-3.0.6 }
-          - { os: ubuntu-22.04, configs: openssl-3.0.7 }
-          - { os: ubuntu-22.04, configs: openssl-1.1.1_stable } # stable branch
-          - { os: ubuntu-22.04, configs: openssl-3.0 }          # stable branch
-          - { os: ubuntu-18.04, configs: pam }
-          - { os: ubuntu-18.04, configs: krb5 }
-          - { os: ubuntu-18.04, configs: heimdal }
-          - { os: ubuntu-18.04, configs: libedit }
-          - { os: ubuntu-18.04, configs: sk }
-          - { os: ubuntu-18.04, configs: selinux }
-          - { os: ubuntu-18.04, configs: kitchensink }
-          - { os: ubuntu-18.04, configs: without-openssl }
-          - { os: macos-11,   configs: pam }
-          - { os: macos-12,   configs: pam }
-    runs-on: ${{ matrix.os }}
-    steps:
-    - uses: actions/checkout@v3
->>>>>>> 4f8bd760
     - name: setup CI system
       run: sh ./.github/setup_ci.sh ${{ matrix.config }}
     - name: autoreconf
@@ -164,11 +71,7 @@
     - name: configure
       run: sh ./.github/configure.sh ${{ matrix.config }}
     - name: save config
-<<<<<<< HEAD
       uses: actions/upload-artifact@main
-=======
-      uses: actions/upload-artifact@v3
->>>>>>> 4f8bd760
       with:
         name: ${{ matrix.target }}-${{ matrix.config }}-config
         path: config.h
@@ -183,11 +86,7 @@
         TEST_SSH_HOSTBASED_AUTH: yes
     - name: save logs
       if: failure()
-<<<<<<< HEAD
       uses: actions/upload-artifact@main
-=======
-      uses: actions/upload-artifact@v3
->>>>>>> 4f8bd760
       with:
         name: ${{ matrix.target }}-${{ matrix.config }}-logs
         path: |
