name: C/C++ CI

on:
  push:
    branches: [ master, pre-stage, release_candidates, dev_major, dev_minor ]
    paths: [ '**.c', '**.h', '**.m4', '**.sh', '**/Makefile.in', 'configure.ac', '.github/configs', '.github/workflows/c-cpp.yaml' ]
  pull_request:
    branches: [ master, release_candidates ]
    paths: [ '**.c', '**.h', '**.m4', '**.sh', '**/Makefile.in', 'configure.ac', '.github/configs', '.github/workflows/c-cpp.yaml' ]

jobs:
  ci:
    name: "${{ matrix.target }} ${{ matrix.config }}"
    if: github.repository != 'openssh/openssh-portable-selfhosted'
    strategy:
      fail-fast: false
      matrix:
        # First we test all OSes in the default configuration.
        target:
          - ubuntu-20.04
          - ubuntu-22.04
          - macos-12
          - macos-13
          - macos-14
          - windows-2019
          - windows-2022
        config: [default]
        # Then we include any extra configs we want to test for specific VMs.
        include:
          - { target: ubuntu-22.04, config: valgrind-1 }
          - { target: ubuntu-22.04, config: valgrind-2 }
          - { target: ubuntu-22.04, config: valgrind-3 }
          - { target: ubuntu-22.04, config: valgrind-4 }
#          - { target: ubuntu-22.04, config: valgrind-5 }
          - { target: ubuntu-22.04, config: valgrind-6 }
          - { target: ubuntu-22.04, config: valgrind-7 }
# binn.c no longer works with c89 so remove this test.
#          - { target: ubuntu-22.04, config: c89 }
          - { target: ubuntu-22.04, config: clang-6.0 }
          - { target: ubuntu-22.04, config: clang-8 }
          - { target: ubuntu-22.04, config: clang-9 }
          - { target: ubuntu-22.04, config: clang-10 }
          - { target: ubuntu-22.04, config: clang-11 }
          - { target: ubuntu-22.04, config: clang-12-Werror }
          - { target: ubuntu-22.04, config: gcc-7 }
          - { target: ubuntu-22.04, config: gcc-8 }
          - { target: ubuntu-22.04, config: gcc-10 }
          - { target: ubuntu-22.04, config: gcc-11-Werror }
          - { target: ubuntu-22.04, config: gcc-12-Werror }
          - { target: ubuntu-22.04, config: pam }
          - { target: ubuntu-22.04, config: kitchensink }
          - { target: ubuntu-22.04, config: hardenedmalloc }
          - { target: ubuntu-22.04, config: tcmalloc }
#	  musl doesn't work because it doesn't know about linux/tcp.h
#         - { target: ubuntu-20.04, config: musl }
          - { target: ubuntu-latest, config: libressl-master }
          - { target: ubuntu-latest, config: libressl-3.7.2 }
          - { target: ubuntu-latest, config: libressl-3.8.4 }
          - { target: ubuntu-latest, config: libressl-3.9.1 }
          - { target: ubuntu-latest, config: openssl-master }
          - { target: ubuntu-latest, config: openssl-noec }
          - { target: ubuntu-latest, config: openssl-1.1.1 }
          - { target: ubuntu-latest, config: openssl-1.1.1t }
          - { target: ubuntu-latest, config: openssl-1.1.1w }
          - { target: ubuntu-latest, config: openssl-3.0.0 }
          - { target: ubuntu-latest, config: openssl-3.0.13 }
          - { target: ubuntu-latest, config: openssl-3.1.0 }
          - { target: ubuntu-latest, config: openssl-3.1.5 }
          - { target: ubuntu-latest, config: openssl-3.2.1 }
          - { target: ubuntu-latest, config: openssl-3.3.0 }
          - { target: ubuntu-latest, config: openssl-1.1.1_stable }
          - { target: ubuntu-latest, config: openssl-3.0 }  # stable branch
          - { target: ubuntu-latest, config: openssl-3.1 }  # stable branch
          - { target: ubuntu-latest, config: openssl-3.2 }  # stable branch
          - { target: ubuntu-latest, config: openssl-3.3 }  # stable branch
          - { target: ubuntu-latest, config: putty-0.71 }
          - { target: ubuntu-latest, config: putty-0.72 }
          - { target: ubuntu-latest, config: putty-0.73 }
          - { target: ubuntu-latest, config: putty-0.74 }
          - { target: ubuntu-latest, config: putty-0.75 }
          - { target: ubuntu-latest, config: putty-0.76 }
          - { target: ubuntu-latest, config: putty-0.77 }
          - { target: ubuntu-latest, config: putty-0.78 }
          - { target: ubuntu-latest, config: putty-0.79 }
          - { target: ubuntu-latest, config: putty-0.80 }
          - { target: ubuntu-latest, config: putty-snapshot }
          - { target: ubuntu-latest, config: zlib-develop }
<<<<<<< HEAD
          - { target: ubuntu-24.04, config: pam }
          - { target: ubuntu-24.04, config: krb5 }
          - { target: ubuntu-24.04, config: heimdal }
          - { target: ubuntu-24.04, config: libedit }
          - { target: ubuntu-24.04, config: sk }
          - { target: ubuntu-24.04, config: selinux }
          - { target: ubuntu-24.04, config: kitchensink }
          - { target: ubuntu-24.04, config: without-openssl }
          - { target: ubuntu-24.04, config: clang-sanitize-address }
          - { target: ubuntu-24.04, config: clang-sanitize-undefined }
          - { target: ubuntu-24.04, config: gcc-sanitize-address }
          - { target: ubuntu-24.04, config: gcc-sanitize-undefined }
# we know pam doesn't work because we can't install a new pam file
# for hpnssh via the CI test methods
#          - { target: macos-12, config: pam }
#          - { target: macos-13, config: pam }
#          - { target: macos-14, config: pam }
>>>>>>> master
=======
          - { target: ubuntu-22.04, config: pam }
          - { target: ubuntu-22.04, config: krb5 }
          - { target: ubuntu-22.04, config: heimdal }
          - { target: ubuntu-22.04, config: libedit }
          - { target: ubuntu-22.04, config: sk }
          - { target: ubuntu-22.04, config: selinux }
          - { target: ubuntu-22.04, config: kitchensink }
          - { target: ubuntu-22.04, config: without-openssl }
          - { target: macos-12, config: pam }
          - { target: macos-13, config: pam }
          - { target: macos-14, config: pam }
>>>>>>> fa41f659
    runs-on: ${{ matrix.target }}
    steps:
    - uses: actions/checkout@main
    - name: setup CI system
      run: sh ./.github/setup_ci.sh ${{ matrix.config }}
    - name: autoreconf
      run: sh -c autoreconf
    - name: configure
      run: sh ./.github/configure.sh ${{ matrix.config }}
    - name: save config
      uses: actions/upload-artifact@main
      with:
        name: ${{ matrix.target }}-${{ matrix.config }}-config
        path: config.h
    - name: make clean
      run: make clean
    - name: make
      run: make
    - name: make tests
      run: sh ./.github/run_test.sh ${{ matrix.config }}
      env:
        TEST_SSH_UNSAFE_PERMISSIONS: 1
        TEST_SSH_HOSTBASED_AUTH: yes
    - name: save logs
      if: failure()
      uses: actions/upload-artifact@main
      with:
        name: ${{ matrix.target }}-${{ matrix.config }}-logs
        path: |
          config.h
          config.log
          regress/*.log
          regress/valgrind-out/
          regress/asan.log.*
          regress/msan.log.*
          regress/log/*<|MERGE_RESOLUTION|>--- conflicted
+++ resolved
@@ -85,7 +85,6 @@
           - { target: ubuntu-latest, config: putty-0.80 }
           - { target: ubuntu-latest, config: putty-snapshot }
           - { target: ubuntu-latest, config: zlib-develop }
-<<<<<<< HEAD
           - { target: ubuntu-24.04, config: pam }
           - { target: ubuntu-24.04, config: krb5 }
           - { target: ubuntu-24.04, config: heimdal }
@@ -103,20 +102,6 @@
 #          - { target: macos-12, config: pam }
 #          - { target: macos-13, config: pam }
 #          - { target: macos-14, config: pam }
->>>>>>> master
-=======
-          - { target: ubuntu-22.04, config: pam }
-          - { target: ubuntu-22.04, config: krb5 }
-          - { target: ubuntu-22.04, config: heimdal }
-          - { target: ubuntu-22.04, config: libedit }
-          - { target: ubuntu-22.04, config: sk }
-          - { target: ubuntu-22.04, config: selinux }
-          - { target: ubuntu-22.04, config: kitchensink }
-          - { target: ubuntu-22.04, config: without-openssl }
-          - { target: macos-12, config: pam }
-          - { target: macos-13, config: pam }
-          - { target: macos-14, config: pam }
->>>>>>> fa41f659
     runs-on: ${{ matrix.target }}
     steps:
     - uses: actions/checkout@main
