--- conflicted
+++ resolved
@@ -8,15 +8,9 @@
 .\"
 .\" Created: Sun May  7 00:14:37 1995 ylo
 .\"
-<<<<<<< HEAD
-.\" $OpenBSD: scp.1,v 1.95 2021/03/31 15:40:17 rapier Exp $
-.\"
-.Dd $Mdocdate: March 31 2021 $
-=======
 .\" $OpenBSD: scp.1,v 1.100 2021/08/11 14:07:54 naddy Exp $
 .\"
 .Dd $Mdocdate: August 11 2021 $
->>>>>>> e1a59618
 .Dt SCP 1
 .Os
 .Sh NAME
@@ -24,7 +18,7 @@
 .Nd OpenSSH secure file copy
 .Sh SYNOPSIS
 .Nm scp
-.Op Fl 346ABCOpqRrsTv
+.Op Fl 346ABCOpqRrsTvZ
 .Op Fl c Ar cipher
 .Op Fl D Ar sftp_server_path
 .Op Fl F Ar ssh_config
@@ -34,6 +28,7 @@
 .Op Fl o Ar ssh_option
 .Op Fl P Ar port
 .Op Fl S Ar program
+.Op Fl z Ar file path of remote scp
 .Ar source ... target
 .Sh DESCRIPTION
 .Nm
@@ -257,7 +252,7 @@
 Note that
 .Nm
 follows symbolic links encountered in the tree traversal.
-.It Fl R
+.It Fl Z
 Resume failed or interrupted transfer. Identical files will be skipped. Remote must have resume option. 
 .It Fl S Ar program
 Name of
@@ -266,12 +261,10 @@
 The program must understand
 .Xr ssh 1
 options.
-<<<<<<< HEAD
-.It Fl s Ar program
+.It Fl z Ar program
 Path to scp on remote system. Useful if remote has multiple scp installs.
 For example, using the resume option but the default remote scp does not have the resume option.
-Use -s to point the version that does - e.g. -s /opt/hpnssh/bin/scp
-=======
+Use -z to point the version that does - e.g. -z /opt/hpnssh/bin/scp
 .It Fl s
 Use the SFTP protocol for file transfers instead of the legacy SCP protocol.
 Using SFTP avoids invoking a shell on the remote side and provides
@@ -282,7 +275,6 @@
 .Pp
 A near-future release of OpenSSH will make the SFTP protocol the default.
 This option will be deleted before the end of 2022.
->>>>>>> e1a59618
 .It Fl T
 Disable strict filename checking.
 By default when copying files from a remote host to a local directory
