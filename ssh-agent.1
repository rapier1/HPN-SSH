--- conflicted
+++ resolved
@@ -118,19 +118,7 @@
 .Nm
 to load PKCS#11 or FIDO provider libraries.
 By default only local clients may perform this operation.
-<<<<<<< HEAD
 Note that signalling that a
-.Nm
-client remote is performed by
-.Xr ssh 1 ,
-and use of other tools to forward access to the agent socket may circumvent
-this restriction.
-.Pp
-The
-.Cm no-restrict-websafe ,
-instructs
-=======
-Note that signalling that an
 .Nm
 client is remote is performed by
 .Xr ssh 1 ,
@@ -140,7 +128,6 @@
 The
 .Cm no-restrict-websafe
 option instructs
->>>>>>> daa5b2d8
 .Nm
 to permit signatures using FIDO keys that might be web authentication
 requests.
