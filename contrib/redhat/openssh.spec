--- conflicted
+++ resolved
@@ -1,8 +1,4 @@
-<<<<<<< HEAD
-%global ver 9.3p2
-=======
 %global ver 9.4p1
->>>>>>> e1c4cf3c
 %global rel 1%{?dist}
 
 # OpenSSH privilege separation requires a user & group ID
