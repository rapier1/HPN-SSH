--- conflicted
+++ resolved
@@ -165,11 +165,8 @@
 void
 ssh_kex2(char *host, struct sockaddr *hostaddr, u_short port)
 {
-<<<<<<< HEAD
-=======
 	char *myproposal[PROPOSAL_MAX] = { KEX_CLIENT };
 	char *s;
->>>>>>> 5c35450a
 	struct kex *kex;
 	int r;
 
