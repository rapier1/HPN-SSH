/* $OpenBSD: session.c,v 1.292 2017/09/12 06:32:07 djm Exp $ */
/*
 * Copyright (c) 1995 Tatu Ylonen <ylo@cs.hut.fi>, Espoo, Finland
 *                    All rights reserved
 *
 * As far as I am concerned, the code I have written for this software
 * can be used freely for any purpose.  Any derived versions of this
 * software must be clearly marked as such, and if the derived work is
 * incompatible with the protocol description in the RFC file, it must be
 * called by a name other than "ssh" or "Secure Shell".
 *
 * SSH2 support by Markus Friedl.
 * Copyright (c) 2000, 2001 Markus Friedl.  All rights reserved.
 *
 * Redistribution and use in source and binary forms, with or without
 * modification, are permitted provided that the following conditions
 * are met:
 * 1. Redistributions of source code must retain the above copyright
 *    notice, this list of conditions and the following disclaimer.
 * 2. Redistributions in binary form must reproduce the above copyright
 *    notice, this list of conditions and the following disclaimer in the
 *    documentation and/or other materials provided with the distribution.
 *
 * THIS SOFTWARE IS PROVIDED BY THE AUTHOR ``AS IS'' AND ANY EXPRESS OR
 * IMPLIED WARRANTIES, INCLUDING, BUT NOT LIMITED TO, THE IMPLIED WARRANTIES
 * OF MERCHANTABILITY AND FITNESS FOR A PARTICULAR PURPOSE ARE DISCLAIMED.
 * IN NO EVENT SHALL THE AUTHOR BE LIABLE FOR ANY DIRECT, INDIRECT,
 * INCIDENTAL, SPECIAL, EXEMPLARY, OR CONSEQUENTIAL DAMAGES (INCLUDING, BUT
 * NOT LIMITED TO, PROCUREMENT OF SUBSTITUTE GOODS OR SERVICES; LOSS OF USE,
 * DATA, OR PROFITS; OR BUSINESS INTERRUPTION) HOWEVER CAUSED AND ON ANY
 * THEORY OF LIABILITY, WHETHER IN CONTRACT, STRICT LIABILITY, OR TORT
 * (INCLUDING NEGLIGENCE OR OTHERWISE) ARISING IN ANY WAY OUT OF THE USE OF
 * THIS SOFTWARE, EVEN IF ADVISED OF THE POSSIBILITY OF SUCH DAMAGE.
 */

#include "includes.h"

#include <sys/types.h>
#include <sys/param.h>
#ifdef HAVE_SYS_STAT_H
# include <sys/stat.h>
#endif
#include <sys/socket.h>
#include <sys/un.h>
#include <sys/wait.h>

#include <arpa/inet.h>

#include <ctype.h>
#include <errno.h>
#include <fcntl.h>
#include <grp.h>
#include <netdb.h>
#ifdef HAVE_PATHS_H
#include <paths.h>
#endif
#include <pwd.h>
#include <signal.h>
#include <stdarg.h>
#include <stdio.h>
#include <stdlib.h>
#include <string.h>
#include <unistd.h>
#include <limits.h>

#include "openbsd-compat/sys-queue.h"
#include "xmalloc.h"
#include "ssh.h"
#include "ssh2.h"
#include "sshpty.h"
#include "packet.h"
#include "buffer.h"
#include "match.h"
#include "uidswap.h"
#include "compat.h"
#include "channels.h"
#include "key.h"
#include "cipher.h"
#ifdef GSSAPI
#include "ssh-gss.h"
#endif
#include "hostfile.h"
#include "auth.h"
#include "auth-options.h"
#include "authfd.h"
#include "pathnames.h"
#include "log.h"
#include "misc.h"
#include "servconf.h"
#include "sshlogin.h"
#include "serverloop.h"
#include "canohost.h"
#include "session.h"
#include "kex.h"
#include "monitor_wrap.h"
#include "sftp.h"
#include "atomicio.h"

#if defined(KRB5) && defined(USE_AFS)
#include <kafs.h>
#endif

#ifdef WITH_SELINUX
#include <selinux/selinux.h>
#endif

#define IS_INTERNAL_SFTP(c) \
	(!strncmp(c, INTERNAL_SFTP_NAME, sizeof(INTERNAL_SFTP_NAME) - 1) && \
	 (c[sizeof(INTERNAL_SFTP_NAME) - 1] == '\0' || \
	  c[sizeof(INTERNAL_SFTP_NAME) - 1] == ' ' || \
	  c[sizeof(INTERNAL_SFTP_NAME) - 1] == '\t'))

/* func */

Session *session_new(void);
void	session_set_fds(struct ssh *, Session *, int, int, int, int, int);
void	session_pty_cleanup(Session *);
void	session_proctitle(Session *);
int	session_setup_x11fwd(struct ssh *, Session *);
int	do_exec_pty(struct ssh *, Session *, const char *);
int	do_exec_no_pty(struct ssh *, Session *, const char *);
int	do_exec(struct ssh *, Session *, const char *);
void	do_login(struct ssh *, Session *, const char *);
void	do_child(struct ssh *, Session *, const char *);
#ifdef LOGIN_NEEDS_UTMPX
static void	do_pre_login(Session *s);
#endif
void	do_motd(void);
int	check_quietlogin(Session *, const char *);

static void do_authenticated2(struct ssh *, Authctxt *);

static int session_pty_req(struct ssh *, Session *);

/* import */
extern ServerOptions options;
extern char *__progname;
extern int debug_flag;
extern u_int utmp_len;
extern int startup_pipe;
extern void destroy_sensitive_data(void);
extern Buffer loginmsg;

/* original command from peer. */
const char *original_command = NULL;

/* data */
static int sessions_first_unused = -1;
static int sessions_nalloc = 0;
static Session *sessions = NULL;

#define SUBSYSTEM_NONE			0
#define SUBSYSTEM_EXT			1
#define SUBSYSTEM_INT_SFTP		2
#define SUBSYSTEM_INT_SFTP_ERROR	3

#ifdef HAVE_LOGIN_CAP
login_cap_t *lc;
#endif

static int is_child = 0;
static int in_chroot = 0;

/* File containing userauth info, if ExposeAuthInfo set */
static char *auth_info_file = NULL;

/* Name and directory of socket for authentication agent forwarding. */
static char *auth_sock_name = NULL;
static char *auth_sock_dir = NULL;

/* removes the agent forwarding socket */

static void
auth_sock_cleanup_proc(struct passwd *pw)
{
	if (auth_sock_name != NULL) {
		temporarily_use_uid(pw);
		unlink(auth_sock_name);
		rmdir(auth_sock_dir);
		auth_sock_name = NULL;
		restore_uid();
	}
}

static int
auth_input_request_forwarding(struct ssh *ssh, struct passwd * pw)
{
	Channel *nc;
	int sock = -1;

	if (auth_sock_name != NULL) {
		error("authentication forwarding requested twice.");
		return 0;
	}

	/* Temporarily drop privileged uid for mkdir/bind. */
	temporarily_use_uid(pw);

	/* Allocate a buffer for the socket name, and format the name. */
	auth_sock_dir = xstrdup("/tmp/ssh-XXXXXXXXXX");

	/* Create private directory for socket */
	if (mkdtemp(auth_sock_dir) == NULL) {
		packet_send_debug("Agent forwarding disabled: "
		    "mkdtemp() failed: %.100s", strerror(errno));
		restore_uid();
		free(auth_sock_dir);
		auth_sock_dir = NULL;
		goto authsock_err;
	}

	xasprintf(&auth_sock_name, "%s/agent.%ld",
	    auth_sock_dir, (long) getpid());

	/* Start a Unix listener on auth_sock_name. */
	sock = unix_listener(auth_sock_name, SSH_LISTEN_BACKLOG, 0);

	/* Restore the privileged uid. */
	restore_uid();

	/* Check for socket/bind/listen failure. */
	if (sock < 0)
		goto authsock_err;

	/* Allocate a channel for the authentication agent socket. */
<<<<<<< HEAD
	/* this shouldn't matter if its hpn or not - cjr */
	nc = channel_new("auth socket",
=======
	nc = channel_new(ssh, "auth socket",
>>>>>>> 66bf74a9
	    SSH_CHANNEL_AUTH_SOCKET, sock, sock, -1,
	    CHAN_X11_WINDOW_DEFAULT, CHAN_X11_PACKET_DEFAULT,
	    0, "auth socket", 1);
	nc->path = xstrdup(auth_sock_name);
	return 1;

 authsock_err:
	free(auth_sock_name);
	if (auth_sock_dir != NULL) {
		rmdir(auth_sock_dir);
		free(auth_sock_dir);
	}
	if (sock != -1)
		close(sock);
	auth_sock_name = NULL;
	auth_sock_dir = NULL;
	return 0;
}

static void
display_loginmsg(void)
{
	if (buffer_len(&loginmsg) > 0) {
		buffer_append(&loginmsg, "\0", 1);
		printf("%s", (char *)buffer_ptr(&loginmsg));
		buffer_clear(&loginmsg);
	}
}

static void
prepare_auth_info_file(struct passwd *pw, struct sshbuf *info)
{
	int fd = -1, success = 0;

	if (!options.expose_userauth_info || info == NULL)
		return;

	temporarily_use_uid(pw);
	auth_info_file = xstrdup("/tmp/sshauth.XXXXXXXXXXXXXXX");
	if ((fd = mkstemp(auth_info_file)) == -1) {
		error("%s: mkstemp: %s", __func__, strerror(errno));
		goto out;
	}
	if (atomicio(vwrite, fd, sshbuf_mutable_ptr(info),
	    sshbuf_len(info)) != sshbuf_len(info)) {
		error("%s: write: %s", __func__, strerror(errno));
		goto out;
	}
	if (close(fd) != 0) {
		error("%s: close: %s", __func__, strerror(errno));
		goto out;
	}
	success = 1;
 out:
	if (!success) {
		if (fd != -1)
			close(fd);
		free(auth_info_file);
		auth_info_file = NULL;
	}
	restore_uid();
}

void
do_authenticated(struct ssh *ssh, Authctxt *authctxt)
{
	setproctitle("%s", authctxt->pw->pw_name);

	/* setup the channel layer */
	/* XXX - streamlocal? */
	if (no_port_forwarding_flag || options.disable_forwarding ||
	    (options.allow_tcp_forwarding & FORWARD_LOCAL) == 0)
		channel_disable_adm_local_opens(ssh);
	else
		channel_permit_all_opens(ssh);

	auth_debug_send();

	prepare_auth_info_file(authctxt->pw, authctxt->session_info);

	do_authenticated2(ssh, authctxt);

	do_cleanup(ssh, authctxt);
}

/* Check untrusted xauth strings for metacharacters */
static int
xauth_valid_string(const char *s)
{
	size_t i;

	for (i = 0; s[i] != '\0'; i++) {
		if (!isalnum((u_char)s[i]) &&
		    s[i] != '.' && s[i] != ':' && s[i] != '/' &&
		    s[i] != '-' && s[i] != '_')
		return 0;
	}
	return 1;
}

#define USE_PIPES 1
/*
 * This is called to fork and execute a command when we have no tty.  This
 * will call do_child from the child, and server_loop from the parent after
 * setting up file descriptors and such.
 */
int
do_exec_no_pty(struct ssh *ssh, Session *s, const char *command)
{
	pid_t pid;

#ifdef USE_PIPES
	int pin[2], pout[2], perr[2];

	if (s == NULL)
		fatal("do_exec_no_pty: no session");

	/* Allocate pipes for communicating with the program. */
	if (pipe(pin) < 0) {
		error("%s: pipe in: %.100s", __func__, strerror(errno));
		return -1;
	}
	if (pipe(pout) < 0) {
		error("%s: pipe out: %.100s", __func__, strerror(errno));
		close(pin[0]);
		close(pin[1]);
		return -1;
	}
	if (pipe(perr) < 0) {
		error("%s: pipe err: %.100s", __func__,
		    strerror(errno));
		close(pin[0]);
		close(pin[1]);
		close(pout[0]);
		close(pout[1]);
		return -1;
	}
#else
	int inout[2], err[2];

	if (s == NULL)
		fatal("do_exec_no_pty: no session");

	/* Uses socket pairs to communicate with the program. */
	if (socketpair(AF_UNIX, SOCK_STREAM, 0, inout) < 0) {
		error("%s: socketpair #1: %.100s", __func__, strerror(errno));
		return -1;
	}
	if (socketpair(AF_UNIX, SOCK_STREAM, 0, err) < 0) {
		error("%s: socketpair #2: %.100s", __func__,
		    strerror(errno));
		close(inout[0]);
		close(inout[1]);
		return -1;
	}
#endif

	session_proctitle(s);

	/* Fork the child. */
	switch ((pid = fork())) {
	case -1:
		error("%s: fork: %.100s", __func__, strerror(errno));
#ifdef USE_PIPES
		close(pin[0]);
		close(pin[1]);
		close(pout[0]);
		close(pout[1]);
		close(perr[0]);
		close(perr[1]);
#else
		close(inout[0]);
		close(inout[1]);
		close(err[0]);
		close(err[1]);
#endif
		return -1;
	case 0:
		is_child = 1;

		/*
		 * Create a new session and process group since the 4.4BSD
		 * setlogin() affects the entire process group.
		 */
		if (setsid() < 0)
			error("setsid failed: %.100s", strerror(errno));

#ifdef USE_PIPES
		/*
		 * Redirect stdin.  We close the parent side of the socket
		 * pair, and make the child side the standard input.
		 */
		close(pin[1]);
		if (dup2(pin[0], 0) < 0)
			perror("dup2 stdin");
		close(pin[0]);

		/* Redirect stdout. */
		close(pout[0]);
		if (dup2(pout[1], 1) < 0)
			perror("dup2 stdout");
		close(pout[1]);

		/* Redirect stderr. */
		close(perr[0]);
		if (dup2(perr[1], 2) < 0)
			perror("dup2 stderr");
		close(perr[1]);
#else
		/*
		 * Redirect stdin, stdout, and stderr.  Stdin and stdout will
		 * use the same socket, as some programs (particularly rdist)
		 * seem to depend on it.
		 */
		close(inout[1]);
		close(err[1]);
		if (dup2(inout[0], 0) < 0)	/* stdin */
			perror("dup2 stdin");
		if (dup2(inout[0], 1) < 0)	/* stdout (same as stdin) */
			perror("dup2 stdout");
		close(inout[0]);
		if (dup2(err[0], 2) < 0)	/* stderr */
			perror("dup2 stderr");
		close(err[0]);
#endif


#ifdef _UNICOS
		cray_init_job(s->pw); /* set up cray jid and tmpdir */
#endif

		/* Do processing for the child (exec command etc). */
		do_child(ssh, s, command);
		/* NOTREACHED */
	default:
		break;
	}

#ifdef _UNICOS
	signal(WJSIGNAL, cray_job_termination_handler);
#endif /* _UNICOS */
#ifdef HAVE_CYGWIN
	cygwin_set_impersonation_token(INVALID_HANDLE_VALUE);
#endif

	s->pid = pid;
	/* Set interactive/non-interactive mode. */
	packet_set_interactive(s->display != NULL,
	    options.ip_qos_interactive, options.ip_qos_bulk);

	/*
	 * Clear loginmsg, since it's the child's responsibility to display
	 * it to the user, otherwise multiple sessions may accumulate
	 * multiple copies of the login messages.
	 */
	buffer_clear(&loginmsg);

#ifdef USE_PIPES
	/* We are the parent.  Close the child sides of the pipes. */
	close(pin[0]);
	close(pout[1]);
	close(perr[1]);

	session_set_fds(ssh, s, pin[1], pout[0], perr[0],
	    s->is_subsystem, 0);
#else
	/* We are the parent.  Close the child sides of the socket pairs. */
	close(inout[0]);
	close(err[0]);

	/*
	 * Enter the interactive session.  Note: server_loop must be able to
	 * handle the case that fdin and fdout are the same.
	 */
	session_set_fds(s, inout[1], inout[1], err[1],
	    s->is_subsystem, 0);
#endif
	return 0;
}

/*
 * This is called to fork and execute a command when we have a tty.  This
 * will call do_child from the child, and server_loop from the parent after
 * setting up file descriptors, controlling tty, updating wtmp, utmp,
 * lastlog, and other such operations.
 */
int
do_exec_pty(struct ssh *ssh, Session *s, const char *command)
{
	int fdout, ptyfd, ttyfd, ptymaster;
	pid_t pid;

	if (s == NULL)
		fatal("do_exec_pty: no session");
	ptyfd = s->ptyfd;
	ttyfd = s->ttyfd;

	/*
	 * Create another descriptor of the pty master side for use as the
	 * standard input.  We could use the original descriptor, but this
	 * simplifies code in server_loop.  The descriptor is bidirectional.
	 * Do this before forking (and cleanup in the child) so as to
	 * detect and gracefully fail out-of-fd conditions.
	 */
	if ((fdout = dup(ptyfd)) < 0) {
		error("%s: dup #1: %s", __func__, strerror(errno));
		close(ttyfd);
		close(ptyfd);
		return -1;
	}
	/* we keep a reference to the pty master */
	if ((ptymaster = dup(ptyfd)) < 0) {
		error("%s: dup #2: %s", __func__, strerror(errno));
		close(ttyfd);
		close(ptyfd);
		close(fdout);
		return -1;
	}

	/* Fork the child. */
	switch ((pid = fork())) {
	case -1:
		error("%s: fork: %.100s", __func__, strerror(errno));
		close(fdout);
		close(ptymaster);
		close(ttyfd);
		close(ptyfd);
		return -1;
	case 0:
		is_child = 1;

		close(fdout);
		close(ptymaster);

		/* Close the master side of the pseudo tty. */
		close(ptyfd);

		/* Make the pseudo tty our controlling tty. */
		pty_make_controlling_tty(&ttyfd, s->tty);

		/* Redirect stdin/stdout/stderr from the pseudo tty. */
		if (dup2(ttyfd, 0) < 0)
			error("dup2 stdin: %s", strerror(errno));
		if (dup2(ttyfd, 1) < 0)
			error("dup2 stdout: %s", strerror(errno));
		if (dup2(ttyfd, 2) < 0)
			error("dup2 stderr: %s", strerror(errno));

		/* Close the extra descriptor for the pseudo tty. */
		close(ttyfd);

		/* record login, etc. similar to login(1) */
#ifdef _UNICOS
		cray_init_job(s->pw); /* set up cray jid and tmpdir */
#endif /* _UNICOS */
#ifndef HAVE_OSF_SIA
		do_login(ssh, s, command);
#endif
		/*
		 * Do common processing for the child, such as execing
		 * the command.
		 */
		do_child(ssh, s, command);
		/* NOTREACHED */
	default:
		break;
	}

#ifdef _UNICOS
	signal(WJSIGNAL, cray_job_termination_handler);
#endif /* _UNICOS */
#ifdef HAVE_CYGWIN
	cygwin_set_impersonation_token(INVALID_HANDLE_VALUE);
#endif

	s->pid = pid;

	/* Parent.  Close the slave side of the pseudo tty. */
	close(ttyfd);

	/* Enter interactive session. */
	s->ptymaster = ptymaster;
	packet_set_interactive(1, 
	    options.ip_qos_interactive, options.ip_qos_bulk);
	session_set_fds(ssh, s, ptyfd, fdout, -1, 1, 1);
	return 0;
}

#ifdef LOGIN_NEEDS_UTMPX
static void
do_pre_login(Session *s)
{
	struct ssh *ssh = active_state;	/* XXX */
	socklen_t fromlen;
	struct sockaddr_storage from;
	pid_t pid = getpid();

	/*
	 * Get IP address of client. If the connection is not a socket, let
	 * the address be 0.0.0.0.
	 */
	memset(&from, 0, sizeof(from));
	fromlen = sizeof(from);
	if (packet_connection_is_on_socket()) {
		if (getpeername(packet_get_connection_in(),
		    (struct sockaddr *)&from, &fromlen) < 0) {
			debug("getpeername: %.100s", strerror(errno));
			cleanup_exit(255);
		}
	}

	record_utmp_only(pid, s->tty, s->pw->pw_name,
	    session_get_remote_name_or_ip(ssh, utmp_len, options.use_dns),
	    (struct sockaddr *)&from, fromlen);
}
#endif

/*
 * This is called to fork and execute a command.  If another command is
 * to be forced, execute that instead.
 */
int
do_exec(struct ssh *ssh, Session *s, const char *command)
{
	int ret;
	const char *forced = NULL, *tty = NULL;
	char session_type[1024];

	if (options.adm_forced_command) {
		original_command = command;
		command = options.adm_forced_command;
		forced = "(config)";
	} else if (forced_command) {
		original_command = command;
		command = forced_command;
		forced = "(key-option)";
	}
	if (forced != NULL) {
		if (IS_INTERNAL_SFTP(command)) {
			s->is_subsystem = s->is_subsystem ?
			    SUBSYSTEM_INT_SFTP : SUBSYSTEM_INT_SFTP_ERROR;
		} else if (s->is_subsystem)
			s->is_subsystem = SUBSYSTEM_EXT;
		snprintf(session_type, sizeof(session_type),
		    "forced-command %s '%.900s'", forced, command);
	} else if (s->is_subsystem) {
		snprintf(session_type, sizeof(session_type),
		    "subsystem '%.900s'", s->subsys);
	} else if (command == NULL) {
		snprintf(session_type, sizeof(session_type), "shell");
	} else {
		/* NB. we don't log unforced commands to preserve privacy */
		snprintf(session_type, sizeof(session_type), "command");
	}

	if (s->ttyfd != -1) {
		tty = s->tty;
		if (strncmp(tty, "/dev/", 5) == 0)
			tty += 5;
	}

	verbose("Starting session: %s%s%s for %s from %.200s port %d id %d",
	    session_type,
	    tty == NULL ? "" : " on ",
	    tty == NULL ? "" : tty,
	    s->pw->pw_name,
	    ssh_remote_ipaddr(ssh),
	    ssh_remote_port(ssh),
	    s->self);

#ifdef SSH_AUDIT_EVENTS
	if (command != NULL)
		PRIVSEP(audit_run_command(command));
	else if (s->ttyfd == -1) {
		char *shell = s->pw->pw_shell;

		if (shell[0] == '\0')	/* empty shell means /bin/sh */
			shell =_PATH_BSHELL;
		PRIVSEP(audit_run_command(shell));
	}
#endif
	if (s->ttyfd != -1)
		ret = do_exec_pty(ssh, s, command);
	else
		ret = do_exec_no_pty(ssh, s, command);

	original_command = NULL;

	/*
	 * Clear loginmsg: it's the child's responsibility to display
	 * it to the user, otherwise multiple sessions may accumulate
	 * multiple copies of the login messages.
	 */
	buffer_clear(&loginmsg);

	return ret;
}

/* administrative, login(1)-like work */
void
do_login(struct ssh *ssh, Session *s, const char *command)
{
	socklen_t fromlen;
	struct sockaddr_storage from;
	struct passwd * pw = s->pw;
	pid_t pid = getpid();

	/*
	 * Get IP address of client. If the connection is not a socket, let
	 * the address be 0.0.0.0.
	 */
	memset(&from, 0, sizeof(from));
	fromlen = sizeof(from);
	if (packet_connection_is_on_socket()) {
		if (getpeername(packet_get_connection_in(),
		    (struct sockaddr *)&from, &fromlen) < 0) {
			debug("getpeername: %.100s", strerror(errno));
			cleanup_exit(255);
		}
	}

	/* Record that there was a login on that tty from the remote host. */
	if (!use_privsep)
		record_login(pid, s->tty, pw->pw_name, pw->pw_uid,
		    session_get_remote_name_or_ip(ssh, utmp_len,
		    options.use_dns),
		    (struct sockaddr *)&from, fromlen);

#ifdef USE_PAM
	/*
	 * If password change is needed, do it now.
	 * This needs to occur before the ~/.hushlogin check.
	 */
	if (options.use_pam && !use_privsep && s->authctxt->force_pwchange) {
		display_loginmsg();
		do_pam_chauthtok();
		s->authctxt->force_pwchange = 0;
		/* XXX - signal [net] parent to enable forwardings */
	}
#endif

	if (check_quietlogin(s, command))
		return;

	display_loginmsg();

	do_motd();
}

/*
 * Display the message of the day.
 */
void
do_motd(void)
{
	FILE *f;
	char buf[256];

	if (options.print_motd) {
#ifdef HAVE_LOGIN_CAP
		f = fopen(login_getcapstr(lc, "welcome", "/etc/motd",
		    "/etc/motd"), "r");
#else
		f = fopen("/etc/motd", "r");
#endif
		if (f) {
			while (fgets(buf, sizeof(buf), f))
				fputs(buf, stdout);
			fclose(f);
		}
	}
}


/*
 * Check for quiet login, either .hushlogin or command given.
 */
int
check_quietlogin(Session *s, const char *command)
{
	char buf[256];
	struct passwd *pw = s->pw;
	struct stat st;

	/* Return 1 if .hushlogin exists or a command given. */
	if (command != NULL)
		return 1;
	snprintf(buf, sizeof(buf), "%.200s/.hushlogin", pw->pw_dir);
#ifdef HAVE_LOGIN_CAP
	if (login_getcapbool(lc, "hushlogin", 0) || stat(buf, &st) >= 0)
		return 1;
#else
	if (stat(buf, &st) >= 0)
		return 1;
#endif
	return 0;
}

/*
 * Reads environment variables from the given file and adds/overrides them
 * into the environment.  If the file does not exist, this does nothing.
 * Otherwise, it must consist of empty lines, comments (line starts with '#')
 * and assignments of the form name=value.  No other forms are allowed.
 */
static void
read_environment_file(char ***env, u_int *envsize,
	const char *filename)
{
	FILE *f;
	char buf[4096];
	char *cp, *value;
	u_int lineno = 0;

	f = fopen(filename, "r");
	if (!f)
		return;

	while (fgets(buf, sizeof(buf), f)) {
		if (++lineno > 1000)
			fatal("Too many lines in environment file %s", filename);
		for (cp = buf; *cp == ' ' || *cp == '\t'; cp++)
			;
		if (!*cp || *cp == '#' || *cp == '\n')
			continue;

		cp[strcspn(cp, "\n")] = '\0';

		value = strchr(cp, '=');
		if (value == NULL) {
			fprintf(stderr, "Bad line %u in %.100s\n", lineno,
			    filename);
			continue;
		}
		/*
		 * Replace the equals sign by nul, and advance value to
		 * the value string.
		 */
		*value = '\0';
		value++;
		child_set_env(env, envsize, cp, value);
	}
	fclose(f);
}

#ifdef HAVE_ETC_DEFAULT_LOGIN
/*
 * Return named variable from specified environment, or NULL if not present.
 */
static char *
child_get_env(char **env, const char *name)
{
	int i;
	size_t len;

	len = strlen(name);
	for (i=0; env[i] != NULL; i++)
		if (strncmp(name, env[i], len) == 0 && env[i][len] == '=')
			return(env[i] + len + 1);
	return NULL;
}

/*
 * Read /etc/default/login.
 * We pick up the PATH (or SUPATH for root) and UMASK.
 */
static void
read_etc_default_login(char ***env, u_int *envsize, uid_t uid)
{
	char **tmpenv = NULL, *var;
	u_int i, tmpenvsize = 0;
	u_long mask;

	/*
	 * We don't want to copy the whole file to the child's environment,
	 * so we use a temporary environment and copy the variables we're
	 * interested in.
	 */
	read_environment_file(&tmpenv, &tmpenvsize, "/etc/default/login");

	if (tmpenv == NULL)
		return;

	if (uid == 0)
		var = child_get_env(tmpenv, "SUPATH");
	else
		var = child_get_env(tmpenv, "PATH");
	if (var != NULL)
		child_set_env(env, envsize, "PATH", var);

	if ((var = child_get_env(tmpenv, "UMASK")) != NULL)
		if (sscanf(var, "%5lo", &mask) == 1)
			umask((mode_t)mask);

	for (i = 0; tmpenv[i] != NULL; i++)
		free(tmpenv[i]);
	free(tmpenv);
}
#endif /* HAVE_ETC_DEFAULT_LOGIN */

static void
copy_environment_blacklist(char **source, char ***env, u_int *envsize,
    const char *blacklist)
{
	char *var_name, *var_val;
	int i;

	if (source == NULL)
		return;

	for(i = 0; source[i] != NULL; i++) {
		var_name = xstrdup(source[i]);
		if ((var_val = strstr(var_name, "=")) == NULL) {
			free(var_name);
			continue;
		}
		*var_val++ = '\0';

		if (blacklist == NULL ||
		    match_pattern_list(var_name, blacklist, 0) != 1) {
			debug3("Copy environment: %s=%s", var_name, var_val);
			child_set_env(env, envsize, var_name, var_val);
		}

		free(var_name);
	}
}

void
copy_environment(char **source, char ***env, u_int *envsize)
{
	copy_environment_blacklist(source, env, envsize, NULL);
}

static char **
do_setup_env(struct ssh *ssh, Session *s, const char *shell)
{
	char buf[256];
	u_int i, envsize;
	char **env, *laddr;
	struct passwd *pw = s->pw;
#if !defined (HAVE_LOGIN_CAP) && !defined (HAVE_CYGWIN)
	char *path = NULL;
#endif

	/* Initialize the environment. */
	envsize = 100;
	env = xcalloc(envsize, sizeof(char *));
	env[0] = NULL;

#ifdef HAVE_CYGWIN
	/*
	 * The Windows environment contains some setting which are
	 * important for a running system. They must not be dropped.
	 */
	{
		char **p;

		p = fetch_windows_environment();
		copy_environment(p, &env, &envsize);
		free_windows_environment(p);
	}
#endif

#ifdef GSSAPI
	/* Allow any GSSAPI methods that we've used to alter
	 * the childs environment as they see fit
	 */
	ssh_gssapi_do_child(&env, &envsize);
#endif

	/* Set basic environment. */
	for (i = 0; i < s->num_env; i++)
		child_set_env(&env, &envsize, s->env[i].name, s->env[i].val);

	child_set_env(&env, &envsize, "USER", pw->pw_name);
	child_set_env(&env, &envsize, "LOGNAME", pw->pw_name);
#ifdef _AIX
	child_set_env(&env, &envsize, "LOGIN", pw->pw_name);
#endif
	child_set_env(&env, &envsize, "HOME", pw->pw_dir);
#ifdef HAVE_LOGIN_CAP
	if (setusercontext(lc, pw, pw->pw_uid, LOGIN_SETPATH) < 0)
		child_set_env(&env, &envsize, "PATH", _PATH_STDPATH);
	else
		child_set_env(&env, &envsize, "PATH", getenv("PATH"));
#else /* HAVE_LOGIN_CAP */
# ifndef HAVE_CYGWIN
	/*
	 * There's no standard path on Windows. The path contains
	 * important components pointing to the system directories,
	 * needed for loading shared libraries. So the path better
	 * remains intact here.
	 */
#  ifdef HAVE_ETC_DEFAULT_LOGIN
	read_etc_default_login(&env, &envsize, pw->pw_uid);
	path = child_get_env(env, "PATH");
#  endif /* HAVE_ETC_DEFAULT_LOGIN */
	if (path == NULL || *path == '\0') {
		child_set_env(&env, &envsize, "PATH",
		    s->pw->pw_uid == 0 ?  SUPERUSER_PATH : _PATH_STDPATH);
	}
# endif /* HAVE_CYGWIN */
#endif /* HAVE_LOGIN_CAP */

	snprintf(buf, sizeof buf, "%.200s/%.50s", _PATH_MAILDIR, pw->pw_name);
	child_set_env(&env, &envsize, "MAIL", buf);

	/* Normal systems set SHELL by default. */
	child_set_env(&env, &envsize, "SHELL", shell);

	if (getenv("TZ"))
		child_set_env(&env, &envsize, "TZ", getenv("TZ"));

	/* Set custom environment options from RSA authentication. */
	while (custom_environment) {
		struct envstring *ce = custom_environment;
		char *str = ce->s;

		for (i = 0; str[i] != '=' && str[i]; i++)
			;
		if (str[i] == '=') {
			str[i] = 0;
			child_set_env(&env, &envsize, str, str + i + 1);
		}
		custom_environment = ce->next;
		free(ce->s);
		free(ce);
	}

	/* SSH_CLIENT deprecated */
	snprintf(buf, sizeof buf, "%.50s %d %d",
	    ssh_remote_ipaddr(ssh), ssh_remote_port(ssh),
	    ssh_local_port(ssh));
	child_set_env(&env, &envsize, "SSH_CLIENT", buf);

	laddr = get_local_ipaddr(packet_get_connection_in());
	snprintf(buf, sizeof buf, "%.50s %d %.50s %d",
	    ssh_remote_ipaddr(ssh), ssh_remote_port(ssh),
	    laddr, ssh_local_port(ssh));
	free(laddr);
	child_set_env(&env, &envsize, "SSH_CONNECTION", buf);

	if (auth_info_file != NULL)
		child_set_env(&env, &envsize, "SSH_USER_AUTH", auth_info_file);
	if (s->ttyfd != -1)
		child_set_env(&env, &envsize, "SSH_TTY", s->tty);
	if (s->term)
		child_set_env(&env, &envsize, "TERM", s->term);
	if (s->display)
		child_set_env(&env, &envsize, "DISPLAY", s->display);
	if (original_command)
		child_set_env(&env, &envsize, "SSH_ORIGINAL_COMMAND",
		    original_command);

#ifdef _UNICOS
	if (cray_tmpdir[0] != '\0')
		child_set_env(&env, &envsize, "TMPDIR", cray_tmpdir);
#endif /* _UNICOS */

	/*
	 * Since we clear KRB5CCNAME at startup, if it's set now then it
	 * must have been set by a native authentication method (eg AIX or
	 * SIA), so copy it to the child.
	 */
	{
		char *cp;

		if ((cp = getenv("KRB5CCNAME")) != NULL)
			child_set_env(&env, &envsize, "KRB5CCNAME", cp);
	}

#ifdef _AIX
	{
		char *cp;

		if ((cp = getenv("AUTHSTATE")) != NULL)
			child_set_env(&env, &envsize, "AUTHSTATE", cp);
		read_environment_file(&env, &envsize, "/etc/environment");
	}
#endif
#ifdef KRB5
	if (s->authctxt->krb5_ccname)
		child_set_env(&env, &envsize, "KRB5CCNAME",
		    s->authctxt->krb5_ccname);
#endif
#ifdef USE_PAM
	/*
	 * Pull in any environment variables that may have
	 * been set by PAM.
	 */
	if (options.use_pam) {
		char **p;

		/*
		 * Don't allow SSH_AUTH_INFO variables posted to PAM to leak
		 * back into the environment.
		 */
		p = fetch_pam_child_environment();
		copy_environment_blacklist(p, &env, &envsize, "SSH_AUTH_INFO*");
		free_pam_environment(p);

		p = fetch_pam_environment();
		copy_environment_blacklist(p, &env, &envsize, "SSH_AUTH_INFO*");
		free_pam_environment(p);
	}
#endif /* USE_PAM */

	if (auth_sock_name != NULL)
		child_set_env(&env, &envsize, SSH_AUTHSOCKET_ENV_NAME,
		    auth_sock_name);

	/* read $HOME/.ssh/environment. */
	if (options.permit_user_env) {
		snprintf(buf, sizeof buf, "%.200s/.ssh/environment",
		    strcmp(pw->pw_dir, "/") ? pw->pw_dir : "");
		read_environment_file(&env, &envsize, buf);
	}
	if (debug_flag) {
		/* dump the environment */
		fprintf(stderr, "Environment:\n");
		for (i = 0; env[i]; i++)
			fprintf(stderr, "  %.200s\n", env[i]);
	}
	return env;
}

/*
 * Run $HOME/.ssh/rc, /etc/ssh/sshrc, or xauth (whichever is found
 * first in this order).
 */
static void
do_rc_files(Session *s, const char *shell)
{
	FILE *f = NULL;
	char cmd[1024];
	int do_xauth;
	struct stat st;

	do_xauth =
	    s->display != NULL && s->auth_proto != NULL && s->auth_data != NULL;

	/* ignore _PATH_SSH_USER_RC for subsystems and admin forced commands */
	if (!s->is_subsystem && options.adm_forced_command == NULL &&
	    !no_user_rc && options.permit_user_rc &&
	    stat(_PATH_SSH_USER_RC, &st) >= 0) {
		snprintf(cmd, sizeof cmd, "%s -c '%s %s'",
		    shell, _PATH_BSHELL, _PATH_SSH_USER_RC);
		if (debug_flag)
			fprintf(stderr, "Running %s\n", cmd);
		f = popen(cmd, "w");
		if (f) {
			if (do_xauth)
				fprintf(f, "%s %s\n", s->auth_proto,
				    s->auth_data);
			pclose(f);
		} else
			fprintf(stderr, "Could not run %s\n",
			    _PATH_SSH_USER_RC);
	} else if (stat(_PATH_SSH_SYSTEM_RC, &st) >= 0) {
		if (debug_flag)
			fprintf(stderr, "Running %s %s\n", _PATH_BSHELL,
			    _PATH_SSH_SYSTEM_RC);
		f = popen(_PATH_BSHELL " " _PATH_SSH_SYSTEM_RC, "w");
		if (f) {
			if (do_xauth)
				fprintf(f, "%s %s\n", s->auth_proto,
				    s->auth_data);
			pclose(f);
		} else
			fprintf(stderr, "Could not run %s\n",
			    _PATH_SSH_SYSTEM_RC);
	} else if (do_xauth && options.xauth_location != NULL) {
		/* Add authority data to .Xauthority if appropriate. */
		if (debug_flag) {
			fprintf(stderr,
			    "Running %.500s remove %.100s\n",
			    options.xauth_location, s->auth_display);
			fprintf(stderr,
			    "%.500s add %.100s %.100s %.100s\n",
			    options.xauth_location, s->auth_display,
			    s->auth_proto, s->auth_data);
		}
		snprintf(cmd, sizeof cmd, "%s -q -",
		    options.xauth_location);
		f = popen(cmd, "w");
		if (f) {
			fprintf(f, "remove %s\n",
			    s->auth_display);
			fprintf(f, "add %s %s %s\n",
			    s->auth_display, s->auth_proto,
			    s->auth_data);
			pclose(f);
		} else {
			fprintf(stderr, "Could not run %s\n",
			    cmd);
		}
	}
}

static void
do_nologin(struct passwd *pw)
{
	FILE *f = NULL;
	char buf[1024], *nl, *def_nl = _PATH_NOLOGIN;
	struct stat sb;

#ifdef HAVE_LOGIN_CAP
	if (login_getcapbool(lc, "ignorenologin", 0) || pw->pw_uid == 0)
		return;
	nl = login_getcapstr(lc, "nologin", def_nl, def_nl);
#else
	if (pw->pw_uid == 0)
		return;
	nl = def_nl;
#endif
	if (stat(nl, &sb) == -1) {
		if (nl != def_nl)
			free(nl);
		return;
	}

	/* /etc/nologin exists.  Print its contents if we can and exit. */
	logit("User %.100s not allowed because %s exists", pw->pw_name, nl);
	if ((f = fopen(nl, "r")) != NULL) {
 		while (fgets(buf, sizeof(buf), f))
 			fputs(buf, stderr);
 		fclose(f);
 	}
	exit(254);
}

/*
 * Chroot into a directory after checking it for safety: all path components
 * must be root-owned directories with strict permissions.
 */
static void
safely_chroot(const char *path, uid_t uid)
{
	const char *cp;
	char component[PATH_MAX];
	struct stat st;

	if (*path != '/')
		fatal("chroot path does not begin at root");
	if (strlen(path) >= sizeof(component))
		fatal("chroot path too long");

	/*
	 * Descend the path, checking that each component is a
	 * root-owned directory with strict permissions.
	 */
	for (cp = path; cp != NULL;) {
		if ((cp = strchr(cp, '/')) == NULL)
			strlcpy(component, path, sizeof(component));
		else {
			cp++;
			memcpy(component, path, cp - path);
			component[cp - path] = '\0';
		}
	
		debug3("%s: checking '%s'", __func__, component);

		if (stat(component, &st) != 0)
			fatal("%s: stat(\"%s\"): %s", __func__,
			    component, strerror(errno));
		if (st.st_uid != 0 || (st.st_mode & 022) != 0)
			fatal("bad ownership or modes for chroot "
			    "directory %s\"%s\"", 
			    cp == NULL ? "" : "component ", component);
		if (!S_ISDIR(st.st_mode))
			fatal("chroot path %s\"%s\" is not a directory",
			    cp == NULL ? "" : "component ", component);

	}

	if (chdir(path) == -1)
		fatal("Unable to chdir to chroot path \"%s\": "
		    "%s", path, strerror(errno));
	if (chroot(path) == -1)
		fatal("chroot(\"%s\"): %s", path, strerror(errno));
	if (chdir("/") == -1)
		fatal("%s: chdir(/) after chroot: %s",
		    __func__, strerror(errno));
	verbose("Changed root directory to \"%s\"", path);
}

/* Set login name, uid, gid, and groups. */
void
do_setusercontext(struct passwd *pw)
{
	char *chroot_path, *tmp;

	platform_setusercontext(pw);

	if (platform_privileged_uidswap()) {
#ifdef HAVE_LOGIN_CAP
		if (setusercontext(lc, pw, pw->pw_uid,
		    (LOGIN_SETALL & ~(LOGIN_SETPATH|LOGIN_SETUSER))) < 0) {
			perror("unable to set user context");
			exit(1);
		}
#else
		if (setlogin(pw->pw_name) < 0)
			error("setlogin failed: %s", strerror(errno));
		if (setgid(pw->pw_gid) < 0) {
			perror("setgid");
			exit(1);
		}
		/* Initialize the group list. */
		if (initgroups(pw->pw_name, pw->pw_gid) < 0) {
			perror("initgroups");
			exit(1);
		}
		endgrent();
#endif

		platform_setusercontext_post_groups(pw);

		if (!in_chroot && options.chroot_directory != NULL &&
		    strcasecmp(options.chroot_directory, "none") != 0) {
                        tmp = tilde_expand_filename(options.chroot_directory,
			    pw->pw_uid);
			chroot_path = percent_expand(tmp, "h", pw->pw_dir,
			    "u", pw->pw_name, (char *)NULL);
			safely_chroot(chroot_path, pw->pw_uid);
			free(tmp);
			free(chroot_path);
			/* Make sure we don't attempt to chroot again */
			free(options.chroot_directory);
			options.chroot_directory = NULL;
			in_chroot = 1;
		}

#ifdef HAVE_LOGIN_CAP
		if (setusercontext(lc, pw, pw->pw_uid, LOGIN_SETUSER) < 0) {
			perror("unable to set user context (setuser)");
			exit(1);
		}
		/* 
		 * FreeBSD's setusercontext() will not apply the user's
		 * own umask setting unless running with the user's UID.
		 */
		(void) setusercontext(lc, pw, pw->pw_uid, LOGIN_SETUMASK);
#else
# ifdef USE_LIBIAF
		/*
		 * In a chroot environment, the set_id() will always fail;
		 * typically because of the lack of necessary authentication
		 * services and runtime such as ./usr/lib/libiaf.so,
		 * ./usr/lib/libpam.so.1, and ./etc/passwd We skip it in the
		 * internal sftp chroot case.  We'll lose auditing and ACLs but
		 * permanently_set_uid will take care of the rest.
		 */
		if (!in_chroot && set_id(pw->pw_name) != 0)
			fatal("set_id(%s) Failed", pw->pw_name);
# endif /* USE_LIBIAF */
		/* Permanently switch to the desired uid. */
		permanently_set_uid(pw);
#endif
	} else if (options.chroot_directory != NULL &&
	    strcasecmp(options.chroot_directory, "none") != 0) {
		fatal("server lacks privileges to chroot to ChrootDirectory");
	}

	if (getuid() != pw->pw_uid || geteuid() != pw->pw_uid)
		fatal("Failed to set uids to %u.", (u_int) pw->pw_uid);
}

static void
do_pwchange(Session *s)
{
	fflush(NULL);
	fprintf(stderr, "WARNING: Your password has expired.\n");
	if (s->ttyfd != -1) {
		fprintf(stderr,
		    "You must change your password now and login again!\n");
#ifdef WITH_SELINUX
		setexeccon(NULL);
#endif
#ifdef PASSWD_NEEDS_USERNAME
		execl(_PATH_PASSWD_PROG, "passwd", s->pw->pw_name,
		    (char *)NULL);
#else
		execl(_PATH_PASSWD_PROG, "passwd", (char *)NULL);
#endif
		perror("passwd");
	} else {
		fprintf(stderr,
		    "Password change required but no TTY available.\n");
	}
	exit(1);
}

static void
child_close_fds(struct ssh *ssh)
{
	extern int auth_sock;

	if (auth_sock != -1) {
		close(auth_sock);
		auth_sock = -1;
	}

	if (packet_get_connection_in() == packet_get_connection_out())
		close(packet_get_connection_in());
	else {
		close(packet_get_connection_in());
		close(packet_get_connection_out());
	}
	/*
	 * Close all descriptors related to channels.  They will still remain
	 * open in the parent.
	 */
	/* XXX better use close-on-exec? -markus */
	channel_close_all(ssh);

	/*
	 * Close any extra file descriptors.  Note that there may still be
	 * descriptors left by system functions.  They will be closed later.
	 */
	endpwent();

	/*
	 * Close any extra open file descriptors so that we don't have them
	 * hanging around in clients.  Note that we want to do this after
	 * initgroups, because at least on Solaris 2.3 it leaves file
	 * descriptors open.
	 */
	closefrom(STDERR_FILENO + 1);
}

/*
 * Performs common processing for the child, such as setting up the
 * environment, closing extra file descriptors, setting the user and group
 * ids, and executing the command or shell.
 */
#define ARGV_MAX 10
void
do_child(struct ssh *ssh, Session *s, const char *command)
{
	extern char **environ;
	char **env;
	char *argv[ARGV_MAX];
	const char *shell, *shell0;
	struct passwd *pw = s->pw;
	int r = 0;

	/* remove hostkey from the child's memory */
	destroy_sensitive_data();
	packet_clear_keys();

	/* Force a password change */
	if (s->authctxt->force_pwchange) {
		do_setusercontext(pw);
		child_close_fds(ssh);
		do_pwchange(s);
		exit(1);
	}

#ifdef _UNICOS
	cray_setup(pw->pw_uid, pw->pw_name, command);
#endif /* _UNICOS */

	/*
	 * Login(1) does this as well, and it needs uid 0 for the "-h"
	 * switch, so we let login(1) to this for us.
	 */
#ifdef HAVE_OSF_SIA
	session_setup_sia(pw, s->ttyfd == -1 ? NULL : s->tty);
	if (!check_quietlogin(s, command))
		do_motd();
#else /* HAVE_OSF_SIA */
	/* When PAM is enabled we rely on it to do the nologin check */
	if (!options.use_pam)
		do_nologin(pw);
	do_setusercontext(pw);
	/*
	 * PAM session modules in do_setusercontext may have
	 * generated messages, so if this in an interactive
	 * login then display them too.
	 */
	if (!check_quietlogin(s, command))
		display_loginmsg();
#endif /* HAVE_OSF_SIA */

#ifdef USE_PAM
	if (options.use_pam && !is_pam_session_open()) {
		debug3("PAM session not opened, exiting");
		display_loginmsg();
		exit(254);
	}
#endif

	/*
	 * Get the shell from the password data.  An empty shell field is
	 * legal, and means /bin/sh.
	 */
	shell = (pw->pw_shell[0] == '\0') ? _PATH_BSHELL : pw->pw_shell;

	/*
	 * Make sure $SHELL points to the shell from the password file,
	 * even if shell is overridden from login.conf
	 */
	env = do_setup_env(ssh, s, shell);

#ifdef HAVE_LOGIN_CAP
	shell = login_getcapstr(lc, "shell", (char *)shell, (char *)shell);
#endif

	/*
	 * Close the connection descriptors; note that this is the child, and
	 * the server will still have the socket open, and it is important
	 * that we do not shutdown it.  Note that the descriptors cannot be
	 * closed before building the environment, as we call
	 * ssh_remote_ipaddr there.
	 */
	child_close_fds(ssh);

	/*
	 * Must take new environment into use so that .ssh/rc,
	 * /etc/ssh/sshrc and xauth are run in the proper environment.
	 */
	environ = env;

#if defined(KRB5) && defined(USE_AFS)
	/*
	 * At this point, we check to see if AFS is active and if we have
	 * a valid Kerberos 5 TGT. If so, it seems like a good idea to see
	 * if we can (and need to) extend the ticket into an AFS token. If
	 * we don't do this, we run into potential problems if the user's
	 * home directory is in AFS and it's not world-readable.
	 */

	if (options.kerberos_get_afs_token && k_hasafs() &&
	    (s->authctxt->krb5_ctx != NULL)) {
		char cell[64];

		debug("Getting AFS token");

		k_setpag();

		if (k_afs_cell_of_file(pw->pw_dir, cell, sizeof(cell)) == 0)
			krb5_afslog(s->authctxt->krb5_ctx,
			    s->authctxt->krb5_fwd_ccache, cell, NULL);

		krb5_afslog_home(s->authctxt->krb5_ctx,
		    s->authctxt->krb5_fwd_ccache, NULL, NULL, pw->pw_dir);
	}
#endif

	/* Change current directory to the user's home directory. */
	if (chdir(pw->pw_dir) < 0) {
		/* Suppress missing homedir warning for chroot case */
#ifdef HAVE_LOGIN_CAP
		r = login_getcapbool(lc, "requirehome", 0);
#endif
		if (r || !in_chroot) {
			fprintf(stderr, "Could not chdir to home "
			    "directory %s: %s\n", pw->pw_dir,
			    strerror(errno));
		}
		if (r)
			exit(1);
	}

	closefrom(STDERR_FILENO + 1);

	do_rc_files(s, shell);

	/* restore SIGPIPE for child */
	signal(SIGPIPE, SIG_DFL);

	if (s->is_subsystem == SUBSYSTEM_INT_SFTP_ERROR) {
		printf("This service allows sftp connections only.\n");
		fflush(NULL);
		exit(1);
	} else if (s->is_subsystem == SUBSYSTEM_INT_SFTP) {
		extern int optind, optreset;
		int i;
		char *p, *args;

		setproctitle("%s@%s", s->pw->pw_name, INTERNAL_SFTP_NAME);
		args = xstrdup(command ? command : "sftp-server");
		for (i = 0, (p = strtok(args, " ")); p; (p = strtok(NULL, " ")))
			if (i < ARGV_MAX - 1)
				argv[i++] = p;
		argv[i] = NULL;
		optind = optreset = 1;
		__progname = argv[0];
#ifdef WITH_SELINUX
		ssh_selinux_change_context("sftpd_t");
#endif
		exit(sftp_server_main(i, argv, s->pw));
	}

	fflush(NULL);

	/* Get the last component of the shell name. */
	if ((shell0 = strrchr(shell, '/')) != NULL)
		shell0++;
	else
		shell0 = shell;

	/*
	 * If we have no command, execute the shell.  In this case, the shell
	 * name to be passed in argv[0] is preceded by '-' to indicate that
	 * this is a login shell.
	 */
	if (!command) {
		char argv0[256];

		/* Start the shell.  Set initial character to '-'. */
		argv0[0] = '-';

		if (strlcpy(argv0 + 1, shell0, sizeof(argv0) - 1)
		    >= sizeof(argv0) - 1) {
			errno = EINVAL;
			perror(shell);
			exit(1);
		}

		/* Execute the shell. */
		argv[0] = argv0;
		argv[1] = NULL;
		execve(shell, argv, env);

		/* Executing the shell failed. */
		perror(shell);
		exit(1);
	}
	/*
	 * Execute the command using the user's shell.  This uses the -c
	 * option to execute the command.
	 */
	argv[0] = (char *) shell0;
	argv[1] = "-c";
	argv[2] = (char *) command;
	argv[3] = NULL;
	execve(shell, argv, env);
	perror(shell);
	exit(1);
}

void
session_unused(int id)
{
	debug3("%s: session id %d unused", __func__, id);
	if (id >= options.max_sessions ||
	    id >= sessions_nalloc) {
		fatal("%s: insane session id %d (max %d nalloc %d)",
		    __func__, id, options.max_sessions, sessions_nalloc);
	}
	memset(&sessions[id], 0, sizeof(*sessions));
	sessions[id].self = id;
	sessions[id].used = 0;
	sessions[id].chanid = -1;
	sessions[id].ptyfd = -1;
	sessions[id].ttyfd = -1;
	sessions[id].ptymaster = -1;
	sessions[id].x11_chanids = NULL;
	sessions[id].next_unused = sessions_first_unused;
	sessions_first_unused = id;
}

Session *
session_new(void)
{
	Session *s, *tmp;

	if (sessions_first_unused == -1) {
		if (sessions_nalloc >= options.max_sessions)
			return NULL;
		debug2("%s: allocate (allocated %d max %d)",
		    __func__, sessions_nalloc, options.max_sessions);
		tmp = xrecallocarray(sessions, sessions_nalloc,
		    sessions_nalloc + 1, sizeof(*sessions));
		if (tmp == NULL) {
			error("%s: cannot allocate %d sessions",
			    __func__, sessions_nalloc + 1);
			return NULL;
		}
		sessions = tmp;
		session_unused(sessions_nalloc++);
	}

	if (sessions_first_unused >= sessions_nalloc ||
	    sessions_first_unused < 0) {
		fatal("%s: insane first_unused %d max %d nalloc %d",
		    __func__, sessions_first_unused, options.max_sessions,
		    sessions_nalloc);
	}

	s = &sessions[sessions_first_unused];
	if (s->used) {
		fatal("%s: session %d already used",
		    __func__, sessions_first_unused);
	}
	sessions_first_unused = s->next_unused;
	s->used = 1;
	s->next_unused = -1;
	debug("session_new: session %d", s->self);

	return s;
}

static void
session_dump(void)
{
	int i;
	for (i = 0; i < sessions_nalloc; i++) {
		Session *s = &sessions[i];

		debug("dump: used %d next_unused %d session %d %p "
		    "channel %d pid %ld",
		    s->used,
		    s->next_unused,
		    s->self,
		    s,
		    s->chanid,
		    (long)s->pid);
	}
}

int
session_open(Authctxt *authctxt, int chanid)
{
	Session *s = session_new();
	debug("session_open: channel %d", chanid);
	if (s == NULL) {
		error("no more sessions");
		return 0;
	}
	s->authctxt = authctxt;
	s->pw = authctxt->pw;
	if (s->pw == NULL || !authctxt->valid)
		fatal("no user for session %d", s->self);
	debug("session_open: session %d: link with channel %d", s->self, chanid);
	s->chanid = chanid;
	return 1;
}

Session *
session_by_tty(char *tty)
{
	int i;
	for (i = 0; i < sessions_nalloc; i++) {
		Session *s = &sessions[i];
		if (s->used && s->ttyfd != -1 && strcmp(s->tty, tty) == 0) {
			debug("session_by_tty: session %d tty %s", i, tty);
			return s;
		}
	}
	debug("session_by_tty: unknown tty %.100s", tty);
	session_dump();
	return NULL;
}

static Session *
session_by_channel(int id)
{
	int i;
	for (i = 0; i < sessions_nalloc; i++) {
		Session *s = &sessions[i];
		if (s->used && s->chanid == id) {
			debug("session_by_channel: session %d channel %d",
			    i, id);
			return s;
		}
	}
	debug("session_by_channel: unknown channel %d", id);
	session_dump();
	return NULL;
}

static Session *
session_by_x11_channel(int id)
{
	int i, j;

	for (i = 0; i < sessions_nalloc; i++) {
		Session *s = &sessions[i];

		if (s->x11_chanids == NULL || !s->used)
			continue;
		for (j = 0; s->x11_chanids[j] != -1; j++) {
			if (s->x11_chanids[j] == id) {
				debug("session_by_x11_channel: session %d "
				    "channel %d", s->self, id);
				return s;
			}
		}
	}
	debug("session_by_x11_channel: unknown channel %d", id);
	session_dump();
	return NULL;
}

static Session *
session_by_pid(pid_t pid)
{
	int i;
	debug("session_by_pid: pid %ld", (long)pid);
	for (i = 0; i < sessions_nalloc; i++) {
		Session *s = &sessions[i];
		if (s->used && s->pid == pid)
			return s;
	}
	error("session_by_pid: unknown pid %ld", (long)pid);
	session_dump();
	return NULL;
}

static int
session_window_change_req(struct ssh *ssh, Session *s)
{
	s->col = packet_get_int();
	s->row = packet_get_int();
	s->xpixel = packet_get_int();
	s->ypixel = packet_get_int();
	packet_check_eom();
	pty_change_window_size(s->ptyfd, s->row, s->col, s->xpixel, s->ypixel);
	return 1;
}

static int
session_pty_req(struct ssh *ssh, Session *s)
{
	u_int len;
	int n_bytes;

	if (no_pty_flag || !options.permit_tty) {
		debug("Allocating a pty not permitted for this authentication.");
		return 0;
	}
	if (s->ttyfd != -1) {
		packet_disconnect("Protocol error: you already have a pty.");
		return 0;
	}

	s->term = packet_get_string(&len);
	s->col = packet_get_int();
	s->row = packet_get_int();
	s->xpixel = packet_get_int();
	s->ypixel = packet_get_int();

	if (strcmp(s->term, "") == 0) {
		free(s->term);
		s->term = NULL;
	}

	/* Allocate a pty and open it. */
	debug("Allocating pty.");
	if (!PRIVSEP(pty_allocate(&s->ptyfd, &s->ttyfd, s->tty,
	    sizeof(s->tty)))) {
		free(s->term);
		s->term = NULL;
		s->ptyfd = -1;
		s->ttyfd = -1;
		error("session_pty_req: session %d alloc failed", s->self);
		return 0;
	}
	debug("session_pty_req: session %d alloc %s", s->self, s->tty);

	n_bytes = packet_remaining();
	tty_parse_modes(s->ttyfd, &n_bytes);

	if (!use_privsep)
		pty_setowner(s->pw, s->tty);

	/* Set window size from the packet. */
	pty_change_window_size(s->ptyfd, s->row, s->col, s->xpixel, s->ypixel);

	packet_check_eom();
	session_proctitle(s);
	return 1;
}

static int
session_subsystem_req(struct ssh *ssh, Session *s)
{
	struct stat st;
	u_int len;
	int success = 0;
	char *prog, *cmd;
	u_int i;

	s->subsys = packet_get_string(&len);
	packet_check_eom();
	debug2("subsystem request for %.100s by user %s", s->subsys,
	    s->pw->pw_name);

	for (i = 0; i < options.num_subsystems; i++) {
		if (strcmp(s->subsys, options.subsystem_name[i]) == 0) {
			prog = options.subsystem_command[i];
			cmd = options.subsystem_args[i];
			if (strcmp(INTERNAL_SFTP_NAME, prog) == 0) {
				s->is_subsystem = SUBSYSTEM_INT_SFTP;
				debug("subsystem: %s", prog);
			} else {
				if (stat(prog, &st) < 0)
					debug("subsystem: cannot stat %s: %s",
					    prog, strerror(errno));
				s->is_subsystem = SUBSYSTEM_EXT;
				debug("subsystem: exec() %s", cmd);
			}
			success = do_exec(ssh, s, cmd) == 0;
			break;
		}
	}

	if (!success)
		logit("subsystem request for %.100s by user %s failed, "
		    "subsystem not found", s->subsys, s->pw->pw_name);

	return success;
}

static int
session_x11_req(struct ssh *ssh, Session *s)
{
	int success;

	if (s->auth_proto != NULL || s->auth_data != NULL) {
		error("session_x11_req: session %d: "
		    "x11 forwarding already active", s->self);
		return 0;
	}
	s->single_connection = packet_get_char();
	s->auth_proto = packet_get_string(NULL);
	s->auth_data = packet_get_string(NULL);
	s->screen = packet_get_int();
	packet_check_eom();

	if (xauth_valid_string(s->auth_proto) &&
	    xauth_valid_string(s->auth_data))
		success = session_setup_x11fwd(ssh, s);
	else {
		success = 0;
		error("Invalid X11 forwarding data");
	}
	if (!success) {
		free(s->auth_proto);
		free(s->auth_data);
		s->auth_proto = NULL;
		s->auth_data = NULL;
	}
	return success;
}

static int
session_shell_req(struct ssh *ssh, Session *s)
{
	packet_check_eom();
	return do_exec(ssh, s, NULL) == 0;
}

static int
session_exec_req(struct ssh *ssh, Session *s)
{
	u_int len, success;

	char *command = packet_get_string(&len);
	packet_check_eom();
	success = do_exec(ssh, s, command) == 0;
	free(command);
	return success;
}

static int
session_break_req(struct ssh *ssh, Session *s)
{

	packet_get_int();	/* ignored */
	packet_check_eom();

	if (s->ptymaster == -1 || tcsendbreak(s->ptymaster, 0) < 0)
		return 0;
	return 1;
}

static int
session_env_req(struct ssh *ssh, Session *s)
{
	char *name, *val;
	u_int name_len, val_len, i;

	name = packet_get_cstring(&name_len);
	val = packet_get_cstring(&val_len);
	packet_check_eom();

	/* Don't set too many environment variables */
	if (s->num_env > 128) {
		debug2("Ignoring env request %s: too many env vars", name);
		goto fail;
	}

	for (i = 0; i < options.num_accept_env; i++) {
		if (match_pattern(name, options.accept_env[i])) {
			debug2("Setting env %d: %s=%s", s->num_env, name, val);
			s->env = xrecallocarray(s->env, s->num_env,
			    s->num_env + 1, sizeof(*s->env));
			s->env[s->num_env].name = name;
			s->env[s->num_env].val = val;
			s->num_env++;
			return (1);
		}
	}
	debug2("Ignoring env request %s: disallowed name", name);

 fail:
	free(name);
	free(val);
	return (0);
}

static int
session_auth_agent_req(struct ssh *ssh, Session *s)
{
	static int called = 0;
	packet_check_eom();
	if (no_agent_forwarding_flag || !options.allow_agent_forwarding) {
		debug("session_auth_agent_req: no_agent_forwarding_flag");
		return 0;
	}
	if (called) {
		return 0;
	} else {
		called = 1;
		return auth_input_request_forwarding(ssh, s->pw);
	}
}

int
session_input_channel_req(struct ssh *ssh, Channel *c, const char *rtype)
{
	int success = 0;
	Session *s;

	if ((s = session_by_channel(c->self)) == NULL) {
		logit("%s: no session %d req %.100s", __func__, c->self, rtype);
		return 0;
	}
	debug("%s: session %d req %s", __func__, s->self, rtype);

	/*
	 * a session is in LARVAL state until a shell, a command
	 * or a subsystem is executed
	 */
	if (c->type == SSH_CHANNEL_LARVAL) {
		if (strcmp(rtype, "shell") == 0) {
			success = session_shell_req(ssh, s);
		} else if (strcmp(rtype, "exec") == 0) {
			success = session_exec_req(ssh, s);
		} else if (strcmp(rtype, "pty-req") == 0) {
			success = session_pty_req(ssh, s);
		} else if (strcmp(rtype, "x11-req") == 0) {
			success = session_x11_req(ssh, s);
		} else if (strcmp(rtype, "auth-agent-req@openssh.com") == 0) {
			success = session_auth_agent_req(ssh, s);
		} else if (strcmp(rtype, "subsystem") == 0) {
			success = session_subsystem_req(ssh, s);
		} else if (strcmp(rtype, "env") == 0) {
			success = session_env_req(ssh, s);
		}
	}
	if (strcmp(rtype, "window-change") == 0) {
		success = session_window_change_req(ssh, s);
	} else if (strcmp(rtype, "break") == 0) {
		success = session_break_req(ssh, s);
	}

	return success;
}

void
session_set_fds(struct ssh *ssh, Session *s,
    int fdin, int fdout, int fderr, int ignore_fderr, int is_tty)
{
	/*
	 * now that have a child and a pipe to the child,
	 * we can activate our channel and register the fd's
	 */
	if (s->chanid == -1)
		fatal("no channel for session %d", s->self);
<<<<<<< HEAD
	if (options.hpn_disabled)
	channel_set_fds(s->chanid,
=======
	channel_set_fds(ssh, s->chanid,
>>>>>>> 66bf74a9
	    fdout, fdin, fderr,
	    ignore_fderr ? CHAN_EXTENDED_IGNORE : CHAN_EXTENDED_READ,
	    1, is_tty, CHAN_SES_WINDOW_DEFAULT);
	else
		channel_set_fds(s->chanid,
		    fdout, fdin, fderr,
		    ignore_fderr ? CHAN_EXTENDED_IGNORE : CHAN_EXTENDED_READ,
		    1, is_tty, options.hpn_buffer_size);
}

/*
 * Function to perform pty cleanup. Also called if we get aborted abnormally
 * (e.g., due to a dropped connection).
 */
void
session_pty_cleanup2(Session *s)
{
	if (s == NULL) {
		error("session_pty_cleanup: no session");
		return;
	}
	if (s->ttyfd == -1)
		return;

	debug("session_pty_cleanup: session %d release %s", s->self, s->tty);

	/* Record that the user has logged out. */
	if (s->pid != 0)
		record_logout(s->pid, s->tty, s->pw->pw_name);

	/* Release the pseudo-tty. */
	if (getuid() == 0)
		pty_release(s->tty);

	/*
	 * Close the server side of the socket pairs.  We must do this after
	 * the pty cleanup, so that another process doesn't get this pty
	 * while we're still cleaning up.
	 */
	if (s->ptymaster != -1 && close(s->ptymaster) < 0)
		error("close(s->ptymaster/%d): %s",
		    s->ptymaster, strerror(errno));

	/* unlink pty from session */
	s->ttyfd = -1;
}

void
session_pty_cleanup(Session *s)
{
	PRIVSEP(session_pty_cleanup2(s));
}

static char *
sig2name(int sig)
{
#define SSH_SIG(x) if (sig == SIG ## x) return #x
	SSH_SIG(ABRT);
	SSH_SIG(ALRM);
	SSH_SIG(FPE);
	SSH_SIG(HUP);
	SSH_SIG(ILL);
	SSH_SIG(INT);
	SSH_SIG(KILL);
	SSH_SIG(PIPE);
	SSH_SIG(QUIT);
	SSH_SIG(SEGV);
	SSH_SIG(TERM);
	SSH_SIG(USR1);
	SSH_SIG(USR2);
#undef	SSH_SIG
	return "SIG@openssh.com";
}

static void
session_close_x11(struct ssh *ssh, int id)
{
	Channel *c;

	if ((c = channel_by_id(ssh, id)) == NULL) {
		debug("%s: x11 channel %d missing", __func__, id);
	} else {
		/* Detach X11 listener */
		debug("%s: detach x11 channel %d", __func__, id);
		channel_cancel_cleanup(ssh, id);
		if (c->ostate != CHAN_OUTPUT_CLOSED)
			chan_mark_dead(ssh, c);
	}
}

static void
session_close_single_x11(struct ssh *ssh, int id, void *arg)
{
	Session *s;
	u_int i;

	debug3("%s: channel %d", __func__, id);
	channel_cancel_cleanup(ssh, id);
	if ((s = session_by_x11_channel(id)) == NULL)
		fatal("%s: no x11 channel %d", __func__, id);
	for (i = 0; s->x11_chanids[i] != -1; i++) {
		debug("%s: session %d: closing channel %d",
		    __func__, s->self, s->x11_chanids[i]);
		/*
		 * The channel "id" is already closing, but make sure we
		 * close all of its siblings.
		 */
		if (s->x11_chanids[i] != id)
			session_close_x11(ssh, s->x11_chanids[i]);
	}
	free(s->x11_chanids);
	s->x11_chanids = NULL;
	free(s->display);
	s->display = NULL;
	free(s->auth_proto);
	s->auth_proto = NULL;
	free(s->auth_data);
	s->auth_data = NULL;
	free(s->auth_display);
	s->auth_display = NULL;
}

static void
session_exit_message(struct ssh *ssh, Session *s, int status)
{
	Channel *c;

	if ((c = channel_lookup(ssh, s->chanid)) == NULL)
		fatal("%s: session %d: no channel %d",
		    __func__, s->self, s->chanid);
	debug("%s: session %d channel %d pid %ld",
	    __func__, s->self, s->chanid, (long)s->pid);

	if (WIFEXITED(status)) {
		channel_request_start(ssh, s->chanid, "exit-status", 0);
		packet_put_int(WEXITSTATUS(status));
		packet_send();
	} else if (WIFSIGNALED(status)) {
		channel_request_start(ssh, s->chanid, "exit-signal", 0);
		packet_put_cstring(sig2name(WTERMSIG(status)));
#ifdef WCOREDUMP
		packet_put_char(WCOREDUMP(status)? 1 : 0);
#else /* WCOREDUMP */
		packet_put_char(0);
#endif /* WCOREDUMP */
		packet_put_cstring("");
		packet_put_cstring("");
		packet_send();
	} else {
		/* Some weird exit cause.  Just exit. */
		packet_disconnect("wait returned status %04x.", status);
	}

	/* disconnect channel */
	debug("%s: release channel %d", __func__, s->chanid);

	/*
	 * Adjust cleanup callback attachment to send close messages when
	 * the channel gets EOF. The session will be then be closed
	 * by session_close_by_channel when the childs close their fds.
	 */
	channel_register_cleanup(ssh, c->self, session_close_by_channel, 1);

	/*
	 * emulate a write failure with 'chan_write_failed', nobody will be
	 * interested in data we write.
	 * Note that we must not call 'chan_read_failed', since there could
	 * be some more data waiting in the pipe.
	 */
	if (c->ostate != CHAN_OUTPUT_CLOSED)
		chan_write_failed(ssh, c);
}

void
session_close(struct ssh *ssh, Session *s)
{
	u_int i;

	verbose("Close session: user %s from %.200s port %d id %d",
	    s->pw->pw_name,
	    ssh_remote_ipaddr(ssh),
	    ssh_remote_port(ssh),
	    s->self);

	if (s->ttyfd != -1)
		session_pty_cleanup(s);
	free(s->term);
	free(s->display);
	free(s->x11_chanids);
	free(s->auth_display);
	free(s->auth_data);
	free(s->auth_proto);
	free(s->subsys);
	if (s->env != NULL) {
		for (i = 0; i < s->num_env; i++) {
			free(s->env[i].name);
			free(s->env[i].val);
		}
		free(s->env);
	}
	session_proctitle(s);
	session_unused(s->self);
}

void
session_close_by_pid(struct ssh *ssh, pid_t pid, int status)
{
	Session *s = session_by_pid(pid);
	if (s == NULL) {
		debug("%s: no session for pid %ld", __func__, (long)pid);
		return;
	}
	if (s->chanid != -1)
		session_exit_message(ssh, s, status);
	if (s->ttyfd != -1)
		session_pty_cleanup(s);
	s->pid = 0;
}

/*
 * this is called when a channel dies before
 * the session 'child' itself dies
 */
void
session_close_by_channel(struct ssh *ssh, int id, void *arg)
{
	Session *s = session_by_channel(id);
	u_int i;

	if (s == NULL) {
		debug("%s: no session for id %d", __func__, id);
		return;
	}
	debug("%s: channel %d child %ld", __func__, id, (long)s->pid);
	if (s->pid != 0) {
		debug("%s: channel %d: has child", __func__, id);
		/*
		 * delay detach of session, but release pty, since
		 * the fd's to the child are already closed
		 */
		if (s->ttyfd != -1)
			session_pty_cleanup(s);
		return;
	}
	/* detach by removing callback */
	channel_cancel_cleanup(ssh, s->chanid);

	/* Close any X11 listeners associated with this session */
	if (s->x11_chanids != NULL) {
		for (i = 0; s->x11_chanids[i] != -1; i++) {
			session_close_x11(ssh, s->x11_chanids[i]);
			s->x11_chanids[i] = -1;
		}
	}

	s->chanid = -1;
	session_close(ssh, s);
}

void
session_destroy_all(struct ssh *ssh, void (*closefunc)(Session *))
{
	int i;
	for (i = 0; i < sessions_nalloc; i++) {
		Session *s = &sessions[i];
		if (s->used) {
			if (closefunc != NULL)
				closefunc(s);
			else
				session_close(ssh, s);
		}
	}
}

static char *
session_tty_list(void)
{
	static char buf[1024];
	int i;
	char *cp;

	buf[0] = '\0';
	for (i = 0; i < sessions_nalloc; i++) {
		Session *s = &sessions[i];
		if (s->used && s->ttyfd != -1) {

			if (strncmp(s->tty, "/dev/", 5) != 0) {
				cp = strrchr(s->tty, '/');
				cp = (cp == NULL) ? s->tty : cp + 1;
			} else
				cp = s->tty + 5;

			if (buf[0] != '\0')
				strlcat(buf, ",", sizeof buf);
			strlcat(buf, cp, sizeof buf);
		}
	}
	if (buf[0] == '\0')
		strlcpy(buf, "notty", sizeof buf);
	return buf;
}

void
session_proctitle(Session *s)
{
	if (s->pw == NULL)
		error("no user for session %d", s->self);
	else
		setproctitle("%s@%s", s->pw->pw_name, session_tty_list());
}

int
session_setup_x11fwd(struct ssh *ssh, Session *s)
{
	struct stat st;
	char display[512], auth_display[512];
	char hostname[NI_MAXHOST];
	u_int i;

	if (no_x11_forwarding_flag) {
		packet_send_debug("X11 forwarding disabled in user configuration file.");
		return 0;
	}
	if (!options.x11_forwarding) {
		debug("X11 forwarding disabled in server configuration file.");
		return 0;
	}
	if (options.xauth_location == NULL ||
	    (stat(options.xauth_location, &st) == -1)) {
		packet_send_debug("No xauth program; cannot forward with spoofing.");
		return 0;
	}
	if (s->display != NULL) {
		debug("X11 display already set.");
		return 0;
	}
	if (x11_create_display_inet(ssh, options.x11_display_offset,
	    options.x11_use_localhost, s->single_connection,
	    &s->display_number, &s->x11_chanids) == -1) {
		debug("x11_create_display_inet failed.");
		return 0;
	}
	for (i = 0; s->x11_chanids[i] != -1; i++) {
		channel_register_cleanup(ssh, s->x11_chanids[i],
		    session_close_single_x11, 0);
	}

	/* Set up a suitable value for the DISPLAY variable. */
	if (gethostname(hostname, sizeof(hostname)) < 0)
		fatal("gethostname: %.100s", strerror(errno));
	/*
	 * auth_display must be used as the displayname when the
	 * authorization entry is added with xauth(1).  This will be
	 * different than the DISPLAY string for localhost displays.
	 */
	if (options.x11_use_localhost) {
		snprintf(display, sizeof display, "localhost:%u.%u",
		    s->display_number, s->screen);
		snprintf(auth_display, sizeof auth_display, "unix:%u.%u",
		    s->display_number, s->screen);
		s->display = xstrdup(display);
		s->auth_display = xstrdup(auth_display);
	} else {
#ifdef IPADDR_IN_DISPLAY
		struct hostent *he;
		struct in_addr my_addr;

		he = gethostbyname(hostname);
		if (he == NULL) {
			error("Can't get IP address for X11 DISPLAY.");
			packet_send_debug("Can't get IP address for X11 DISPLAY.");
			return 0;
		}
		memcpy(&my_addr, he->h_addr_list[0], sizeof(struct in_addr));
		snprintf(display, sizeof display, "%.50s:%u.%u", inet_ntoa(my_addr),
		    s->display_number, s->screen);
#else
		snprintf(display, sizeof display, "%.400s:%u.%u", hostname,
		    s->display_number, s->screen);
#endif
		s->display = xstrdup(display);
		s->auth_display = xstrdup(display);
	}

	return 1;
}

static void
do_authenticated2(struct ssh *ssh, Authctxt *authctxt)
{
	server_loop2(ssh, authctxt);
}

void
do_cleanup(struct ssh *ssh, Authctxt *authctxt)
{
	static int called = 0;

	debug("do_cleanup");

	/* no cleanup if we're in the child for login shell */
	if (is_child)
		return;

	/* avoid double cleanup */
	if (called)
		return;
	called = 1;

	if (authctxt == NULL)
		return;

#ifdef USE_PAM
	if (options.use_pam) {
		sshpam_cleanup();
		sshpam_thread_cleanup();
	}
#endif

	if (!authctxt->authenticated)
		return;

#ifdef KRB5
	if (options.kerberos_ticket_cleanup &&
	    authctxt->krb5_ctx)
		krb5_cleanup_proc(authctxt);
#endif

#ifdef GSSAPI
	if (options.gss_cleanup_creds)
		ssh_gssapi_cleanup_creds();
#endif

	/* remove agent socket */
	auth_sock_cleanup_proc(authctxt->pw);

	/* remove userauth info */
	if (auth_info_file != NULL) {
		temporarily_use_uid(authctxt->pw);
		unlink(auth_info_file);
		restore_uid();
		free(auth_info_file);
		auth_info_file = NULL;
	}

	/*
	 * Cleanup ptys/utmp only if privsep is disabled,
	 * or if running in monitor.
	 */
	if (!use_privsep || mm_is_monitor())
		session_destroy_all(ssh, session_pty_cleanup2);
}

/* Return a name for the remote host that fits inside utmp_size */

const char *
session_get_remote_name_or_ip(struct ssh *ssh, u_int utmp_size, int use_dns)
{
	const char *remote = "";

	if (utmp_size > 0)
		remote = auth_get_canonical_hostname(ssh, use_dns);
	if (utmp_size == 0 || strlen(remote) > utmp_size)
		remote = ssh_remote_ipaddr(ssh);
	return remote;
}
<|MERGE_RESOLUTION|>--- conflicted
+++ resolved
@@ -223,12 +223,8 @@
 		goto authsock_err;
 
 	/* Allocate a channel for the authentication agent socket. */
-<<<<<<< HEAD
 	/* this shouldn't matter if its hpn or not - cjr */
-	nc = channel_new("auth socket",
-=======
 	nc = channel_new(ssh, "auth socket",
->>>>>>> 66bf74a9
 	    SSH_CHANNEL_AUTH_SOCKET, sock, sock, -1,
 	    CHAN_X11_WINDOW_DEFAULT, CHAN_X11_PACKET_DEFAULT,
 	    0, "auth socket", 1);
@@ -2113,20 +2109,11 @@
 	 */
 	if (s->chanid == -1)
 		fatal("no channel for session %d", s->self);
-<<<<<<< HEAD
-	if (options.hpn_disabled)
-	channel_set_fds(s->chanid,
-=======
-	channel_set_fds(ssh, s->chanid,
->>>>>>> 66bf74a9
-	    fdout, fdin, fderr,
-	    ignore_fderr ? CHAN_EXTENDED_IGNORE : CHAN_EXTENDED_READ,
-	    1, is_tty, CHAN_SES_WINDOW_DEFAULT);
-	else
-		channel_set_fds(s->chanid,
-		    fdout, fdin, fderr,
-		    ignore_fderr ? CHAN_EXTENDED_IGNORE : CHAN_EXTENDED_READ,
-		    1, is_tty, options.hpn_buffer_size);
+        channel_set_fds(ssh, s->chanid,
+			fdout, fdin, fderr,
+			ignore_fderr ? CHAN_EXTENDED_IGNORE : CHAN_EXTENDED_READ,
+			1, is_tty,
+            options.hpn_disabled ? CHAN_SES_WINDOW_DEFAULT : options.hpn_buffer_size);
 }
 
 /*
