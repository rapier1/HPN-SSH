--- conflicted
+++ resolved
@@ -53,11 +53,8 @@
 #include "dispatch.h"
 #include "pathnames.h"
 #include "ssherr.h"
-<<<<<<< HEAD
-=======
 #include "canohost.h"
 
->>>>>>> c31fe5e8
 #ifdef GSSAPI
 #include "ssh-gss.h"
 #endif
