/* $OpenBSD: ssh-keygen.c,v 1.448 2022/02/01 23:32:51 djm Exp $ */
/*
 * Author: Tatu Ylonen <ylo@cs.hut.fi>
 * Copyright (c) 1994 Tatu Ylonen <ylo@cs.hut.fi>, Espoo, Finland
 *                    All rights reserved
 * Identity and host key generation and maintenance.
 *
 * As far as I am concerned, the code I have written for this software
 * can be used freely for any purpose.  Any derived versions of this
 * software must be clearly marked as such, and if the derived work is
 * incompatible with the protocol description in the RFC file, it must be
 * called by a name other than "ssh" or "Secure Shell".
 */

#include "includes.h"

#include <sys/types.h>
#include <sys/socket.h>
#include <sys/stat.h>

#ifdef WITH_OPENSSL
#include <openssl/evp.h>
#include <openssl/pem.h>
#include "openbsd-compat/openssl-compat.h"
#endif

#ifdef HAVE_STDINT_H
# include <stdint.h>
#endif
#include <errno.h>
#include <fcntl.h>
#include <netdb.h>
#ifdef HAVE_PATHS_H
# include <paths.h>
#endif
#include <pwd.h>
#include <stdarg.h>
#include <stdio.h>
#include <stdlib.h>
#include <string.h>
#include <unistd.h>
#include <limits.h>
#include <locale.h>
#include <time.h>

#include "xmalloc.h"
#include "sshkey.h"
#include "authfile.h"
#include "sshbuf.h"
#include "pathnames.h"
#include "log.h"
#include "misc.h"
#include "match.h"
#include "hostfile.h"
#include "dns.h"
#include "ssh.h"
#include "ssh2.h"
#include "ssherr.h"
#include "ssh-pkcs11.h"
#include "atomicio.h"
#include "krl.h"
#include "digest.h"
#include "utf8.h"
#include "authfd.h"
#include "sshsig.h"
#include "ssh-sk.h"
#include "sk-api.h" /* XXX for SSH_SK_USER_PRESENCE_REQD; remove */
#include "cipher.h"

#ifdef WITH_OPENSSL
# define DEFAULT_KEY_TYPE_NAME "rsa"
#else
# define DEFAULT_KEY_TYPE_NAME "ed25519"
#endif

/*
 * Default number of bits in the RSA, DSA and ECDSA keys.  These value can be
 * overridden on the command line.
 *
 * These values, with the exception of DSA, provide security equivalent to at
 * least 128 bits of security according to NIST Special Publication 800-57:
 * Recommendation for Key Management Part 1 rev 4 section 5.6.1.
 * For DSA it (and FIPS-186-4 section 4.2) specifies that the only size for
 * which a 160bit hash is acceptable is 1kbit, and since ssh-dss specifies only
 * SHA1 we limit the DSA key size 1k bits.
 */
#define DEFAULT_BITS		3072
#define DEFAULT_BITS_DSA	1024
#define DEFAULT_BITS_ECDSA	256

static int quiet = 0;

/* Flag indicating that we just want to see the key fingerprint */
static int print_fingerprint = 0;
static int print_bubblebabble = 0;

/* Hash algorithm to use for fingerprints. */
static int fingerprint_hash = SSH_FP_HASH_DEFAULT;

/* The identity file name, given on the command line or entered by the user. */
static char identity_file[PATH_MAX];
static int have_identity = 0;

/* This is set to the passphrase if given on the command line. */
static char *identity_passphrase = NULL;

/* This is set to the new passphrase if given on the command line. */
static char *identity_new_passphrase = NULL;

/* Key type when certifying */
static u_int cert_key_type = SSH2_CERT_TYPE_USER;

/* "key ID" of signed key */
static char *cert_key_id = NULL;

/* Comma-separated list of principal names for certifying keys */
static char *cert_principals = NULL;

/* Validity period for certificates */
static u_int64_t cert_valid_from = 0;
static u_int64_t cert_valid_to = ~0ULL;

/* Certificate options */
#define CERTOPT_X_FWD				(1)
#define CERTOPT_AGENT_FWD			(1<<1)
#define CERTOPT_PORT_FWD			(1<<2)
#define CERTOPT_PTY				(1<<3)
#define CERTOPT_USER_RC				(1<<4)
#define CERTOPT_NO_REQUIRE_USER_PRESENCE	(1<<5)
#define CERTOPT_DEFAULT	(CERTOPT_X_FWD|CERTOPT_AGENT_FWD| \
			 CERTOPT_PORT_FWD|CERTOPT_PTY|CERTOPT_USER_RC)
static u_int32_t certflags_flags = CERTOPT_DEFAULT;
static char *certflags_command = NULL;
static char *certflags_src_addr = NULL;

/* Arbitrary extensions specified by user */
struct cert_ext {
	char *key;
	char *val;
	int crit;
};
static struct cert_ext *cert_ext;
static size_t ncert_ext;

/* Conversion to/from various formats */
enum {
	FMT_RFC4716,
	FMT_PKCS8,
	FMT_PEM
} convert_format = FMT_RFC4716;

static char *key_type_name = NULL;

/* Load key from this PKCS#11 provider */
static char *pkcs11provider = NULL;

/* FIDO/U2F provider to use */
static char *sk_provider = NULL;

/* Format for writing private keys */
static int private_key_format = SSHKEY_PRIVATE_OPENSSH;

/* Cipher for new-format private keys */
static char *openssh_format_cipher = NULL;

/* Number of KDF rounds to derive new format keys. */
static int rounds = 0;

/* argv0 */
extern char *__progname;

static char hostname[NI_MAXHOST];

#ifdef WITH_OPENSSL
/* moduli.c */
int gen_candidates(FILE *, u_int32_t, u_int32_t, BIGNUM *);
int prime_test(FILE *, FILE *, u_int32_t, u_int32_t, char *, unsigned long,
    unsigned long);
#endif

static void
type_bits_valid(int type, const char *name, u_int32_t *bitsp)
{
	if (type == KEY_UNSPEC)
		fatal("unknown key type %s", key_type_name);
	if (*bitsp == 0) {
#ifdef WITH_OPENSSL
		int nid;

		switch(type) {
		case KEY_DSA:
			*bitsp = DEFAULT_BITS_DSA;
			break;
		case KEY_ECDSA:
			if (name != NULL &&
			    (nid = sshkey_ecdsa_nid_from_name(name)) > 0)
				*bitsp = sshkey_curve_nid_to_bits(nid);
			if (*bitsp == 0)
				*bitsp = DEFAULT_BITS_ECDSA;
			break;
		case KEY_RSA:
			*bitsp = DEFAULT_BITS;
			break;
		}
#endif
	}
#ifdef WITH_OPENSSL
	switch (type) {
	case KEY_DSA:
		if (*bitsp != 1024)
			fatal("Invalid DSA key length: must be 1024 bits");
		break;
	case KEY_RSA:
		if (*bitsp < SSH_RSA_MINIMUM_MODULUS_SIZE)
			fatal("Invalid RSA key length: minimum is %d bits",
			    SSH_RSA_MINIMUM_MODULUS_SIZE);
		else if (*bitsp > OPENSSL_RSA_MAX_MODULUS_BITS)
			fatal("Invalid RSA key length: maximum is %d bits",
			    OPENSSL_RSA_MAX_MODULUS_BITS);
		break;
	case KEY_ECDSA:
		if (sshkey_ecdsa_bits_to_nid(*bitsp) == -1)
#ifdef OPENSSL_HAS_NISTP521
			fatal("Invalid ECDSA key length: valid lengths are "
			    "256, 384 or 521 bits");
#else
			fatal("Invalid ECDSA key length: valid lengths are "
			    "256 or 384 bits");
#endif
	}
#endif
}

/*
 * Checks whether a file exists and, if so, asks the user whether they wish
 * to overwrite it.
 * Returns nonzero if the file does not already exist or if the user agrees to
 * overwrite, or zero otherwise.
 */
static int
confirm_overwrite(const char *filename)
{
	char yesno[3];
	struct stat st;

	if (stat(filename, &st) != 0)
		return 1;
	printf("%s already exists.\n", filename);
	printf("Overwrite (y/n)? ");
	fflush(stdout);
	if (fgets(yesno, sizeof(yesno), stdin) == NULL)
		return 0;
	if (yesno[0] != 'y' && yesno[0] != 'Y')
		return 0;
	return 1;
}

static void
ask_filename(struct passwd *pw, const char *prompt)
{
	char buf[1024];
	char *name = NULL;

	if (key_type_name == NULL)
		name = _PATH_SSH_CLIENT_ID_RSA;
	else {
		switch (sshkey_type_from_name(key_type_name)) {
		case KEY_DSA_CERT:
		case KEY_DSA:
			name = _PATH_SSH_CLIENT_ID_DSA;
			break;
#ifdef OPENSSL_HAS_ECC
		case KEY_ECDSA_CERT:
		case KEY_ECDSA:
			name = _PATH_SSH_CLIENT_ID_ECDSA;
			break;
		case KEY_ECDSA_SK_CERT:
		case KEY_ECDSA_SK:
			name = _PATH_SSH_CLIENT_ID_ECDSA_SK;
			break;
#endif
		case KEY_RSA_CERT:
		case KEY_RSA:
			name = _PATH_SSH_CLIENT_ID_RSA;
			break;
		case KEY_ED25519:
		case KEY_ED25519_CERT:
			name = _PATH_SSH_CLIENT_ID_ED25519;
			break;
		case KEY_ED25519_SK:
		case KEY_ED25519_SK_CERT:
			name = _PATH_SSH_CLIENT_ID_ED25519_SK;
			break;
		case KEY_XMSS:
		case KEY_XMSS_CERT:
			name = _PATH_SSH_CLIENT_ID_XMSS;
			break;
		default:
			fatal("bad key type");
		}
	}
	snprintf(identity_file, sizeof(identity_file),
	    "%s/%s", pw->pw_dir, name);
	printf("%s (%s): ", prompt, identity_file);
	fflush(stdout);
	if (fgets(buf, sizeof(buf), stdin) == NULL)
		exit(1);
	buf[strcspn(buf, "\n")] = '\0';
	if (strcmp(buf, "") != 0)
		strlcpy(identity_file, buf, sizeof(identity_file));
	have_identity = 1;
}

static struct sshkey *
load_identity(const char *filename, char **commentp)
{
	char *pass;
	struct sshkey *prv;
	int r;

	if (commentp != NULL)
		*commentp = NULL;
	if ((r = sshkey_load_private(filename, "", &prv, commentp)) == 0)
		return prv;
	if (r != SSH_ERR_KEY_WRONG_PASSPHRASE)
		fatal_r(r, "Load key \"%s\"", filename);
	if (identity_passphrase)
		pass = xstrdup(identity_passphrase);
	else
		pass = read_passphrase("Enter passphrase: ", RP_ALLOW_STDIN);
	r = sshkey_load_private(filename, pass, &prv, commentp);
	freezero(pass, strlen(pass));
	if (r != 0)
		fatal_r(r, "Load key \"%s\"", filename);
	return prv;
}

#define SSH_COM_PUBLIC_BEGIN		"---- BEGIN SSH2 PUBLIC KEY ----"
#define SSH_COM_PUBLIC_END		"---- END SSH2 PUBLIC KEY ----"
#define SSH_COM_PRIVATE_BEGIN		"---- BEGIN SSH2 ENCRYPTED PRIVATE KEY ----"
#define	SSH_COM_PRIVATE_KEY_MAGIC	0x3f6ff9eb

#ifdef WITH_OPENSSL
static void
do_convert_to_ssh2(struct passwd *pw, struct sshkey *k)
{
	struct sshbuf *b;
	char comment[61], *b64;
	int r;

	if ((b = sshbuf_new()) == NULL)
		fatal_f("sshbuf_new failed");
	if ((r = sshkey_putb(k, b)) != 0)
		fatal_fr(r, "put key");
	if ((b64 = sshbuf_dtob64_string(b, 1)) == NULL)
		fatal_f("sshbuf_dtob64_string failed");

	/* Comment + surrounds must fit into 72 chars (RFC 4716 sec 3.3) */
	snprintf(comment, sizeof(comment),
	    "%u-bit %s, converted by %s@%s from OpenSSH",
	    sshkey_size(k), sshkey_type(k),
	    pw->pw_name, hostname);

	sshkey_free(k);
	sshbuf_free(b);

	fprintf(stdout, "%s\n", SSH_COM_PUBLIC_BEGIN);
	fprintf(stdout, "Comment: \"%s\"\n%s", comment, b64);
	fprintf(stdout, "%s\n", SSH_COM_PUBLIC_END);
	free(b64);
	exit(0);
}

static void
do_convert_to_pkcs8(struct sshkey *k)
{
	switch (sshkey_type_plain(k->type)) {
	case KEY_RSA:
		if (!PEM_write_RSA_PUBKEY(stdout, k->rsa))
			fatal("PEM_write_RSA_PUBKEY failed");
		break;
	case KEY_DSA:
		if (!PEM_write_DSA_PUBKEY(stdout, k->dsa))
			fatal("PEM_write_DSA_PUBKEY failed");
		break;
#ifdef OPENSSL_HAS_ECC
	case KEY_ECDSA:
		if (!PEM_write_EC_PUBKEY(stdout, k->ecdsa))
			fatal("PEM_write_EC_PUBKEY failed");
		break;
#endif
	default:
		fatal_f("unsupported key type %s", sshkey_type(k));
	}
	exit(0);
}

static void
do_convert_to_pem(struct sshkey *k)
{
	switch (sshkey_type_plain(k->type)) {
	case KEY_RSA:
		if (!PEM_write_RSAPublicKey(stdout, k->rsa))
			fatal("PEM_write_RSAPublicKey failed");
		break;
	case KEY_DSA:
		if (!PEM_write_DSA_PUBKEY(stdout, k->dsa))
			fatal("PEM_write_DSA_PUBKEY failed");
		break;
#ifdef OPENSSL_HAS_ECC
	case KEY_ECDSA:
		if (!PEM_write_EC_PUBKEY(stdout, k->ecdsa))
			fatal("PEM_write_EC_PUBKEY failed");
		break;
#endif
	default:
		fatal_f("unsupported key type %s", sshkey_type(k));
	}
	exit(0);
}

static void
do_convert_to(struct passwd *pw)
{
	struct sshkey *k;
	struct stat st;
	int r;

	if (!have_identity)
		ask_filename(pw, "Enter file in which the key is");
	if (stat(identity_file, &st) == -1)
		fatal("%s: %s: %s", __progname, identity_file, strerror(errno));
	if ((r = sshkey_load_public(identity_file, &k, NULL)) != 0)
		k = load_identity(identity_file, NULL);
	switch (convert_format) {
	case FMT_RFC4716:
		do_convert_to_ssh2(pw, k);
		break;
	case FMT_PKCS8:
		do_convert_to_pkcs8(k);
		break;
	case FMT_PEM:
		do_convert_to_pem(k);
		break;
	default:
		fatal_f("unknown key format %d", convert_format);
	}
	exit(0);
}

/*
 * This is almost exactly the bignum1 encoding, but with 32 bit for length
 * instead of 16.
 */
static void
buffer_get_bignum_bits(struct sshbuf *b, BIGNUM *value)
{
	u_int bytes, bignum_bits;
	int r;

	if ((r = sshbuf_get_u32(b, &bignum_bits)) != 0)
		fatal_fr(r, "parse");
	bytes = (bignum_bits + 7) / 8;
	if (sshbuf_len(b) < bytes)
		fatal_f("input buffer too small: need %d have %zu",
		    bytes, sshbuf_len(b));
	if (BN_bin2bn(sshbuf_ptr(b), bytes, value) == NULL)
		fatal_f("BN_bin2bn failed");
	if ((r = sshbuf_consume(b, bytes)) != 0)
		fatal_fr(r, "consume");
}

static struct sshkey *
do_convert_private_ssh2(struct sshbuf *b)
{
	struct sshkey *key = NULL;
	char *type, *cipher;
	u_char e1, e2, e3, *sig = NULL, data[] = "abcde12345";
	int r, rlen, ktype;
	u_int magic, i1, i2, i3, i4;
	size_t slen;
	u_long e;
	BIGNUM *dsa_p = NULL, *dsa_q = NULL, *dsa_g = NULL;
	BIGNUM *dsa_pub_key = NULL, *dsa_priv_key = NULL;
	BIGNUM *rsa_n = NULL, *rsa_e = NULL, *rsa_d = NULL;
	BIGNUM *rsa_p = NULL, *rsa_q = NULL, *rsa_iqmp = NULL;

	if ((r = sshbuf_get_u32(b, &magic)) != 0)
		fatal_fr(r, "parse magic");

	if (magic != SSH_COM_PRIVATE_KEY_MAGIC) {
		error("bad magic 0x%x != 0x%x", magic,
		    SSH_COM_PRIVATE_KEY_MAGIC);
		return NULL;
	}
	if ((r = sshbuf_get_u32(b, &i1)) != 0 ||
	    (r = sshbuf_get_cstring(b, &type, NULL)) != 0 ||
	    (r = sshbuf_get_cstring(b, &cipher, NULL)) != 0 ||
	    (r = sshbuf_get_u32(b, &i2)) != 0 ||
	    (r = sshbuf_get_u32(b, &i3)) != 0 ||
	    (r = sshbuf_get_u32(b, &i4)) != 0)
		fatal_fr(r, "parse");
	debug("ignore (%d %d %d %d)", i1, i2, i3, i4);
	if (strcmp(cipher, "none") != 0) {
		error("unsupported cipher %s", cipher);
		free(cipher);
		free(type);
		return NULL;
	}
	free(cipher);

	if (strstr(type, "dsa")) {
		ktype = KEY_DSA;
	} else if (strstr(type, "rsa")) {
		ktype = KEY_RSA;
	} else {
		free(type);
		return NULL;
	}
	if ((key = sshkey_new(ktype)) == NULL)
		fatal("sshkey_new failed");
	free(type);

	switch (key->type) {
	case KEY_DSA:
		if ((dsa_p = BN_new()) == NULL ||
		    (dsa_q = BN_new()) == NULL ||
		    (dsa_g = BN_new()) == NULL ||
		    (dsa_pub_key = BN_new()) == NULL ||
		    (dsa_priv_key = BN_new()) == NULL)
			fatal_f("BN_new");
		buffer_get_bignum_bits(b, dsa_p);
		buffer_get_bignum_bits(b, dsa_g);
		buffer_get_bignum_bits(b, dsa_q);
		buffer_get_bignum_bits(b, dsa_pub_key);
		buffer_get_bignum_bits(b, dsa_priv_key);
		if (!DSA_set0_pqg(key->dsa, dsa_p, dsa_q, dsa_g))
			fatal_f("DSA_set0_pqg failed");
		dsa_p = dsa_q = dsa_g = NULL; /* transferred */
		if (!DSA_set0_key(key->dsa, dsa_pub_key, dsa_priv_key))
			fatal_f("DSA_set0_key failed");
		dsa_pub_key = dsa_priv_key = NULL; /* transferred */
		break;
	case KEY_RSA:
		if ((r = sshbuf_get_u8(b, &e1)) != 0 ||
		    (e1 < 30 && (r = sshbuf_get_u8(b, &e2)) != 0) ||
		    (e1 < 30 && (r = sshbuf_get_u8(b, &e3)) != 0))
			fatal_fr(r, "parse RSA");
		e = e1;
		debug("e %lx", e);
		if (e < 30) {
			e <<= 8;
			e += e2;
			debug("e %lx", e);
			e <<= 8;
			e += e3;
			debug("e %lx", e);
		}
		if ((rsa_e = BN_new()) == NULL)
			fatal_f("BN_new");
		if (!BN_set_word(rsa_e, e)) {
			BN_clear_free(rsa_e);
			sshkey_free(key);
			return NULL;
		}
		if ((rsa_n = BN_new()) == NULL ||
		    (rsa_d = BN_new()) == NULL ||
		    (rsa_p = BN_new()) == NULL ||
		    (rsa_q = BN_new()) == NULL ||
		    (rsa_iqmp = BN_new()) == NULL)
			fatal_f("BN_new");
		buffer_get_bignum_bits(b, rsa_d);
		buffer_get_bignum_bits(b, rsa_n);
		buffer_get_bignum_bits(b, rsa_iqmp);
		buffer_get_bignum_bits(b, rsa_q);
		buffer_get_bignum_bits(b, rsa_p);
		if (!RSA_set0_key(key->rsa, rsa_n, rsa_e, rsa_d))
			fatal_f("RSA_set0_key failed");
		rsa_n = rsa_e = rsa_d = NULL; /* transferred */
		if (!RSA_set0_factors(key->rsa, rsa_p, rsa_q))
			fatal_f("RSA_set0_factors failed");
		rsa_p = rsa_q = NULL; /* transferred */
		if ((r = ssh_rsa_complete_crt_parameters(key, rsa_iqmp)) != 0)
			fatal_fr(r, "generate RSA parameters");
		BN_clear_free(rsa_iqmp);
		break;
	}
	rlen = sshbuf_len(b);
	if (rlen != 0)
		error_f("remaining bytes in key blob %d", rlen);

	/* try the key */
	if (sshkey_sign(key, &sig, &slen, data, sizeof(data),
	    NULL, NULL, NULL, 0) != 0 ||
	    sshkey_verify(key, sig, slen, data, sizeof(data),
	    NULL, 0, NULL) != 0) {
		sshkey_free(key);
		free(sig);
		return NULL;
	}
	free(sig);
	return key;
}

static int
get_line(FILE *fp, char *line, size_t len)
{
	int c;
	size_t pos = 0;

	line[0] = '\0';
	while ((c = fgetc(fp)) != EOF) {
		if (pos >= len - 1)
			fatal("input line too long.");
		switch (c) {
		case '\r':
			c = fgetc(fp);
			if (c != EOF && c != '\n' && ungetc(c, fp) == EOF)
				fatal("unget: %s", strerror(errno));
			return pos;
		case '\n':
			return pos;
		}
		line[pos++] = c;
		line[pos] = '\0';
	}
	/* We reached EOF */
	return -1;
}

static void
do_convert_from_ssh2(struct passwd *pw, struct sshkey **k, int *private)
{
	int r, blen, escaped = 0;
	u_int len;
	char line[1024];
	struct sshbuf *buf;
	char encoded[8096];
	FILE *fp;

	if ((buf = sshbuf_new()) == NULL)
		fatal("sshbuf_new failed");
	if ((fp = fopen(identity_file, "r")) == NULL)
		fatal("%s: %s: %s", __progname, identity_file, strerror(errno));
	encoded[0] = '\0';
	while ((blen = get_line(fp, line, sizeof(line))) != -1) {
		if (blen > 0 && line[blen - 1] == '\\')
			escaped++;
		if (strncmp(line, "----", 4) == 0 ||
		    strstr(line, ": ") != NULL) {
			if (strstr(line, SSH_COM_PRIVATE_BEGIN) != NULL)
				*private = 1;
			if (strstr(line, " END ") != NULL) {
				break;
			}
			/* fprintf(stderr, "ignore: %s", line); */
			continue;
		}
		if (escaped) {
			escaped--;
			/* fprintf(stderr, "escaped: %s", line); */
			continue;
		}
		strlcat(encoded, line, sizeof(encoded));
	}
	len = strlen(encoded);
	if (((len % 4) == 3) &&
	    (encoded[len-1] == '=') &&
	    (encoded[len-2] == '=') &&
	    (encoded[len-3] == '='))
		encoded[len-3] = '\0';
	if ((r = sshbuf_b64tod(buf, encoded)) != 0)
		fatal_fr(r, "base64 decode");
	if (*private) {
		if ((*k = do_convert_private_ssh2(buf)) == NULL)
			fatal_f("private key conversion failed");
	} else if ((r = sshkey_fromb(buf, k)) != 0)
		fatal_fr(r, "parse key");
	sshbuf_free(buf);
	fclose(fp);
}

static void
do_convert_from_pkcs8(struct sshkey **k, int *private)
{
	EVP_PKEY *pubkey;
	FILE *fp;

	if ((fp = fopen(identity_file, "r")) == NULL)
		fatal("%s: %s: %s", __progname, identity_file, strerror(errno));
	if ((pubkey = PEM_read_PUBKEY(fp, NULL, NULL, NULL)) == NULL) {
		fatal_f("%s is not a recognised public key format",
		    identity_file);
	}
	fclose(fp);
	switch (EVP_PKEY_base_id(pubkey)) {
	case EVP_PKEY_RSA:
		if ((*k = sshkey_new(KEY_UNSPEC)) == NULL)
			fatal("sshkey_new failed");
		(*k)->type = KEY_RSA;
		(*k)->rsa = EVP_PKEY_get1_RSA(pubkey);
		break;
	case EVP_PKEY_DSA:
		if ((*k = sshkey_new(KEY_UNSPEC)) == NULL)
			fatal("sshkey_new failed");
		(*k)->type = KEY_DSA;
		(*k)->dsa = EVP_PKEY_get1_DSA(pubkey);
		break;
#ifdef OPENSSL_HAS_ECC
	case EVP_PKEY_EC:
		if ((*k = sshkey_new(KEY_UNSPEC)) == NULL)
			fatal("sshkey_new failed");
		(*k)->type = KEY_ECDSA;
		(*k)->ecdsa = EVP_PKEY_get1_EC_KEY(pubkey);
		(*k)->ecdsa_nid = sshkey_ecdsa_key_to_nid((*k)->ecdsa);
		break;
#endif
	default:
		fatal_f("unsupported pubkey type %d",
		    EVP_PKEY_base_id(pubkey));
	}
	EVP_PKEY_free(pubkey);
	return;
}

static void
do_convert_from_pem(struct sshkey **k, int *private)
{
	FILE *fp;
	RSA *rsa;

	if ((fp = fopen(identity_file, "r")) == NULL)
		fatal("%s: %s: %s", __progname, identity_file, strerror(errno));
	if ((rsa = PEM_read_RSAPublicKey(fp, NULL, NULL, NULL)) != NULL) {
		if ((*k = sshkey_new(KEY_UNSPEC)) == NULL)
			fatal("sshkey_new failed");
		(*k)->type = KEY_RSA;
		(*k)->rsa = rsa;
		fclose(fp);
		return;
	}
	fatal_f("unrecognised raw private key format");
}

static void
do_convert_from(struct passwd *pw)
{
	struct sshkey *k = NULL;
	int r, private = 0, ok = 0;
	struct stat st;

	if (!have_identity)
		ask_filename(pw, "Enter file in which the key is");
	if (stat(identity_file, &st) == -1)
		fatal("%s: %s: %s", __progname, identity_file, strerror(errno));

	switch (convert_format) {
	case FMT_RFC4716:
		do_convert_from_ssh2(pw, &k, &private);
		break;
	case FMT_PKCS8:
		do_convert_from_pkcs8(&k, &private);
		break;
	case FMT_PEM:
		do_convert_from_pem(&k, &private);
		break;
	default:
		fatal_f("unknown key format %d", convert_format);
	}

	if (!private) {
		if ((r = sshkey_write(k, stdout)) == 0)
			ok = 1;
		if (ok)
			fprintf(stdout, "\n");
	} else {
		switch (k->type) {
		case KEY_DSA:
			ok = PEM_write_DSAPrivateKey(stdout, k->dsa, NULL,
			    NULL, 0, NULL, NULL);
			break;
#ifdef OPENSSL_HAS_ECC
		case KEY_ECDSA:
			ok = PEM_write_ECPrivateKey(stdout, k->ecdsa, NULL,
			    NULL, 0, NULL, NULL);
			break;
#endif
		case KEY_RSA:
			ok = PEM_write_RSAPrivateKey(stdout, k->rsa, NULL,
			    NULL, 0, NULL, NULL);
			break;
		default:
			fatal_f("unsupported key type %s", sshkey_type(k));
		}
	}

	if (!ok)
		fatal("key write failed");
	sshkey_free(k);
	exit(0);
}
#endif

static void
do_print_public(struct passwd *pw)
{
	struct sshkey *prv;
	struct stat st;
	int r;
	char *comment = NULL;

	if (!have_identity)
		ask_filename(pw, "Enter file in which the key is");
	if (stat(identity_file, &st) == -1)
		fatal("%s: %s", identity_file, strerror(errno));
	prv = load_identity(identity_file, &comment);
	if ((r = sshkey_write(prv, stdout)) != 0)
		fatal_fr(r, "write key");
	if (comment != NULL && *comment != '\0')
		fprintf(stdout, " %s", comment);
	fprintf(stdout, "\n");
	if (sshkey_is_sk(prv)) {
		debug("sk_application: \"%s\", sk_flags 0x%02x",
			prv->sk_application, prv->sk_flags);
	}
	sshkey_free(prv);
	free(comment);
	exit(0);
}

static void
do_download(struct passwd *pw)
{
#ifdef ENABLE_PKCS11
	struct sshkey **keys = NULL;
	int i, nkeys;
	enum sshkey_fp_rep rep;
	int fptype;
	char *fp, *ra, **comments = NULL;

	fptype = print_bubblebabble ? SSH_DIGEST_SHA1 : fingerprint_hash;
	rep =    print_bubblebabble ? SSH_FP_BUBBLEBABBLE : SSH_FP_DEFAULT;

	pkcs11_init(1);
	nkeys = pkcs11_add_provider(pkcs11provider, NULL, &keys, &comments);
	if (nkeys <= 0)
		fatal("cannot read public key from pkcs11");
	for (i = 0; i < nkeys; i++) {
		if (print_fingerprint) {
			fp = sshkey_fingerprint(keys[i], fptype, rep);
			ra = sshkey_fingerprint(keys[i], fingerprint_hash,
			    SSH_FP_RANDOMART);
			if (fp == NULL || ra == NULL)
				fatal_f("sshkey_fingerprint fail");
			printf("%u %s %s (PKCS11 key)\n", sshkey_size(keys[i]),
			    fp, sshkey_type(keys[i]));
			if (log_level_get() >= SYSLOG_LEVEL_VERBOSE)
				printf("%s\n", ra);
			free(ra);
			free(fp);
		} else {
			(void) sshkey_write(keys[i], stdout); /* XXX check */
			fprintf(stdout, "%s%s\n",
			    *(comments[i]) == '\0' ? "" : " ", comments[i]);
		}
		free(comments[i]);
		sshkey_free(keys[i]);
	}
	free(comments);
	free(keys);
	pkcs11_terminate();
	exit(0);
#else
	fatal("no pkcs11 support");
#endif /* ENABLE_PKCS11 */
}

static struct sshkey *
try_read_key(char **cpp)
{
	struct sshkey *ret;
	int r;

	if ((ret = sshkey_new(KEY_UNSPEC)) == NULL)
		fatal("sshkey_new failed");
	if ((r = sshkey_read(ret, cpp)) == 0)
		return ret;
	/* Not a key */
	sshkey_free(ret);
	return NULL;
}

static void
fingerprint_one_key(const struct sshkey *public, const char *comment)
{
	char *fp = NULL, *ra = NULL;
	enum sshkey_fp_rep rep;
	int fptype;

	fptype = print_bubblebabble ? SSH_DIGEST_SHA1 : fingerprint_hash;
	rep =    print_bubblebabble ? SSH_FP_BUBBLEBABBLE : SSH_FP_DEFAULT;
	fp = sshkey_fingerprint(public, fptype, rep);
	ra = sshkey_fingerprint(public, fingerprint_hash, SSH_FP_RANDOMART);
	if (fp == NULL || ra == NULL)
		fatal_f("sshkey_fingerprint failed");
	mprintf("%u %s %s (%s)\n", sshkey_size(public), fp,
	    comment ? comment : "no comment", sshkey_type(public));
	if (log_level_get() >= SYSLOG_LEVEL_VERBOSE)
		printf("%s\n", ra);
	free(ra);
	free(fp);
}

static void
fingerprint_private(const char *path)
{
	struct stat st;
	char *comment = NULL;
	struct sshkey *privkey = NULL, *pubkey = NULL;
	int r;

	if (stat(identity_file, &st) == -1)
		fatal("%s: %s", path, strerror(errno));
	if ((r = sshkey_load_public(path, &pubkey, &comment)) != 0)
		debug_r(r, "load public \"%s\"", path);
	if (pubkey == NULL || comment == NULL || *comment == '\0') {
		free(comment);
		if ((r = sshkey_load_private(path, NULL,
		    &privkey, &comment)) != 0)
			debug_r(r, "load private \"%s\"", path);
	}
	if (pubkey == NULL && privkey == NULL)
		fatal("%s is not a key file.", path);

	fingerprint_one_key(pubkey == NULL ? privkey : pubkey, comment);
	sshkey_free(pubkey);
	sshkey_free(privkey);
	free(comment);
}

static void
do_fingerprint(struct passwd *pw)
{
	FILE *f;
	struct sshkey *public = NULL;
	char *comment = NULL, *cp, *ep, *line = NULL;
	size_t linesize = 0;
	int i, invalid = 1;
	const char *path;
	u_long lnum = 0;

	if (!have_identity)
		ask_filename(pw, "Enter file in which the key is");
	path = identity_file;

	if (strcmp(identity_file, "-") == 0) {
		f = stdin;
		path = "(stdin)";
	} else if ((f = fopen(path, "r")) == NULL)
		fatal("%s: %s: %s", __progname, path, strerror(errno));

	while (getline(&line, &linesize, f) != -1) {
		lnum++;
		cp = line;
		cp[strcspn(cp, "\n")] = '\0';
		/* Trim leading space and comments */
		cp = line + strspn(line, " \t");
		if (*cp == '#' || *cp == '\0')
			continue;

		/*
		 * Input may be plain keys, private keys, authorized_keys
		 * or known_hosts.
		 */

		/*
		 * Try private keys first. Assume a key is private if
		 * "SSH PRIVATE KEY" appears on the first line and we're
		 * not reading from stdin (XXX support private keys on stdin).
		 */
		if (lnum == 1 && strcmp(identity_file, "-") != 0 &&
		    strstr(cp, "PRIVATE KEY") != NULL) {
			free(line);
			fclose(f);
			fingerprint_private(path);
			exit(0);
		}

		/*
		 * If it's not a private key, then this must be prepared to
		 * accept a public key prefixed with a hostname or options.
		 * Try a bare key first, otherwise skip the leading stuff.
		 */
		if ((public = try_read_key(&cp)) == NULL) {
			i = strtol(cp, &ep, 10);
			if (i == 0 || ep == NULL ||
			    (*ep != ' ' && *ep != '\t')) {
				int quoted = 0;

				comment = cp;
				for (; *cp && (quoted || (*cp != ' ' &&
				    *cp != '\t')); cp++) {
					if (*cp == '\\' && cp[1] == '"')
						cp++;	/* Skip both */
					else if (*cp == '"')
						quoted = !quoted;
				}
				if (!*cp)
					continue;
				*cp++ = '\0';
			}
		}
		/* Retry after parsing leading hostname/key options */
		if (public == NULL && (public = try_read_key(&cp)) == NULL) {
			debug("%s:%lu: not a public key", path, lnum);
			continue;
		}

		/* Find trailing comment, if any */
		for (; *cp == ' ' || *cp == '\t'; cp++)
			;
		if (*cp != '\0' && *cp != '#')
			comment = cp;

		fingerprint_one_key(public, comment);
		sshkey_free(public);
		invalid = 0; /* One good key in the file is sufficient */
	}
	fclose(f);
	free(line);

	if (invalid)
		fatal("%s is not a public key file.", path);
	exit(0);
}

static void
do_gen_all_hostkeys(struct passwd *pw)
{
	struct {
		char *key_type;
		char *key_type_display;
		char *path;
	} key_types[] = {
#ifdef WITH_OPENSSL
		{ "rsa", "RSA" ,_PATH_HOST_RSA_KEY_FILE },
		{ "dsa", "DSA", _PATH_HOST_DSA_KEY_FILE },
#ifdef OPENSSL_HAS_ECC
		{ "ecdsa", "ECDSA",_PATH_HOST_ECDSA_KEY_FILE },
#endif /* OPENSSL_HAS_ECC */
#endif /* WITH_OPENSSL */
		{ "ed25519", "ED25519",_PATH_HOST_ED25519_KEY_FILE },
#ifdef WITH_XMSS
		{ "xmss", "XMSS",_PATH_HOST_XMSS_KEY_FILE },
#endif /* WITH_XMSS */
		{ NULL, NULL, NULL }
	};

	u_int32_t bits = 0;
	int first = 0;
	struct stat st;
	struct sshkey *private, *public;
	char comment[1024], *prv_tmp, *pub_tmp, *prv_file, *pub_file;
	int i, type, fd, r;

	for (i = 0; key_types[i].key_type; i++) {
		public = private = NULL;
		prv_tmp = pub_tmp = prv_file = pub_file = NULL;

		xasprintf(&prv_file, "%s%s",
		    identity_file, key_types[i].path);

		/* Check whether private key exists and is not zero-length */
		if (stat(prv_file, &st) == 0) {
			if (st.st_size != 0)
				goto next;
		} else if (errno != ENOENT) {
			error("Could not stat %s: %s", key_types[i].path,
			    strerror(errno));
			goto failnext;
		}

		/*
		 * Private key doesn't exist or is invalid; proceed with
		 * key generation.
		 */
		xasprintf(&prv_tmp, "%s%s.XXXXXXXXXX",
		    identity_file, key_types[i].path);
		xasprintf(&pub_tmp, "%s%s.pub.XXXXXXXXXX",
		    identity_file, key_types[i].path);
		xasprintf(&pub_file, "%s%s.pub",
		    identity_file, key_types[i].path);

		if (first == 0) {
			first = 1;
			printf("%s: generating new host keys: ", __progname);
		}
		printf("%s ", key_types[i].key_type_display);
		fflush(stdout);
		type = sshkey_type_from_name(key_types[i].key_type);
		if ((fd = mkstemp(prv_tmp)) == -1) {
			error("Could not save your private key in %s: %s",
			    prv_tmp, strerror(errno));
			goto failnext;
		}
		(void)close(fd); /* just using mkstemp() to reserve a name */
		bits = 0;
		type_bits_valid(type, NULL, &bits);
		if ((r = sshkey_generate(type, bits, &private)) != 0) {
			error_r(r, "sshkey_generate failed");
			goto failnext;
		}
		if ((r = sshkey_from_private(private, &public)) != 0)
			fatal_fr(r, "sshkey_from_private");
		snprintf(comment, sizeof comment, "%s@%s", pw->pw_name,
		    hostname);
		if ((r = sshkey_save_private(private, prv_tmp, "",
		    comment, private_key_format, openssh_format_cipher,
		    rounds)) != 0) {
			error_r(r, "Saving key \"%s\" failed", prv_tmp);
			goto failnext;
		}
		if ((fd = mkstemp(pub_tmp)) == -1) {
			error("Could not save your public key in %s: %s",
			    pub_tmp, strerror(errno));
			goto failnext;
		}
		(void)fchmod(fd, 0644);
		(void)close(fd);
		if ((r = sshkey_save_public(public, pub_tmp, comment)) != 0) {
			error_r(r, "Unable to save public key to %s",
			    identity_file);
			goto failnext;
		}

		/* Rename temporary files to their permanent locations. */
		if (rename(pub_tmp, pub_file) != 0) {
			error("Unable to move %s into position: %s",
			    pub_file, strerror(errno));
			goto failnext;
		}
		if (rename(prv_tmp, prv_file) != 0) {
			error("Unable to move %s into position: %s",
			    key_types[i].path, strerror(errno));
 failnext:
			first = 0;
			goto next;
		}
 next:
		sshkey_free(private);
		sshkey_free(public);
		free(prv_tmp);
		free(pub_tmp);
		free(prv_file);
		free(pub_file);
	}
	if (first != 0)
		printf("\n");
}

struct known_hosts_ctx {
	const char *host;	/* Hostname searched for in find/delete case */
	FILE *out;		/* Output file, stdout for find_hosts case */
	int has_unhashed;	/* When hashing, original had unhashed hosts */
	int found_key;		/* For find/delete, host was found */
	int invalid;		/* File contained invalid items; don't delete */
	int hash_hosts;		/* Hash hostnames as we go */
	int find_host;		/* Search for specific hostname */
	int delete_host;	/* Delete host from known_hosts */
};

static int
known_hosts_hash(struct hostkey_foreach_line *l, void *_ctx)
{
	struct known_hosts_ctx *ctx = (struct known_hosts_ctx *)_ctx;
	char *hashed, *cp, *hosts, *ohosts;
	int has_wild = l->hosts && strcspn(l->hosts, "*?!") != strlen(l->hosts);
	int was_hashed = l->hosts && l->hosts[0] == HASH_DELIM;

	switch (l->status) {
	case HKF_STATUS_OK:
	case HKF_STATUS_MATCHED:
		/*
		 * Don't hash hosts already already hashed, with wildcard
		 * characters or a CA/revocation marker.
		 */
		if (was_hashed || has_wild || l->marker != MRK_NONE) {
			fprintf(ctx->out, "%s\n", l->line);
			if (has_wild && !ctx->find_host) {
				logit("%s:%lu: ignoring host name "
				    "with wildcard: %.64s", l->path,
				    l->linenum, l->hosts);
			}
			return 0;
		}
		/*
		 * Split any comma-separated hostnames from the host list,
		 * hash and store separately.
		 */
		ohosts = hosts = xstrdup(l->hosts);
		while ((cp = strsep(&hosts, ",")) != NULL && *cp != '\0') {
			lowercase(cp);
			if ((hashed = host_hash(cp, NULL, 0)) == NULL)
				fatal("hash_host failed");
			fprintf(ctx->out, "%s %s\n", hashed, l->rawkey);
			free(hashed);
			ctx->has_unhashed = 1;
		}
		free(ohosts);
		return 0;
	case HKF_STATUS_INVALID:
		/* Retain invalid lines, but mark file as invalid. */
		ctx->invalid = 1;
		logit("%s:%lu: invalid line", l->path, l->linenum);
		/* FALLTHROUGH */
	default:
		fprintf(ctx->out, "%s\n", l->line);
		return 0;
	}
	/* NOTREACHED */
	return -1;
}

static int
known_hosts_find_delete(struct hostkey_foreach_line *l, void *_ctx)
{
	struct known_hosts_ctx *ctx = (struct known_hosts_ctx *)_ctx;
	enum sshkey_fp_rep rep;
	int fptype;
	char *fp = NULL, *ra = NULL;

	fptype = print_bubblebabble ? SSH_DIGEST_SHA1 : fingerprint_hash;
	rep =    print_bubblebabble ? SSH_FP_BUBBLEBABBLE : SSH_FP_DEFAULT;

	if (l->status == HKF_STATUS_MATCHED) {
		if (ctx->delete_host) {
			if (l->marker != MRK_NONE) {
				/* Don't remove CA and revocation lines */
				fprintf(ctx->out, "%s\n", l->line);
			} else {
				/*
				 * Hostname matches and has no CA/revoke
				 * marker, delete it by *not* writing the
				 * line to ctx->out.
				 */
				ctx->found_key = 1;
				if (!quiet)
					printf("# Host %s found: line %lu\n",
					    ctx->host, l->linenum);
			}
			return 0;
		} else if (ctx->find_host) {
			ctx->found_key = 1;
			if (!quiet) {
				printf("# Host %s found: line %lu %s\n",
				    ctx->host,
				    l->linenum, l->marker == MRK_CA ? "CA" :
				    (l->marker == MRK_REVOKE ? "REVOKED" : ""));
			}
			if (ctx->hash_hosts)
				known_hosts_hash(l, ctx);
			else if (print_fingerprint) {
				fp = sshkey_fingerprint(l->key, fptype, rep);
				ra = sshkey_fingerprint(l->key,
				    fingerprint_hash, SSH_FP_RANDOMART);
				if (fp == NULL || ra == NULL)
					fatal_f("sshkey_fingerprint failed");
				mprintf("%s %s %s%s%s\n", ctx->host,
				    sshkey_type(l->key), fp,
				    l->comment[0] ? " " : "",
				    l->comment);
				if (log_level_get() >= SYSLOG_LEVEL_VERBOSE)
					printf("%s\n", ra);
				free(ra);
				free(fp);
			} else
				fprintf(ctx->out, "%s\n", l->line);
			return 0;
		}
	} else if (ctx->delete_host) {
		/* Retain non-matching hosts when deleting */
		if (l->status == HKF_STATUS_INVALID) {
			ctx->invalid = 1;
			logit("%s:%lu: invalid line", l->path, l->linenum);
		}
		fprintf(ctx->out, "%s\n", l->line);
	}
	return 0;
}

static void
do_known_hosts(struct passwd *pw, const char *name, int find_host,
    int delete_host, int hash_hosts)
{
	char *cp, tmp[PATH_MAX], old[PATH_MAX];
	int r, fd, oerrno, inplace = 0;
	struct known_hosts_ctx ctx;
	u_int foreach_options;
	struct stat sb;

	if (!have_identity) {
		cp = tilde_expand_filename(_PATH_SSH_USER_HOSTFILE, pw->pw_uid);
		if (strlcpy(identity_file, cp, sizeof(identity_file)) >=
		    sizeof(identity_file))
			fatal("Specified known hosts path too long");
		free(cp);
		have_identity = 1;
	}
	if (stat(identity_file, &sb) != 0)
		fatal("Cannot stat %s: %s", identity_file, strerror(errno));

	memset(&ctx, 0, sizeof(ctx));
	ctx.out = stdout;
	ctx.host = name;
	ctx.hash_hosts = hash_hosts;
	ctx.find_host = find_host;
	ctx.delete_host = delete_host;

	/*
	 * Find hosts goes to stdout, hash and deletions happen in-place
	 * A corner case is ssh-keygen -HF foo, which should go to stdout
	 */
	if (!find_host && (hash_hosts || delete_host)) {
		if (strlcpy(tmp, identity_file, sizeof(tmp)) >= sizeof(tmp) ||
		    strlcat(tmp, ".XXXXXXXXXX", sizeof(tmp)) >= sizeof(tmp) ||
		    strlcpy(old, identity_file, sizeof(old)) >= sizeof(old) ||
		    strlcat(old, ".old", sizeof(old)) >= sizeof(old))
			fatal("known_hosts path too long");
		umask(077);
		if ((fd = mkstemp(tmp)) == -1)
			fatal("mkstemp: %s", strerror(errno));
		if ((ctx.out = fdopen(fd, "w")) == NULL) {
			oerrno = errno;
			unlink(tmp);
			fatal("fdopen: %s", strerror(oerrno));
		}
		fchmod(fd, sb.st_mode & 0644);
		inplace = 1;
	}
	/* XXX support identity_file == "-" for stdin */
	foreach_options = find_host ? HKF_WANT_MATCH : 0;
	foreach_options |= print_fingerprint ? HKF_WANT_PARSE_KEY : 0;
	if ((r = hostkeys_foreach(identity_file, (find_host || !hash_hosts) ?
	    known_hosts_find_delete : known_hosts_hash, &ctx, name, NULL,
	    foreach_options, 0)) != 0) {
		if (inplace)
			unlink(tmp);
		fatal_fr(r, "hostkeys_foreach");
	}

	if (inplace)
		fclose(ctx.out);

	if (ctx.invalid) {
		error("%s is not a valid known_hosts file.", identity_file);
		if (inplace) {
			error("Not replacing existing known_hosts "
			    "file because of errors");
			unlink(tmp);
		}
		exit(1);
	} else if (delete_host && !ctx.found_key) {
		logit("Host %s not found in %s", name, identity_file);
		if (inplace)
			unlink(tmp);
	} else if (inplace) {
		/* Backup existing file */
		if (unlink(old) == -1 && errno != ENOENT)
			fatal("unlink %.100s: %s", old, strerror(errno));
		if (link(identity_file, old) == -1)
			fatal("link %.100s to %.100s: %s", identity_file, old,
			    strerror(errno));
		/* Move new one into place */
		if (rename(tmp, identity_file) == -1) {
			error("rename\"%s\" to \"%s\": %s", tmp, identity_file,
			    strerror(errno));
			unlink(tmp);
			unlink(old);
			exit(1);
		}

		printf("%s updated.\n", identity_file);
		printf("Original contents retained as %s\n", old);
		if (ctx.has_unhashed) {
			logit("WARNING: %s contains unhashed entries", old);
			logit("Delete this file to ensure privacy "
			    "of hostnames");
		}
	}

	exit (find_host && !ctx.found_key);
}

/*
 * Perform changing a passphrase.  The argument is the passwd structure
 * for the current user.
 */
static void
do_change_passphrase(struct passwd *pw)
{
	char *comment;
	char *old_passphrase, *passphrase1, *passphrase2;
	struct stat st;
	struct sshkey *private;
	int r;

	if (!have_identity)
		ask_filename(pw, "Enter file in which the key is");
	if (stat(identity_file, &st) == -1)
		fatal("%s: %s", identity_file, strerror(errno));
	/* Try to load the file with empty passphrase. */
	r = sshkey_load_private(identity_file, "", &private, &comment);
	if (r == SSH_ERR_KEY_WRONG_PASSPHRASE) {
		if (identity_passphrase)
			old_passphrase = xstrdup(identity_passphrase);
		else
			old_passphrase =
			    read_passphrase("Enter old passphrase: ",
			    RP_ALLOW_STDIN);
		r = sshkey_load_private(identity_file, old_passphrase,
		    &private, &comment);
		freezero(old_passphrase, strlen(old_passphrase));
		if (r != 0)
			goto badkey;
	} else if (r != 0) {
 badkey:
		fatal_r(r, "Failed to load key %s", identity_file);
	}
	if (comment)
		mprintf("Key has comment '%s'\n", comment);

	/* Ask the new passphrase (twice). */
	if (identity_new_passphrase) {
		passphrase1 = xstrdup(identity_new_passphrase);
		passphrase2 = NULL;
	} else {
		passphrase1 =
			read_passphrase("Enter new passphrase (empty for no "
			    "passphrase): ", RP_ALLOW_STDIN);
		passphrase2 = read_passphrase("Enter same passphrase again: ",
		    RP_ALLOW_STDIN);

		/* Verify that they are the same. */
		if (strcmp(passphrase1, passphrase2) != 0) {
			explicit_bzero(passphrase1, strlen(passphrase1));
			explicit_bzero(passphrase2, strlen(passphrase2));
			free(passphrase1);
			free(passphrase2);
			printf("Pass phrases do not match.  Try again.\n");
			exit(1);
		}
		/* Destroy the other copy. */
		freezero(passphrase2, strlen(passphrase2));
	}

	/* Save the file using the new passphrase. */
	if ((r = sshkey_save_private(private, identity_file, passphrase1,
	    comment, private_key_format, openssh_format_cipher, rounds)) != 0) {
		error_r(r, "Saving key \"%s\" failed", identity_file);
		freezero(passphrase1, strlen(passphrase1));
		sshkey_free(private);
		free(comment);
		exit(1);
	}
	/* Destroy the passphrase and the copy of the key in memory. */
	freezero(passphrase1, strlen(passphrase1));
	sshkey_free(private);		 /* Destroys contents */
	free(comment);

	printf("Your identification has been saved with the new passphrase.\n");
	exit(0);
}

/*
 * Print the SSHFP RR.
 */
static int
do_print_resource_record(struct passwd *pw, char *fname, char *hname,
    int print_generic)
{
	struct sshkey *public;
	char *comment = NULL;
	struct stat st;
	int r;

	if (fname == NULL)
		fatal_f("no filename");
	if (stat(fname, &st) == -1) {
		if (errno == ENOENT)
			return 0;
		fatal("%s: %s", fname, strerror(errno));
	}
	if ((r = sshkey_load_public(fname, &public, &comment)) != 0)
		fatal_r(r, "Failed to read v2 public key from \"%s\"", fname);
	export_dns_rr(hname, public, stdout, print_generic);
	sshkey_free(public);
	free(comment);
	return 1;
}

/*
 * Change the comment of a private key file.
 */
static void
do_change_comment(struct passwd *pw, const char *identity_comment)
{
	char new_comment[1024], *comment, *passphrase;
	struct sshkey *private;
	struct sshkey *public;
	struct stat st;
	int r;

	if (!have_identity)
		ask_filename(pw, "Enter file in which the key is");
	if (stat(identity_file, &st) == -1)
		fatal("%s: %s", identity_file, strerror(errno));
	if ((r = sshkey_load_private(identity_file, "",
	    &private, &comment)) == 0)
		passphrase = xstrdup("");
	else if (r != SSH_ERR_KEY_WRONG_PASSPHRASE)
		fatal_r(r, "Cannot load private key \"%s\"", identity_file);
	else {
		if (identity_passphrase)
			passphrase = xstrdup(identity_passphrase);
		else if (identity_new_passphrase)
			passphrase = xstrdup(identity_new_passphrase);
		else
			passphrase = read_passphrase("Enter passphrase: ",
			    RP_ALLOW_STDIN);
		/* Try to load using the passphrase. */
		if ((r = sshkey_load_private(identity_file, passphrase,
		    &private, &comment)) != 0) {
			freezero(passphrase, strlen(passphrase));
			fatal_r(r, "Cannot load private key \"%s\"",
			    identity_file);
		}
	}

	if (private->type != KEY_ED25519 && private->type != KEY_XMSS &&
	    private_key_format != SSHKEY_PRIVATE_OPENSSH) {
		error("Comments are only supported for keys stored in "
		    "the new format (-o).");
		explicit_bzero(passphrase, strlen(passphrase));
		sshkey_free(private);
		exit(1);
	}
	if (comment)
		printf("Old comment: %s\n", comment);
	else
		printf("No existing comment\n");

	if (identity_comment) {
		strlcpy(new_comment, identity_comment, sizeof(new_comment));
	} else {
		printf("New comment: ");
		fflush(stdout);
		if (!fgets(new_comment, sizeof(new_comment), stdin)) {
			explicit_bzero(passphrase, strlen(passphrase));
			sshkey_free(private);
			exit(1);
		}
		new_comment[strcspn(new_comment, "\n")] = '\0';
	}
	if (comment != NULL && strcmp(comment, new_comment) == 0) {
		printf("No change to comment\n");
		free(passphrase);
		sshkey_free(private);
		free(comment);
		exit(0);
	}

	/* Save the file using the new passphrase. */
	if ((r = sshkey_save_private(private, identity_file, passphrase,
	    new_comment, private_key_format, openssh_format_cipher,
	    rounds)) != 0) {
		error_r(r, "Saving key \"%s\" failed", identity_file);
		freezero(passphrase, strlen(passphrase));
		sshkey_free(private);
		free(comment);
		exit(1);
	}
	freezero(passphrase, strlen(passphrase));
	if ((r = sshkey_from_private(private, &public)) != 0)
		fatal_fr(r, "sshkey_from_private");
	sshkey_free(private);

	strlcat(identity_file, ".pub", sizeof(identity_file));
	if ((r = sshkey_save_public(public, identity_file, new_comment)) != 0)
		fatal_r(r, "Unable to save public key to %s", identity_file);
	sshkey_free(public);
	free(comment);

	if (strlen(new_comment) > 0)
		printf("Comment '%s' applied\n", new_comment);
	else
		printf("Comment removed\n");

	exit(0);
}

static void
cert_ext_add(const char *key, const char *value, int iscrit)
{
	cert_ext = xreallocarray(cert_ext, ncert_ext + 1, sizeof(*cert_ext));
	cert_ext[ncert_ext].key = xstrdup(key);
	cert_ext[ncert_ext].val = value == NULL ? NULL : xstrdup(value);
	cert_ext[ncert_ext].crit = iscrit;
	ncert_ext++;
}

/* qsort(3) comparison function for certificate extensions */
static int
cert_ext_cmp(const void *_a, const void *_b)
{
	const struct cert_ext *a = (const struct cert_ext *)_a;
	const struct cert_ext *b = (const struct cert_ext *)_b;
	int r;

	if (a->crit != b->crit)
		return (a->crit < b->crit) ? -1 : 1;
	if ((r = strcmp(a->key, b->key)) != 0)
		return r;
	if ((a->val == NULL) != (b->val == NULL))
		return (a->val == NULL) ? -1 : 1;
	if (a->val != NULL && (r = strcmp(a->val, b->val)) != 0)
		return r;
	return 0;
}

#define OPTIONS_CRITICAL	1
#define OPTIONS_EXTENSIONS	2
static void
prepare_options_buf(struct sshbuf *c, int which)
{
	struct sshbuf *b;
	size_t i;
	int r;
	const struct cert_ext *ext;

	if ((b = sshbuf_new()) == NULL)
		fatal_f("sshbuf_new failed");
	sshbuf_reset(c);
	for (i = 0; i < ncert_ext; i++) {
		ext = &cert_ext[i];
		if ((ext->crit && (which & OPTIONS_EXTENSIONS)) ||
		    (!ext->crit && (which & OPTIONS_CRITICAL)))
			continue;
		if (ext->val == NULL) {
			/* flag option */
			debug3_f("%s", ext->key);
			if ((r = sshbuf_put_cstring(c, ext->key)) != 0 ||
			    (r = sshbuf_put_string(c, NULL, 0)) != 0)
				fatal_fr(r, "prepare flag");
		} else {
			/* key/value option */
			debug3_f("%s=%s", ext->key, ext->val);
			sshbuf_reset(b);
			if ((r = sshbuf_put_cstring(c, ext->key)) != 0 ||
			    (r = sshbuf_put_cstring(b, ext->val)) != 0 ||
			    (r = sshbuf_put_stringb(c, b)) != 0)
				fatal_fr(r, "prepare k/v");
		}
	}
	sshbuf_free(b);
}

static void
finalise_cert_exts(void)
{
	/* critical options */
	if (certflags_command != NULL)
		cert_ext_add("force-command", certflags_command, 1);
	if (certflags_src_addr != NULL)
		cert_ext_add("source-address", certflags_src_addr, 1);
	/* extensions */
	if ((certflags_flags & CERTOPT_X_FWD) != 0)
		cert_ext_add("permit-X11-forwarding", NULL, 0);
	if ((certflags_flags & CERTOPT_AGENT_FWD) != 0)
		cert_ext_add("permit-agent-forwarding", NULL, 0);
	if ((certflags_flags & CERTOPT_PORT_FWD) != 0)
		cert_ext_add("permit-port-forwarding", NULL, 0);
	if ((certflags_flags & CERTOPT_PTY) != 0)
		cert_ext_add("permit-pty", NULL, 0);
	if ((certflags_flags & CERTOPT_USER_RC) != 0)
		cert_ext_add("permit-user-rc", NULL, 0);
	if ((certflags_flags & CERTOPT_NO_REQUIRE_USER_PRESENCE) != 0)
		cert_ext_add("no-touch-required", NULL, 0);
	/* order lexically by key */
	if (ncert_ext > 0)
		qsort(cert_ext, ncert_ext, sizeof(*cert_ext), cert_ext_cmp);
}

static struct sshkey *
load_pkcs11_key(char *path)
{
#ifdef ENABLE_PKCS11
	struct sshkey **keys = NULL, *public, *private = NULL;
	int r, i, nkeys;

	if ((r = sshkey_load_public(path, &public, NULL)) != 0)
		fatal_r(r, "Couldn't load CA public key \"%s\"", path);

	nkeys = pkcs11_add_provider(pkcs11provider, identity_passphrase,
	    &keys, NULL);
	debug3_f("%d keys", nkeys);
	if (nkeys <= 0)
		fatal("cannot read public key from pkcs11");
	for (i = 0; i < nkeys; i++) {
		if (sshkey_equal_public(public, keys[i])) {
			private = keys[i];
			continue;
		}
		sshkey_free(keys[i]);
	}
	free(keys);
	sshkey_free(public);
	return private;
#else
	fatal("no pkcs11 support");
#endif /* ENABLE_PKCS11 */
}

/* Signer for sshkey_certify_custom that uses the agent */
static int
agent_signer(struct sshkey *key, u_char **sigp, size_t *lenp,
    const u_char *data, size_t datalen,
    const char *alg, const char *provider, const char *pin,
    u_int compat, void *ctx)
{
	int *agent_fdp = (int *)ctx;

	return ssh_agent_sign(*agent_fdp, key, sigp, lenp,
	    data, datalen, alg, compat);
}

static void
do_ca_sign(struct passwd *pw, const char *ca_key_path, int prefer_agent,
    unsigned long long cert_serial, int cert_serial_autoinc,
    int argc, char **argv)
{
	int r, i, found, agent_fd = -1;
	u_int n;
	struct sshkey *ca, *public;
	char valid[64], *otmp, *tmp, *cp, *out, *comment;
	char *ca_fp = NULL, **plist = NULL, *pin = NULL;
	struct ssh_identitylist *agent_ids;
	size_t j;
	struct notifier_ctx *notifier = NULL;

#ifdef ENABLE_PKCS11
	pkcs11_init(1);
#endif
	tmp = tilde_expand_filename(ca_key_path, pw->pw_uid);
	if (pkcs11provider != NULL) {
		/* If a PKCS#11 token was specified then try to use it */
		if ((ca = load_pkcs11_key(tmp)) == NULL)
			fatal("No PKCS#11 key matching %s found", ca_key_path);
	} else if (prefer_agent) {
		/*
		 * Agent signature requested. Try to use agent after making
		 * sure the public key specified is actually present in the
		 * agent.
		 */
		if ((r = sshkey_load_public(tmp, &ca, NULL)) != 0)
			fatal_r(r, "Cannot load CA public key %s", tmp);
		if ((r = ssh_get_authentication_socket(&agent_fd)) != 0)
			fatal_r(r, "Cannot use public key for CA signature");
		if ((r = ssh_fetch_identitylist(agent_fd, &agent_ids)) != 0)
			fatal_r(r, "Retrieve agent key list");
		found = 0;
		for (j = 0; j < agent_ids->nkeys; j++) {
			if (sshkey_equal(ca, agent_ids->keys[j])) {
				found = 1;
				break;
			}
		}
		if (!found)
			fatal("CA key %s not found in agent", tmp);
		ssh_free_identitylist(agent_ids);
		ca->flags |= SSHKEY_FLAG_EXT;
	} else {
		/* CA key is assumed to be a private key on the filesystem */
		ca = load_identity(tmp, NULL);
		if (sshkey_is_sk(ca) &&
		    (ca->sk_flags & SSH_SK_USER_VERIFICATION_REQD)) {
			if ((pin = read_passphrase("Enter PIN for CA key: ",
			    RP_ALLOW_STDIN)) == NULL)
				fatal_f("couldn't read PIN");
		}
	}
	free(tmp);

	if (key_type_name != NULL) {
		if (sshkey_type_from_name(key_type_name) != ca->type) {
			fatal("CA key type %s doesn't match specified %s",
			    sshkey_ssh_name(ca), key_type_name);
		}
	} else if (ca->type == KEY_RSA) {
		/* Default to a good signature algorithm */
		key_type_name = "rsa-sha2-512";
	}
	ca_fp = sshkey_fingerprint(ca, fingerprint_hash, SSH_FP_DEFAULT);

	finalise_cert_exts();
	for (i = 0; i < argc; i++) {
		/* Split list of principals */
		n = 0;
		if (cert_principals != NULL) {
			otmp = tmp = xstrdup(cert_principals);
			plist = NULL;
			for (; (cp = strsep(&tmp, ",")) != NULL; n++) {
				plist = xreallocarray(plist, n + 1, sizeof(*plist));
				if (*(plist[n] = xstrdup(cp)) == '\0')
					fatal("Empty principal name");
			}
			free(otmp);
		}
		if (n > SSHKEY_CERT_MAX_PRINCIPALS)
			fatal("Too many certificate principals specified");

		tmp = tilde_expand_filename(argv[i], pw->pw_uid);
		if ((r = sshkey_load_public(tmp, &public, &comment)) != 0)
			fatal_r(r, "load pubkey \"%s\"", tmp);
		if (sshkey_is_cert(public))
			fatal_f("key \"%s\" type %s cannot be certified",
			    tmp, sshkey_type(public));

		/* Prepare certificate to sign */
		if ((r = sshkey_to_certified(public)) != 0)
			fatal_r(r, "Could not upgrade key %s to certificate", tmp);
		public->cert->type = cert_key_type;
		public->cert->serial = (u_int64_t)cert_serial;
		public->cert->key_id = xstrdup(cert_key_id);
		public->cert->nprincipals = n;
		public->cert->principals = plist;
		public->cert->valid_after = cert_valid_from;
		public->cert->valid_before = cert_valid_to;
		prepare_options_buf(public->cert->critical, OPTIONS_CRITICAL);
		prepare_options_buf(public->cert->extensions,
		    OPTIONS_EXTENSIONS);
		if ((r = sshkey_from_private(ca,
		    &public->cert->signature_key)) != 0)
			fatal_r(r, "sshkey_from_private (ca key)");

		if (agent_fd != -1 && (ca->flags & SSHKEY_FLAG_EXT) != 0) {
			if ((r = sshkey_certify_custom(public, ca,
			    key_type_name, sk_provider, NULL, agent_signer,
			    &agent_fd)) != 0)
				fatal_r(r, "Couldn't certify %s via agent", tmp);
		} else {
			if (sshkey_is_sk(ca) &&
			    (ca->sk_flags & SSH_SK_USER_PRESENCE_REQD)) {
				notifier = notify_start(0,
				    "Confirm user presence for key %s %s",
				    sshkey_type(ca), ca_fp);
			}
			r = sshkey_certify(public, ca, key_type_name,
			    sk_provider, pin);
			notify_complete(notifier, "User presence confirmed");
			if (r != 0)
				fatal_r(r, "Couldn't certify key %s", tmp);
		}

		if ((cp = strrchr(tmp, '.')) != NULL && strcmp(cp, ".pub") == 0)
			*cp = '\0';
		xasprintf(&out, "%s-cert.pub", tmp);
		free(tmp);

		if ((r = sshkey_save_public(public, out, comment)) != 0) {
			fatal_r(r, "Unable to save public key to %s",
			    identity_file);
		}

		if (!quiet) {
			sshkey_format_cert_validity(public->cert,
			    valid, sizeof(valid));
			logit("Signed %s key %s: id \"%s\" serial %llu%s%s "
			    "valid %s", sshkey_cert_type(public),
			    out, public->cert->key_id,
			    (unsigned long long)public->cert->serial,
			    cert_principals != NULL ? " for " : "",
			    cert_principals != NULL ? cert_principals : "",
			    valid);
		}

		sshkey_free(public);
		free(out);
		if (cert_serial_autoinc)
			cert_serial++;
	}
	if (pin != NULL)
		freezero(pin, strlen(pin));
	free(ca_fp);
#ifdef ENABLE_PKCS11
	pkcs11_terminate();
#endif
	exit(0);
}

static u_int64_t
parse_relative_time(const char *s, time_t now)
{
	int64_t mul, secs;

	mul = *s == '-' ? -1 : 1;

	if ((secs = convtime(s + 1)) == -1)
		fatal("Invalid relative certificate time %s", s);
	if (mul == -1 && secs > now)
		fatal("Certificate time %s cannot be represented", s);
	return now + (u_int64_t)(secs * mul);
}

static void
parse_cert_times(char *timespec)
{
	char *from, *to;
	time_t now = time(NULL);
	int64_t secs;

	/* +timespec relative to now */
	if (*timespec == '+' && strchr(timespec, ':') == NULL) {
		if ((secs = convtime(timespec + 1)) == -1)
			fatal("Invalid relative certificate life %s", timespec);
		cert_valid_to = now + secs;
		/*
		 * Backdate certificate one minute to avoid problems on hosts
		 * with poorly-synchronised clocks.
		 */
		cert_valid_from = ((now - 59)/ 60) * 60;
		return;
	}

	/*
	 * from:to, where
	 * from := [+-]timespec | YYYYMMDD | YYYYMMDDHHMMSS | "always"
	 *   to := [+-]timespec | YYYYMMDD | YYYYMMDDHHMMSS | "forever"
	 */
	from = xstrdup(timespec);
	to = strchr(from, ':');
	if (to == NULL || from == to || *(to + 1) == '\0')
		fatal("Invalid certificate life specification %s", timespec);
	*to++ = '\0';

	if (*from == '-' || *from == '+')
		cert_valid_from = parse_relative_time(from, now);
	else if (strcmp(from, "always") == 0)
		cert_valid_from = 0;
	else if (parse_absolute_time(from, &cert_valid_from) != 0)
		fatal("Invalid from time \"%s\"", from);

	if (*to == '-' || *to == '+')
		cert_valid_to = parse_relative_time(to, now);
	else if (strcmp(to, "forever") == 0)
		cert_valid_to = ~(u_int64_t)0;
	else if (parse_absolute_time(to, &cert_valid_to) != 0)
		fatal("Invalid to time \"%s\"", to);

	if (cert_valid_to <= cert_valid_from)
		fatal("Empty certificate validity interval");
	free(from);
}

static void
add_cert_option(char *opt)
{
	char *val, *cp;
	int iscrit = 0;

	if (strcasecmp(opt, "clear") == 0)
		certflags_flags = 0;
	else if (strcasecmp(opt, "no-x11-forwarding") == 0)
		certflags_flags &= ~CERTOPT_X_FWD;
	else if (strcasecmp(opt, "permit-x11-forwarding") == 0)
		certflags_flags |= CERTOPT_X_FWD;
	else if (strcasecmp(opt, "no-agent-forwarding") == 0)
		certflags_flags &= ~CERTOPT_AGENT_FWD;
	else if (strcasecmp(opt, "permit-agent-forwarding") == 0)
		certflags_flags |= CERTOPT_AGENT_FWD;
	else if (strcasecmp(opt, "no-port-forwarding") == 0)
		certflags_flags &= ~CERTOPT_PORT_FWD;
	else if (strcasecmp(opt, "permit-port-forwarding") == 0)
		certflags_flags |= CERTOPT_PORT_FWD;
	else if (strcasecmp(opt, "no-pty") == 0)
		certflags_flags &= ~CERTOPT_PTY;
	else if (strcasecmp(opt, "permit-pty") == 0)
		certflags_flags |= CERTOPT_PTY;
	else if (strcasecmp(opt, "no-user-rc") == 0)
		certflags_flags &= ~CERTOPT_USER_RC;
	else if (strcasecmp(opt, "permit-user-rc") == 0)
		certflags_flags |= CERTOPT_USER_RC;
	else if (strcasecmp(opt, "touch-required") == 0)
		certflags_flags &= ~CERTOPT_NO_REQUIRE_USER_PRESENCE;
	else if (strcasecmp(opt, "no-touch-required") == 0)
		certflags_flags |= CERTOPT_NO_REQUIRE_USER_PRESENCE;
	else if (strncasecmp(opt, "force-command=", 14) == 0) {
		val = opt + 14;
		if (*val == '\0')
			fatal("Empty force-command option");
		if (certflags_command != NULL)
			fatal("force-command already specified");
		certflags_command = xstrdup(val);
	} else if (strncasecmp(opt, "source-address=", 15) == 0) {
		val = opt + 15;
		if (*val == '\0')
			fatal("Empty source-address option");
		if (certflags_src_addr != NULL)
			fatal("source-address already specified");
		if (addr_match_cidr_list(NULL, val) != 0)
			fatal("Invalid source-address list");
		certflags_src_addr = xstrdup(val);
	} else if (strncasecmp(opt, "extension:", 10) == 0 ||
		    (iscrit = (strncasecmp(opt, "critical:", 9) == 0))) {
		val = xstrdup(strchr(opt, ':') + 1);
		if ((cp = strchr(val, '=')) != NULL)
			*cp++ = '\0';
		cert_ext_add(val, cp, iscrit);
		free(val);
	} else
		fatal("Unsupported certificate option \"%s\"", opt);
}

static void
show_options(struct sshbuf *optbuf, int in_critical)
{
	char *name, *arg, *hex;
	struct sshbuf *options, *option = NULL;
	int r;

	if ((options = sshbuf_fromb(optbuf)) == NULL)
		fatal_f("sshbuf_fromb failed");
	while (sshbuf_len(options) != 0) {
		sshbuf_free(option);
		option = NULL;
		if ((r = sshbuf_get_cstring(options, &name, NULL)) != 0 ||
		    (r = sshbuf_froms(options, &option)) != 0)
			fatal_fr(r, "parse option");
		printf("                %s", name);
		if (!in_critical &&
		    (strcmp(name, "permit-X11-forwarding") == 0 ||
		    strcmp(name, "permit-agent-forwarding") == 0 ||
		    strcmp(name, "permit-port-forwarding") == 0 ||
		    strcmp(name, "permit-pty") == 0 ||
		    strcmp(name, "permit-user-rc") == 0 ||
		    strcmp(name, "no-touch-required") == 0)) {
			printf("\n");
		} else if (in_critical &&
		    (strcmp(name, "force-command") == 0 ||
		    strcmp(name, "source-address") == 0)) {
			if ((r = sshbuf_get_cstring(option, &arg, NULL)) != 0)
				fatal_fr(r, "parse critical");
			printf(" %s\n", arg);
			free(arg);
		} else if (sshbuf_len(option) > 0) {
			hex = sshbuf_dtob16(option);
			printf(" UNKNOWN OPTION: %s (len %zu)\n",
			    hex, sshbuf_len(option));
			sshbuf_reset(option);
			free(hex);
		} else
			printf(" UNKNOWN FLAG OPTION\n");
		free(name);
		if (sshbuf_len(option) != 0)
			fatal("Option corrupt: extra data at end");
	}
	sshbuf_free(option);
	sshbuf_free(options);
}

static void
print_cert(struct sshkey *key)
{
	char valid[64], *key_fp, *ca_fp;
	u_int i;

	key_fp = sshkey_fingerprint(key, fingerprint_hash, SSH_FP_DEFAULT);
	ca_fp = sshkey_fingerprint(key->cert->signature_key,
	    fingerprint_hash, SSH_FP_DEFAULT);
	if (key_fp == NULL || ca_fp == NULL)
		fatal_f("sshkey_fingerprint fail");
	sshkey_format_cert_validity(key->cert, valid, sizeof(valid));

	printf("        Type: %s %s certificate\n", sshkey_ssh_name(key),
	    sshkey_cert_type(key));
	printf("        Public key: %s %s\n", sshkey_type(key), key_fp);
	printf("        Signing CA: %s %s (using %s)\n",
	    sshkey_type(key->cert->signature_key), ca_fp,
	    key->cert->signature_type);
	printf("        Key ID: \"%s\"\n", key->cert->key_id);
	printf("        Serial: %llu\n", (unsigned long long)key->cert->serial);
	printf("        Valid: %s\n", valid);
	printf("        Principals: ");
	if (key->cert->nprincipals == 0)
		printf("(none)\n");
	else {
		for (i = 0; i < key->cert->nprincipals; i++)
			printf("\n                %s",
			    key->cert->principals[i]);
		printf("\n");
	}
	printf("        Critical Options: ");
	if (sshbuf_len(key->cert->critical) == 0)
		printf("(none)\n");
	else {
		printf("\n");
		show_options(key->cert->critical, 1);
	}
	printf("        Extensions: ");
	if (sshbuf_len(key->cert->extensions) == 0)
		printf("(none)\n");
	else {
		printf("\n");
		show_options(key->cert->extensions, 0);
	}
}

static void
do_show_cert(struct passwd *pw)
{
	struct sshkey *key = NULL;
	struct stat st;
	int r, is_stdin = 0, ok = 0;
	FILE *f;
	char *cp, *line = NULL;
	const char *path;
	size_t linesize = 0;
	u_long lnum = 0;

	if (!have_identity)
		ask_filename(pw, "Enter file in which the key is");
	if (strcmp(identity_file, "-") != 0 && stat(identity_file, &st) == -1)
		fatal("%s: %s: %s", __progname, identity_file, strerror(errno));

	path = identity_file;
	if (strcmp(path, "-") == 0) {
		f = stdin;
		path = "(stdin)";
		is_stdin = 1;
	} else if ((f = fopen(identity_file, "r")) == NULL)
		fatal("fopen %s: %s", identity_file, strerror(errno));

	while (getline(&line, &linesize, f) != -1) {
		lnum++;
		sshkey_free(key);
		key = NULL;
		/* Trim leading space and comments */
		cp = line + strspn(line, " \t");
		if (*cp == '#' || *cp == '\0')
			continue;
		if ((key = sshkey_new(KEY_UNSPEC)) == NULL)
			fatal("sshkey_new");
		if ((r = sshkey_read(key, &cp)) != 0) {
			error_r(r, "%s:%lu: invalid key", path, lnum);
			continue;
		}
		if (!sshkey_is_cert(key)) {
			error("%s:%lu is not a certificate", path, lnum);
			continue;
		}
		ok = 1;
		if (!is_stdin && lnum == 1)
			printf("%s:\n", path);
		else
			printf("%s:%lu:\n", path, lnum);
		print_cert(key);
	}
	free(line);
	sshkey_free(key);
	fclose(f);
	exit(ok ? 0 : 1);
}

static void
load_krl(const char *path, struct ssh_krl **krlp)
{
	struct sshbuf *krlbuf;
	int r;

	if ((r = sshbuf_load_file(path, &krlbuf)) != 0)
		fatal_r(r, "Unable to load KRL %s", path);
	/* XXX check sigs */
	if ((r = ssh_krl_from_blob(krlbuf, krlp, NULL, 0)) != 0 ||
	    *krlp == NULL)
		fatal_r(r, "Invalid KRL file %s", path);
	sshbuf_free(krlbuf);
}

static void
hash_to_blob(const char *cp, u_char **blobp, size_t *lenp,
    const char *file, u_long lnum)
{
	char *tmp;
	size_t tlen;
	struct sshbuf *b;
	int r;

	if (strncmp(cp, "SHA256:", 7) != 0)
		fatal("%s:%lu: unsupported hash algorithm", file, lnum);
	cp += 7;

	/*
	 * OpenSSH base64 hashes omit trailing '='
	 * characters; put them back for decode.
	 */
	tlen = strlen(cp);
	tmp = xmalloc(tlen + 4 + 1);
	strlcpy(tmp, cp, tlen + 1);
	while ((tlen % 4) != 0) {
		tmp[tlen++] = '=';
		tmp[tlen] = '\0';
	}
	if ((b = sshbuf_new()) == NULL)
		fatal_f("sshbuf_new failed");
	if ((r = sshbuf_b64tod(b, tmp)) != 0)
		fatal_r(r, "%s:%lu: decode hash failed", file, lnum);
	free(tmp);
	*lenp = sshbuf_len(b);
	*blobp = xmalloc(*lenp);
	memcpy(*blobp, sshbuf_ptr(b), *lenp);
	sshbuf_free(b);
}

static void
update_krl_from_file(struct passwd *pw, const char *file, int wild_ca,
    const struct sshkey *ca, struct ssh_krl *krl)
{
	struct sshkey *key = NULL;
	u_long lnum = 0;
	char *path, *cp, *ep, *line = NULL;
	u_char *blob = NULL;
	size_t blen = 0, linesize = 0;
	unsigned long long serial, serial2;
	int i, was_explicit_key, was_sha1, was_sha256, was_hash, r;
	FILE *krl_spec;

	path = tilde_expand_filename(file, pw->pw_uid);
	if (strcmp(path, "-") == 0) {
		krl_spec = stdin;
		free(path);
		path = xstrdup("(standard input)");
	} else if ((krl_spec = fopen(path, "r")) == NULL)
		fatal("fopen %s: %s", path, strerror(errno));

	if (!quiet)
		printf("Revoking from %s\n", path);
	while (getline(&line, &linesize, krl_spec) != -1) {
		lnum++;
		was_explicit_key = was_sha1 = was_sha256 = was_hash = 0;
		cp = line + strspn(line, " \t");
		/* Trim trailing space, comments and strip \n */
		for (i = 0, r = -1; cp[i] != '\0'; i++) {
			if (cp[i] == '#' || cp[i] == '\n') {
				cp[i] = '\0';
				break;
			}
			if (cp[i] == ' ' || cp[i] == '\t') {
				/* Remember the start of a span of whitespace */
				if (r == -1)
					r = i;
			} else
				r = -1;
		}
		if (r != -1)
			cp[r] = '\0';
		if (*cp == '\0')
			continue;
		if (strncasecmp(cp, "serial:", 7) == 0) {
			if (ca == NULL && !wild_ca) {
				fatal("revoking certificates by serial number "
				    "requires specification of a CA key");
			}
			cp += 7;
			cp = cp + strspn(cp, " \t");
			errno = 0;
			serial = strtoull(cp, &ep, 0);
			if (*cp == '\0' || (*ep != '\0' && *ep != '-'))
				fatal("%s:%lu: invalid serial \"%s\"",
				    path, lnum, cp);
			if (errno == ERANGE && serial == ULLONG_MAX)
				fatal("%s:%lu: serial out of range",
				    path, lnum);
			serial2 = serial;
			if (*ep == '-') {
				cp = ep + 1;
				errno = 0;
				serial2 = strtoull(cp, &ep, 0);
				if (*cp == '\0' || *ep != '\0')
					fatal("%s:%lu: invalid serial \"%s\"",
					    path, lnum, cp);
				if (errno == ERANGE && serial2 == ULLONG_MAX)
					fatal("%s:%lu: serial out of range",
					    path, lnum);
				if (serial2 <= serial)
					fatal("%s:%lu: invalid serial range "
					    "%llu:%llu", path, lnum,
					    (unsigned long long)serial,
					    (unsigned long long)serial2);
			}
			if (ssh_krl_revoke_cert_by_serial_range(krl,
			    ca, serial, serial2) != 0) {
				fatal_f("revoke serial failed");
			}
		} else if (strncasecmp(cp, "id:", 3) == 0) {
			if (ca == NULL && !wild_ca) {
				fatal("revoking certificates by key ID "
				    "requires specification of a CA key");
			}
			cp += 3;
			cp = cp + strspn(cp, " \t");
			if (ssh_krl_revoke_cert_by_key_id(krl, ca, cp) != 0)
				fatal_f("revoke key ID failed");
		} else if (strncasecmp(cp, "hash:", 5) == 0) {
			cp += 5;
			cp = cp + strspn(cp, " \t");
			hash_to_blob(cp, &blob, &blen, file, lnum);
			r = ssh_krl_revoke_key_sha256(krl, blob, blen);
			if (r != 0)
				fatal_fr(r, "revoke key failed");
		} else {
			if (strncasecmp(cp, "key:", 4) == 0) {
				cp += 4;
				cp = cp + strspn(cp, " \t");
				was_explicit_key = 1;
			} else if (strncasecmp(cp, "sha1:", 5) == 0) {
				cp += 5;
				cp = cp + strspn(cp, " \t");
				was_sha1 = 1;
			} else if (strncasecmp(cp, "sha256:", 7) == 0) {
				cp += 7;
				cp = cp + strspn(cp, " \t");
				was_sha256 = 1;
				/*
				 * Just try to process the line as a key.
				 * Parsing will fail if it isn't.
				 */
			}
			if ((key = sshkey_new(KEY_UNSPEC)) == NULL)
				fatal("sshkey_new");
			if ((r = sshkey_read(key, &cp)) != 0)
				fatal_r(r, "%s:%lu: invalid key", path, lnum);
			if (was_explicit_key)
				r = ssh_krl_revoke_key_explicit(krl, key);
			else if (was_sha1) {
				if (sshkey_fingerprint_raw(key,
				    SSH_DIGEST_SHA1, &blob, &blen) != 0) {
					fatal("%s:%lu: fingerprint failed",
					    file, lnum);
				}
				r = ssh_krl_revoke_key_sha1(krl, blob, blen);
			} else if (was_sha256) {
				if (sshkey_fingerprint_raw(key,
				    SSH_DIGEST_SHA256, &blob, &blen) != 0) {
					fatal("%s:%lu: fingerprint failed",
					    file, lnum);
				}
				r = ssh_krl_revoke_key_sha256(krl, blob, blen);
			} else
				r = ssh_krl_revoke_key(krl, key);
			if (r != 0)
				fatal_fr(r, "revoke key failed");
			freezero(blob, blen);
			blob = NULL;
			blen = 0;
			sshkey_free(key);
		}
	}
	if (strcmp(path, "-") != 0)
		fclose(krl_spec);
	free(line);
	free(path);
}

static void
do_gen_krl(struct passwd *pw, int updating, const char *ca_key_path,
    unsigned long long krl_version, const char *krl_comment,
    int argc, char **argv)
{
	struct ssh_krl *krl;
	struct stat sb;
	struct sshkey *ca = NULL;
	int i, r, wild_ca = 0;
	char *tmp;
	struct sshbuf *kbuf;

	if (*identity_file == '\0')
		fatal("KRL generation requires an output file");
	if (stat(identity_file, &sb) == -1) {
		if (errno != ENOENT)
			fatal("Cannot access KRL \"%s\": %s",
			    identity_file, strerror(errno));
		if (updating)
			fatal("KRL \"%s\" does not exist", identity_file);
	}
	if (ca_key_path != NULL) {
		if (strcasecmp(ca_key_path, "none") == 0)
			wild_ca = 1;
		else {
			tmp = tilde_expand_filename(ca_key_path, pw->pw_uid);
			if ((r = sshkey_load_public(tmp, &ca, NULL)) != 0)
				fatal_r(r, "Cannot load CA public key %s", tmp);
			free(tmp);
		}
	}

	if (updating)
		load_krl(identity_file, &krl);
	else if ((krl = ssh_krl_init()) == NULL)
		fatal("couldn't create KRL");

	if (krl_version != 0)
		ssh_krl_set_version(krl, krl_version);
	if (krl_comment != NULL)
		ssh_krl_set_comment(krl, krl_comment);

	for (i = 0; i < argc; i++)
		update_krl_from_file(pw, argv[i], wild_ca, ca, krl);

	if ((kbuf = sshbuf_new()) == NULL)
		fatal("sshbuf_new failed");
	if (ssh_krl_to_blob(krl, kbuf, NULL, 0) != 0)
		fatal("Couldn't generate KRL");
	if ((r = sshbuf_write_file(identity_file, kbuf)) != 0)
		fatal("write %s: %s", identity_file, strerror(errno));
	sshbuf_free(kbuf);
	ssh_krl_free(krl);
	sshkey_free(ca);
}

static void
do_check_krl(struct passwd *pw, int print_krl, int argc, char **argv)
{
	int i, r, ret = 0;
	char *comment;
	struct ssh_krl *krl;
	struct sshkey *k;

	if (*identity_file == '\0')
		fatal("KRL checking requires an input file");
	load_krl(identity_file, &krl);
	if (print_krl)
		krl_dump(krl, stdout);
	for (i = 0; i < argc; i++) {
		if ((r = sshkey_load_public(argv[i], &k, &comment)) != 0)
			fatal_r(r, "Cannot load public key %s", argv[i]);
		r = ssh_krl_check_key(krl, k);
		printf("%s%s%s%s: %s\n", argv[i],
		    *comment ? " (" : "", comment, *comment ? ")" : "",
		    r == 0 ? "ok" : "REVOKED");
		if (r != 0)
			ret = 1;
		sshkey_free(k);
		free(comment);
	}
	ssh_krl_free(krl);
	exit(ret);
}

static struct sshkey *
load_sign_key(const char *keypath, const struct sshkey *pubkey)
{
	size_t i, slen, plen = strlen(keypath);
	char *privpath = xstrdup(keypath);
	static const char * const suffixes[] = { "-cert.pub", ".pub", NULL };
	struct sshkey *ret = NULL, *privkey = NULL;
	int r;

	/*
	 * If passed a public key filename, then try to locate the corresponding
	 * private key. This lets us specify certificates on the command-line
	 * and have ssh-keygen find the appropriate private key.
	 */
	for (i = 0; suffixes[i]; i++) {
		slen = strlen(suffixes[i]);
		if (plen <= slen ||
		    strcmp(privpath + plen - slen, suffixes[i]) != 0)
			continue;
		privpath[plen - slen] = '\0';
		debug_f("%s looks like a public key, using private key "
		    "path %s instead", keypath, privpath);
	}
	if ((privkey = load_identity(privpath, NULL)) == NULL) {
		error("Couldn't load identity %s", keypath);
		goto done;
	}
	if (!sshkey_equal_public(pubkey, privkey)) {
		error("Public key %s doesn't match private %s",
		    keypath, privpath);
		goto done;
	}
	if (sshkey_is_cert(pubkey) && !sshkey_is_cert(privkey)) {
		/*
		 * Graft the certificate onto the private key to make
		 * it capable of signing.
		 */
		if ((r = sshkey_to_certified(privkey)) != 0) {
			error_fr(r, "sshkey_to_certified");
			goto done;
		}
		if ((r = sshkey_cert_copy(pubkey, privkey)) != 0) {
			error_fr(r, "sshkey_cert_copy");
			goto done;
		}
	}
	/* success */
	ret = privkey;
	privkey = NULL;
 done:
	sshkey_free(privkey);
	free(privpath);
	return ret;
}

static int
sign_one(struct sshkey *signkey, const char *filename, int fd,
    const char *sig_namespace, const char *hashalg, sshsig_signer *signer,
    void *signer_ctx)
{
	struct sshbuf *sigbuf = NULL, *abuf = NULL;
	int r = SSH_ERR_INTERNAL_ERROR, wfd = -1, oerrno;
	char *wfile = NULL, *asig = NULL, *fp = NULL;
	char *pin = NULL, *prompt = NULL;

	if (!quiet) {
		if (fd == STDIN_FILENO)
			fprintf(stderr, "Signing data on standard input\n");
		else
			fprintf(stderr, "Signing file %s\n", filename);
	}
	if (signer == NULL && sshkey_is_sk(signkey)) {
		if ((signkey->sk_flags & SSH_SK_USER_VERIFICATION_REQD)) {
			xasprintf(&prompt, "Enter PIN for %s key: ",
			    sshkey_type(signkey));
			if ((pin = read_passphrase(prompt,
			    RP_ALLOW_STDIN)) == NULL)
				fatal_f("couldn't read PIN");
		}
		if ((signkey->sk_flags & SSH_SK_USER_PRESENCE_REQD)) {
			if ((fp = sshkey_fingerprint(signkey, fingerprint_hash,
			    SSH_FP_DEFAULT)) == NULL)
				fatal_f("fingerprint failed");
			fprintf(stderr, "Confirm user presence for key %s %s\n",
			    sshkey_type(signkey), fp);
			free(fp);
		}
	}
	if ((r = sshsig_sign_fd(signkey, hashalg, sk_provider, pin,
	    fd, sig_namespace, &sigbuf, signer, signer_ctx)) != 0) {
		error_r(r, "Signing %s failed", filename);
		goto out;
	}
	if ((r = sshsig_armor(sigbuf, &abuf)) != 0) {
		error_fr(r, "sshsig_armor");
		goto out;
	}
	if ((asig = sshbuf_dup_string(abuf)) == NULL) {
		error_f("buffer error");
		r = SSH_ERR_ALLOC_FAIL;
		goto out;
	}

	if (fd == STDIN_FILENO) {
		fputs(asig, stdout);
		fflush(stdout);
	} else {
		xasprintf(&wfile, "%s.sig", filename);
		if (confirm_overwrite(wfile)) {
			if ((wfd = open(wfile, O_WRONLY|O_CREAT|O_TRUNC,
			    0666)) == -1) {
				oerrno = errno;
				error("Cannot open %s: %s",
				    wfile, strerror(errno));
				errno = oerrno;
				r = SSH_ERR_SYSTEM_ERROR;
				goto out;
			}
			if (atomicio(vwrite, wfd, asig,
			    strlen(asig)) != strlen(asig)) {
				oerrno = errno;
				error("Cannot write to %s: %s",
				    wfile, strerror(errno));
				errno = oerrno;
				r = SSH_ERR_SYSTEM_ERROR;
				goto out;
			}
			if (!quiet) {
				fprintf(stderr, "Write signature to %s\n",
				    wfile);
			}
		}
	}
	/* success */
	r = 0;
 out:
	free(wfile);
	free(prompt);
	free(asig);
	if (pin != NULL)
		freezero(pin, strlen(pin));
	sshbuf_free(abuf);
	sshbuf_free(sigbuf);
	if (wfd != -1)
		close(wfd);
	return r;
}

static int
sig_process_opts(char * const *opts, size_t nopts, char **hashalgp,
    uint64_t *verify_timep, int *print_pubkey)
{
	size_t i;
	time_t now;

	if (verify_timep != NULL)
		*verify_timep = 0;
	if (print_pubkey != NULL)
		*print_pubkey = 0;
	if (hashalgp != NULL)
		*hashalgp = NULL;
	for (i = 0; i < nopts; i++) {
		if (hashalgp != NULL &&
		    strncasecmp(opts[i], "hashalg=", 8) == 0) {
			*hashalgp = xstrdup(opts[i] + 8);
		} else if (verify_timep &&
		    strncasecmp(opts[i], "verify-time=", 12) == 0) {
			if (parse_absolute_time(opts[i] + 12,
			    verify_timep) != 0 || *verify_timep == 0) {
				error("Invalid \"verify-time\" option");
				return SSH_ERR_INVALID_ARGUMENT;
			}
		} else if (print_pubkey &&
		    strcasecmp(opts[i], "print-pubkey") == 0) {
			*print_pubkey = 1;
		} else {
			error("Invalid option \"%s\"", opts[i]);
			return SSH_ERR_INVALID_ARGUMENT;
		}
	}
	if (verify_timep && *verify_timep == 0) {
		if ((now = time(NULL)) < 0) {
			error("Time is before epoch");
			return SSH_ERR_INVALID_ARGUMENT;
		}
		*verify_timep = (uint64_t)now;
	}
	return 0;
}


static int
sig_sign(const char *keypath, const char *sig_namespace, int argc, char **argv,
    char * const *opts, size_t nopts)
{
	int i, fd = -1, r, ret = -1;
	int agent_fd = -1;
	struct sshkey *pubkey = NULL, *privkey = NULL, *signkey = NULL;
	sshsig_signer *signer = NULL;
	char *hashalg = NULL;

	/* Check file arguments. */
	for (i = 0; i < argc; i++) {
		if (strcmp(argv[i], "-") != 0)
			continue;
		if (i > 0 || argc > 1)
			fatal("Cannot sign mix of paths and standard input");
	}

	if (sig_process_opts(opts, nopts, &hashalg, NULL, NULL) != 0)
		goto done; /* error already logged */

	if ((r = sshkey_load_public(keypath, &pubkey, NULL)) != 0) {
		error_r(r, "Couldn't load public key %s", keypath);
		goto done;
	}

	if ((r = ssh_get_authentication_socket(&agent_fd)) != 0)
		debug_r(r, "Couldn't get agent socket");
	else {
		if ((r = ssh_agent_has_key(agent_fd, pubkey)) == 0)
			signer = agent_signer;
		else
			debug_r(r, "Couldn't find key in agent");
	}

	if (signer == NULL) {
		/* Not using agent - try to load private key */
		if ((privkey = load_sign_key(keypath, pubkey)) == NULL)
			goto done;
		signkey = privkey;
	} else {
		/* Will use key in agent */
		signkey = pubkey;
	}

	if (argc == 0) {
		if ((r = sign_one(signkey, "(stdin)", STDIN_FILENO,
		    sig_namespace, hashalg, signer, &agent_fd)) != 0)
			goto done;
	} else {
		for (i = 0; i < argc; i++) {
			if (strcmp(argv[i], "-") == 0)
				fd = STDIN_FILENO;
			else if ((fd = open(argv[i], O_RDONLY)) == -1) {
				error("Cannot open %s for signing: %s",
				    argv[i], strerror(errno));
				goto done;
			}
			if ((r = sign_one(signkey, argv[i], fd, sig_namespace,
			    hashalg, signer, &agent_fd)) != 0)
				goto done;
			if (fd != STDIN_FILENO)
				close(fd);
			fd = -1;
		}
	}

	ret = 0;
done:
	if (fd != -1 && fd != STDIN_FILENO)
		close(fd);
	sshkey_free(pubkey);
	sshkey_free(privkey);
	free(hashalg);
	return ret;
}

static int
sig_verify(const char *signature, const char *sig_namespace,
    const char *principal, const char *allowed_keys, const char *revoked_keys,
    char * const *opts, size_t nopts)
{
	int r, ret = -1;
	int print_pubkey = 0;
	struct sshbuf *sigbuf = NULL, *abuf = NULL;
	struct sshkey *sign_key = NULL;
	char *fp = NULL;
	struct sshkey_sig_details *sig_details = NULL;
	uint64_t verify_time = 0;

	if (sig_process_opts(opts, nopts, NULL, &verify_time,
	    &print_pubkey) != 0)
		goto done; /* error already logged */

	memset(&sig_details, 0, sizeof(sig_details));
	if ((r = sshbuf_load_file(signature, &abuf)) != 0) {
		error_r(r, "Couldn't read signature file");
		goto done;
	}

	if ((r = sshsig_dearmor(abuf, &sigbuf)) != 0) {
		error_fr(r, "sshsig_armor");
		goto done;
	}
	if ((r = sshsig_verify_fd(sigbuf, STDIN_FILENO, sig_namespace,
	    &sign_key, &sig_details)) != 0)
		goto done; /* sshsig_verify() prints error */

	if ((fp = sshkey_fingerprint(sign_key, fingerprint_hash,
	    SSH_FP_DEFAULT)) == NULL)
		fatal_f("sshkey_fingerprint failed");
	debug("Valid (unverified) signature from key %s", fp);
	if (sig_details != NULL) {
		debug2_f("signature details: counter = %u, flags = 0x%02x",
		    sig_details->sk_counter, sig_details->sk_flags);
	}
	free(fp);
	fp = NULL;

	if (revoked_keys != NULL) {
		if ((r = sshkey_check_revoked(sign_key, revoked_keys)) != 0) {
			debug3_fr(r, "sshkey_check_revoked");
			goto done;
		}
	}

	if (allowed_keys != NULL && (r = sshsig_check_allowed_keys(allowed_keys,
	    sign_key, principal, sig_namespace, verify_time)) != 0) {
		debug3_fr(r, "sshsig_check_allowed_keys");
		goto done;
	}
	/* success */
	ret = 0;
done:
	if (!quiet) {
		if (ret == 0) {
			if ((fp = sshkey_fingerprint(sign_key, fingerprint_hash,
			    SSH_FP_DEFAULT)) == NULL)
				fatal_f("sshkey_fingerprint failed");
			if (principal == NULL) {
				printf("Good \"%s\" signature with %s key %s\n",
				    sig_namespace, sshkey_type(sign_key), fp);

			} else {
				printf("Good \"%s\" signature for %s with %s key %s\n",
				    sig_namespace, principal,
				    sshkey_type(sign_key), fp);
			}
		} else {
			printf("Could not verify signature.\n");
		}
	}
	/* Print the signature key if requested */
	if (ret == 0 && print_pubkey && sign_key != NULL) {
		if ((r = sshkey_write(sign_key, stdout)) == 0)
			fputc('\n', stdout);
		else {
			error_r(r, "Could not print public key.\n");
			ret = -1;
		}
	}
	sshbuf_free(sigbuf);
	sshbuf_free(abuf);
	sshkey_free(sign_key);
	sshkey_sig_details_free(sig_details);
	free(fp);
	return ret;
}

static int
sig_find_principals(const char *signature, const char *allowed_keys,
    char * const *opts, size_t nopts)
{
	int r, ret = -1;
	struct sshbuf *sigbuf = NULL, *abuf = NULL;
	struct sshkey *sign_key = NULL;
	char *principals = NULL, *cp, *tmp;
	uint64_t verify_time = 0;

	if (sig_process_opts(opts, nopts, NULL, &verify_time, NULL) != 0)
		goto done; /* error already logged */

	if ((r = sshbuf_load_file(signature, &abuf)) != 0) {
		error_r(r, "Couldn't read signature file");
		goto done;
	}
	if ((r = sshsig_dearmor(abuf, &sigbuf)) != 0) {
		error_fr(r, "sshsig_armor");
		goto done;
	}
	if ((r = sshsig_get_pubkey(sigbuf, &sign_key)) != 0) {
		error_fr(r, "sshsig_get_pubkey");
		goto done;
	}
	if ((r = sshsig_find_principals(allowed_keys, sign_key,
	    verify_time, &principals)) != 0) {
		if (r != SSH_ERR_KEY_NOT_FOUND)
			error_fr(r, "sshsig_find_principal");
		goto done;
	}
	ret = 0;
done:
	if (ret == 0 ) {
		/* Emit matching principals one per line */
		tmp = principals;
		while ((cp = strsep(&tmp, ",")) != NULL && *cp != '\0')
			puts(cp);
	} else {
		fprintf(stderr, "No principal matched.\n");
	}
	sshbuf_free(sigbuf);
	sshbuf_free(abuf);
	sshkey_free(sign_key);
	free(principals);
	return ret;
}

static int
sig_match_principals(const char *allowed_keys, char *principal,
	char * const *opts, size_t nopts)
{
	int r;
	char **principals = NULL;
	size_t i, nprincipals = 0;

	if ((r = sig_process_opts(opts, nopts, NULL, NULL, NULL)) != 0)
		return r; /* error already logged */

	if ((r = sshsig_match_principals(allowed_keys, principal,
	    &principals, &nprincipals)) != 0) {
		debug_f("match: %s", ssh_err(r));
		fprintf(stderr, "No principal matched.\n");
		return r;
	}
	for (i = 0; i < nprincipals; i++) {
		printf("%s\n", principals[i]);
		free(principals[i]);
	}
	free(principals);

	return 0;
}

static void
do_moduli_gen(const char *out_file, char **opts, size_t nopts)
{
#ifdef WITH_OPENSSL
	/* Moduli generation/screening */
	u_int32_t memory = 0;
	BIGNUM *start = NULL;
	int moduli_bits = 0;
	FILE *out;
	size_t i;
	const char *errstr;

	/* Parse options */
	for (i = 0; i < nopts; i++) {
		if (strncmp(opts[i], "memory=", 7) == 0) {
			memory = (u_int32_t)strtonum(opts[i]+7, 1,
			    UINT_MAX, &errstr);
			if (errstr) {
				fatal("Memory limit is %s: %s",
				    errstr, opts[i]+7);
			}
		} else if (strncmp(opts[i], "start=", 6) == 0) {
			/* XXX - also compare length against bits */
			if (BN_hex2bn(&start, opts[i]+6) == 0)
				fatal("Invalid start point.");
		} else if (strncmp(opts[i], "bits=", 5) == 0) {
			moduli_bits = (int)strtonum(opts[i]+5, 1,
			    INT_MAX, &errstr);
			if (errstr) {
				fatal("Invalid number: %s (%s)",
					opts[i]+12, errstr);
			}
		} else {
			fatal("Option \"%s\" is unsupported for moduli "
			    "generation", opts[i]);
		}
	}

	if ((out = fopen(out_file, "w")) == NULL) {
		fatal("Couldn't open modulus candidate file \"%s\": %s",
		    out_file, strerror(errno));
	}
	setvbuf(out, NULL, _IOLBF, 0);

	if (moduli_bits == 0)
		moduli_bits = DEFAULT_BITS;
	if (gen_candidates(out, memory, moduli_bits, start) != 0)
		fatal("modulus candidate generation failed");
#else /* WITH_OPENSSL */
	fatal("Moduli generation is not supported");
#endif /* WITH_OPENSSL */
}

static void
do_moduli_screen(const char *out_file, char **opts, size_t nopts)
{
#ifdef WITH_OPENSSL
	/* Moduli generation/screening */
	char *checkpoint = NULL;
	u_int32_t generator_wanted = 0;
	unsigned long start_lineno = 0, lines_to_process = 0;
	int prime_tests = 0;
	FILE *out, *in = stdin;
	size_t i;
	const char *errstr;

	/* Parse options */
	for (i = 0; i < nopts; i++) {
		if (strncmp(opts[i], "lines=", 6) == 0) {
			lines_to_process = strtoul(opts[i]+6, NULL, 10);
		} else if (strncmp(opts[i], "start-line=", 11) == 0) {
			start_lineno = strtoul(opts[i]+11, NULL, 10);
		} else if (strncmp(opts[i], "checkpoint=", 11) == 0) {
			checkpoint = xstrdup(opts[i]+11);
		} else if (strncmp(opts[i], "generator=", 10) == 0) {
			generator_wanted = (u_int32_t)strtonum(
			    opts[i]+10, 1, UINT_MAX, &errstr);
			if (errstr != NULL) {
				fatal("Generator invalid: %s (%s)",
				    opts[i]+10, errstr);
			}
		} else if (strncmp(opts[i], "prime-tests=", 12) == 0) {
			prime_tests = (int)strtonum(opts[i]+12, 1,
			    INT_MAX, &errstr);
			if (errstr) {
				fatal("Invalid number: %s (%s)",
					opts[i]+12, errstr);
			}
		} else {
			fatal("Option \"%s\" is unsupported for moduli "
			    "screening", opts[i]);
		}
	}

	if (have_identity && strcmp(identity_file, "-") != 0) {
		if ((in = fopen(identity_file, "r")) == NULL) {
			fatal("Couldn't open modulus candidate "
			    "file \"%s\": %s", identity_file,
			    strerror(errno));
		}
	}

	if ((out = fopen(out_file, "a")) == NULL) {
		fatal("Couldn't open moduli file \"%s\": %s",
		    out_file, strerror(errno));
	}
	setvbuf(out, NULL, _IOLBF, 0);
	if (prime_test(in, out, prime_tests == 0 ? 100 : prime_tests,
	    generator_wanted, checkpoint,
	    start_lineno, lines_to_process) != 0)
		fatal("modulus screening failed");
#else /* WITH_OPENSSL */
	fatal("Moduli screening is not supported");
#endif /* WITH_OPENSSL */
}

static char *
private_key_passphrase(void)
{
	char *passphrase1, *passphrase2;

	/* Ask for a passphrase (twice). */
	if (identity_passphrase)
		passphrase1 = xstrdup(identity_passphrase);
	else if (identity_new_passphrase)
		passphrase1 = xstrdup(identity_new_passphrase);
	else {
passphrase_again:
		passphrase1 =
			read_passphrase("Enter passphrase (empty for no "
			    "passphrase): ", RP_ALLOW_STDIN);
		passphrase2 = read_passphrase("Enter same passphrase again: ",
		    RP_ALLOW_STDIN);
		if (strcmp(passphrase1, passphrase2) != 0) {
			/*
			 * The passphrases do not match.  Clear them and
			 * retry.
			 */
			freezero(passphrase1, strlen(passphrase1));
			freezero(passphrase2, strlen(passphrase2));
			printf("Passphrases do not match.  Try again.\n");
			goto passphrase_again;
		}
		/* Clear the other copy of the passphrase. */
		freezero(passphrase2, strlen(passphrase2));
	}
	return passphrase1;
}

static char *
sk_suffix(const char *application, const uint8_t *user, size_t userlen)
{
	char *ret, *cp;
	size_t slen, i;

	/* Trim off URL-like preamble */
	if (strncmp(application, "ssh://", 6) == 0)
		ret =  xstrdup(application + 6);
	else if (strncmp(application, "ssh:", 4) == 0)
		ret =  xstrdup(application + 4);
	else
		ret = xstrdup(application);

	/* Count trailing zeros in user */
	for (i = 0; i < userlen; i++) {
		if (user[userlen - i - 1] != 0)
			break;
	}
	if (i >= userlen)
		return ret; /* user-id was default all-zeros */

	/* Append user-id, escaping non-UTF-8 characters */
	slen = userlen - i;
	if (asmprintf(&cp, INT_MAX, NULL, "%.*s", (int)slen, user) == -1)
		fatal_f("asmprintf failed");
	/* Don't emit a user-id that contains path or control characters */
	if (strchr(cp, '/') != NULL || strstr(cp, "..") != NULL ||
	    strchr(cp, '\\') != NULL) {
		free(cp);
		cp = tohex(user, slen);
	}
	xextendf(&ret, "_", "%s", cp);
	free(cp);
	return ret;
}

static int
do_download_sk(const char *skprovider, const char *device)
{
	struct sshsk_resident_key **srks;
	size_t nsrks, i;
	int r, ret = -1;
	char *fp, *pin = NULL, *pass = NULL, *path, *pubpath;
	const char *ext;
	struct sshkey *key;

	if (skprovider == NULL)
		fatal("Cannot download keys without provider");

	pin = read_passphrase("Enter PIN for authenticator: ", RP_ALLOW_STDIN);
	if (!quiet) {
		printf("You may need to touch your authenticator "
		    "to authorize key download.\n");
	}
	if ((r = sshsk_load_resident(skprovider, device, pin, 0,
	    &srks, &nsrks)) != 0) {
		if (pin != NULL)
			freezero(pin, strlen(pin));
		error_r(r, "Unable to load resident keys");
		return -1;
	}
	if (nsrks == 0)
		logit("No keys to download");
	if (pin != NULL)
		freezero(pin, strlen(pin));

	for (i = 0; i < nsrks; i++) {
		key = srks[i]->key;
		if (key->type != KEY_ECDSA_SK && key->type != KEY_ED25519_SK) {
			error("Unsupported key type %s (%d)",
			    sshkey_type(key), key->type);
			continue;
		}
		if ((fp = sshkey_fingerprint(key, fingerprint_hash,
		    SSH_FP_DEFAULT)) == NULL)
			fatal_f("sshkey_fingerprint failed");
		debug_f("key %zu: %s %s %s (flags 0x%02x)", i,
		    sshkey_type(key), fp, key->sk_application, key->sk_flags);
		ext = sk_suffix(key->sk_application,
		    srks[i]->user_id, srks[i]->user_id_len);
		xasprintf(&path, "id_%s_rk%s%s",
		    key->type == KEY_ECDSA_SK ? "ecdsa_sk" : "ed25519_sk",
		    *ext == '\0' ? "" : "_", ext);

		/* If the file already exists, ask the user to confirm. */
		if (!confirm_overwrite(path)) {
			free(path);
			break;
		}

		/* Save the key with the application string as the comment */
		if (pass == NULL)
			pass = private_key_passphrase();
		if ((r = sshkey_save_private(key, path, pass,
		    key->sk_application, private_key_format,
		    openssh_format_cipher, rounds)) != 0) {
			error_r(r, "Saving key \"%s\" failed", path);
			free(path);
			break;
		}
		if (!quiet) {
			printf("Saved %s key%s%s to %s\n", sshkey_type(key),
			    *ext != '\0' ? " " : "",
			    *ext != '\0' ? key->sk_application : "",
			    path);
		}

		/* Save public key too */
		xasprintf(&pubpath, "%s.pub", path);
		free(path);
		if ((r = sshkey_save_public(key, pubpath,
		    key->sk_application)) != 0) {
			error_r(r, "Saving public key \"%s\" failed", pubpath);
			free(pubpath);
			break;
		}
		free(pubpath);
	}

	if (i >= nsrks)
		ret = 0; /* success */
	if (pass != NULL)
		freezero(pass, strlen(pass));
	sshsk_free_resident_keys(srks, nsrks);
	return ret;
}

static void
save_attestation(struct sshbuf *attest, const char *path)
{
	mode_t omask;
	int r;

	if (path == NULL)
		return; /* nothing to do */
	if (attest == NULL || sshbuf_len(attest) == 0)
		fatal("Enrollment did not return attestation data");
	omask = umask(077);
	r = sshbuf_write_file(path, attest);
	umask(omask);
	if (r != 0)
		fatal_r(r, "Unable to write attestation data \"%s\"", path);
	if (!quiet)
		printf("Your FIDO attestation certificate has been saved in "
		    "%s\n", path);
}

static void
usage(void)
{
	fprintf(stderr,
	    "usage: hpnssh-keygen [-q] [-a rounds] [-b bits] [-C comment] [-f output_keyfile]\n"
	    "                     [-m format] [-N new_passphrase] [-O option]\n"
	    "                     [-t dsa | ecdsa | ecdsa-sk | ed25519 | ed25519-sk | rsa]\n"
	    "                     [-w provider] [-Z cipher]\n"
	    "       hpnssh-keygen -p [-a rounds] [-f keyfile] [-m format] [-N new_passphrase]\n"
	    "                     [-P old_passphrase] [-Z cipher]\n"
#ifdef WITH_OPENSSL
	    "       hpnssh-keygen -i [-f input_keyfile] [-m key_format]\n"
	    "       hpnssh-keygen -e [-f input_keyfile] [-m key_format]\n"
#endif
	    "       hpnssh-keygen -y [-f input_keyfile]\n"
	    "       hpnssh-keygen -c [-a rounds] [-C comment] [-f keyfile] [-P passphrase]\n"
	    "       hpnssh-keygen -l [-v] [-E fingerprint_hash] [-f input_keyfile]\n"
	    "       hpnssh-keygen -B [-f input_keyfile]\n");
#ifdef ENABLE_PKCS11
	fprintf(stderr,
	    "       hpnssh-keygen -D pkcs11\n");
#endif
	fprintf(stderr,
	    "       hpnssh-keygen -F hostname [-lv] [-f known_hosts_file]\n"
	    "       hpnssh-keygen -H [-f known_hosts_file]\n"
	    "       hpnssh-keygen -K [-a rounds] [-w provider]\n"
	    "       hpnssh-keygen -R hostname [-f known_hosts_file]\n"
	    "       hpnssh-keygen -r hostname [-g] [-f input_keyfile]\n"
#ifdef WITH_OPENSSL
	    "       hpnssh-keygen -M generate [-O option] output_file\n"
	    "       hpnssh-keygen -M screen [-f input_file] [-O option] output_file\n"
#endif
	    "       hpnssh-keygen -I certificate_identity -s ca_key [-hU] [-D pkcs11_provider]\n"
	    "                     [-n principals] [-O option] [-V validity_interval]\n"
	    "                     [-z serial_number] file ...\n"
	    "       hpnssh-keygen -L [-f input_keyfile]\n"
	    "       hpnssh-keygen -A [-a rounds] [-f prefix_path]\n"
	    "       hpnssh-keygen -k -f krl_file [-u] [-s ca_public] [-z version_number]\n"
	    "                  file ...\n"
<<<<<<< HEAD
	    "       hpnssh-keygen -Q [-l] -f krl_file [file ...]\n"
	    "       hpnssh-keygen -Y find-principals -s signature_file -f allowed_signers_file\n"
	    "       hpnssh-keygen -Y check-novalidate -n namespace -s signature_file\n"
	    "       hpnssh-keygen -Y sign -f key_file -n namespace file ...\n"
	    "       hpnssh-keygen -Y verify -f allowed_signers_file -I signer_identity\n"
	    "                     -n namespace -s signature_file [-r revocation_file]\n");
=======
	    "       ssh-keygen -Q [-l] -f krl_file [file ...]\n"
	    "       ssh-keygen -Y find-principals -s signature_file -f allowed_signers_file\n"
	    "       ssh-keygen -Y match-principals -I signer_identity -f allowed_signers_file\n"
	    "       ssh-keygen -Y check-novalidate -n namespace -s signature_file\n"
	    "       ssh-keygen -Y sign -f key_file -n namespace file [-O option] ...\n"
	    "       ssh-keygen -Y verify -f allowed_signers_file -I signer_identity\n"
	    "                  -n namespace -s signature_file [-r krl_file] [-O option]\n");
>>>>>>> 166456ce
	exit(1);
}

/*
 * Main program for key management.
 */
int
main(int argc, char **argv)
{
	char comment[1024], *passphrase;
	char *rr_hostname = NULL, *ep, *fp, *ra;
	struct sshkey *private, *public;
	struct passwd *pw;
	int r, opt, type;
	int change_passphrase = 0, change_comment = 0, show_cert = 0;
	int find_host = 0, delete_host = 0, hash_hosts = 0;
	int gen_all_hostkeys = 0, gen_krl = 0, update_krl = 0, check_krl = 0;
	int prefer_agent = 0, convert_to = 0, convert_from = 0;
	int print_public = 0, print_generic = 0, cert_serial_autoinc = 0;
	int do_gen_candidates = 0, do_screen_candidates = 0, download_sk = 0;
	unsigned long long cert_serial = 0;
	char *identity_comment = NULL, *ca_key_path = NULL, **opts = NULL;
	char *sk_application = NULL, *sk_device = NULL, *sk_user = NULL;
	char *sk_attestation_path = NULL;
	struct sshbuf *challenge = NULL, *attest = NULL;
	size_t i, nopts = 0;
	u_int32_t bits = 0;
	uint8_t sk_flags = SSH_SK_USER_PRESENCE_REQD;
	const char *errstr;
	int log_level = SYSLOG_LEVEL_INFO;
	char *sign_op = NULL;

	extern int optind;
	extern char *optarg;

	/* Ensure that fds 0, 1 and 2 are open or directed to /dev/null */
	sanitise_stdfd();

	__progname = ssh_get_progname(argv[0]);

	seed_rng();

	log_init(argv[0], SYSLOG_LEVEL_INFO, SYSLOG_FACILITY_USER, 1);

	msetlocale();

	/* we need this for the home * directory.  */
	pw = getpwuid(getuid());
	if (!pw)
		fatal("No user exists for uid %lu", (u_long)getuid());
	pw = pwcopy(pw);
	if (gethostname(hostname, sizeof(hostname)) == -1)
		fatal("gethostname: %s", strerror(errno));

	sk_provider = getenv("SSH_SK_PROVIDER");

	/* Remaining characters: dGjJSTWx */
	while ((opt = getopt(argc, argv, "ABHKLQUXceghiklopquvy"
	    "C:D:E:F:I:M:N:O:P:R:V:Y:Z:"
	    "a:b:f:g:m:n:r:s:t:w:z:")) != -1) {
		switch (opt) {
		case 'A':
			gen_all_hostkeys = 1;
			break;
		case 'b':
			bits = (u_int32_t)strtonum(optarg, 1, UINT32_MAX,
			    &errstr);
			if (errstr)
				fatal("Bits has bad value %s (%s)",
					optarg, errstr);
			break;
		case 'E':
			fingerprint_hash = ssh_digest_alg_by_name(optarg);
			if (fingerprint_hash == -1)
				fatal("Invalid hash algorithm \"%s\"", optarg);
			break;
		case 'F':
			find_host = 1;
			rr_hostname = optarg;
			break;
		case 'H':
			hash_hosts = 1;
			break;
		case 'I':
			cert_key_id = optarg;
			break;
		case 'R':
			delete_host = 1;
			rr_hostname = optarg;
			break;
		case 'L':
			show_cert = 1;
			break;
		case 'l':
			print_fingerprint = 1;
			break;
		case 'B':
			print_bubblebabble = 1;
			break;
		case 'm':
			if (strcasecmp(optarg, "RFC4716") == 0 ||
			    strcasecmp(optarg, "ssh2") == 0) {
				convert_format = FMT_RFC4716;
				break;
			}
			if (strcasecmp(optarg, "PKCS8") == 0) {
				convert_format = FMT_PKCS8;
				private_key_format = SSHKEY_PRIVATE_PKCS8;
				break;
			}
			if (strcasecmp(optarg, "PEM") == 0) {
				convert_format = FMT_PEM;
				private_key_format = SSHKEY_PRIVATE_PEM;
				break;
			}
			fatal("Unsupported conversion format \"%s\"", optarg);
		case 'n':
			cert_principals = optarg;
			break;
		case 'o':
			/* no-op; new format is already the default */
			break;
		case 'p':
			change_passphrase = 1;
			break;
		case 'c':
			change_comment = 1;
			break;
		case 'f':
			if (strlcpy(identity_file, optarg,
			    sizeof(identity_file)) >= sizeof(identity_file))
				fatal("Identity filename too long");
			have_identity = 1;
			break;
		case 'g':
			print_generic = 1;
			break;
		case 'K':
			download_sk = 1;
			break;
		case 'P':
			identity_passphrase = optarg;
			break;
		case 'N':
			identity_new_passphrase = optarg;
			break;
		case 'Q':
			check_krl = 1;
			break;
		case 'O':
			opts = xrecallocarray(opts, nopts, nopts + 1,
			    sizeof(*opts));
			opts[nopts++] = xstrdup(optarg);
			break;
		case 'Z':
			openssh_format_cipher = optarg;
			if (cipher_by_name(openssh_format_cipher) == NULL)
				fatal("Invalid OpenSSH-format cipher '%s'",
				    openssh_format_cipher);
			break;
		case 'C':
			identity_comment = optarg;
			break;
		case 'q':
			quiet = 1;
			break;
		case 'e':
			/* export key */
			convert_to = 1;
			break;
		case 'h':
			cert_key_type = SSH2_CERT_TYPE_HOST;
			certflags_flags = 0;
			break;
		case 'k':
			gen_krl = 1;
			break;
		case 'i':
		case 'X':
			/* import key */
			convert_from = 1;
			break;
		case 'y':
			print_public = 1;
			break;
		case 's':
			ca_key_path = optarg;
			break;
		case 't':
			key_type_name = optarg;
			break;
		case 'D':
			pkcs11provider = optarg;
			break;
		case 'U':
			prefer_agent = 1;
			break;
		case 'u':
			update_krl = 1;
			break;
		case 'v':
			if (log_level == SYSLOG_LEVEL_INFO)
				log_level = SYSLOG_LEVEL_DEBUG1;
			else {
				if (log_level >= SYSLOG_LEVEL_DEBUG1 &&
				    log_level < SYSLOG_LEVEL_DEBUG3)
					log_level++;
			}
			break;
		case 'r':
			rr_hostname = optarg;
			break;
		case 'a':
			rounds = (int)strtonum(optarg, 1, INT_MAX, &errstr);
			if (errstr)
				fatal("Invalid number: %s (%s)",
					optarg, errstr);
			break;
		case 'V':
			parse_cert_times(optarg);
			break;
		case 'Y':
			sign_op = optarg;
			break;
		case 'w':
			sk_provider = optarg;
			break;
		case 'z':
			errno = 0;
			if (*optarg == '+') {
				cert_serial_autoinc = 1;
				optarg++;
			}
			cert_serial = strtoull(optarg, &ep, 10);
			if (*optarg < '0' || *optarg > '9' || *ep != '\0' ||
			    (errno == ERANGE && cert_serial == ULLONG_MAX))
				fatal("Invalid serial number \"%s\"", optarg);
			break;
		case 'M':
			if (strcmp(optarg, "generate") == 0)
				do_gen_candidates = 1;
			else if (strcmp(optarg, "screen") == 0)
				do_screen_candidates = 1;
			else
				fatal("Unsupported moduli option %s", optarg);
			break;
		case '?':
		default:
			usage();
		}
	}

#ifdef ENABLE_SK_INTERNAL
	if (sk_provider == NULL)
		sk_provider = "internal";
#endif

	/* reinit */
	log_init(argv[0], log_level, SYSLOG_FACILITY_USER, 1);

	argv += optind;
	argc -= optind;

	if (sign_op != NULL) {
		if (strncmp(sign_op, "find-principals", 15) == 0) {
			if (ca_key_path == NULL) {
				error("Too few arguments for find-principals:"
				    "missing signature file");
				exit(1);
			}
			if (!have_identity) {
				error("Too few arguments for find-principals:"
				    "missing allowed keys file");
				exit(1);
			}
			return sig_find_principals(ca_key_path, identity_file,
			    opts, nopts);
		} else if (strncmp(sign_op, "match-principals", 16) == 0) {
			if (!have_identity) {
				error("Too few arguments for match-principals:"
				    "missing allowed keys file");
				exit(1);
			}
			if (cert_key_id == NULL) {
				error("Too few arguments for match-principals: "
				    "missing principal ID");
				exit(1);
			}
			return sig_match_principals(identity_file, cert_key_id,
			    opts, nopts);
		} else if (strncmp(sign_op, "sign", 4) == 0) {
			/* NB. cert_principals is actually namespace, via -n */
			if (cert_principals == NULL ||
			    *cert_principals == '\0') {
				error("Too few arguments for sign: "
				    "missing namespace");
				exit(1);
			}
			if (!have_identity) {
				error("Too few arguments for sign: "
				    "missing key");
				exit(1);
			}
			return sig_sign(identity_file, cert_principals,
			    argc, argv, opts, nopts);
		} else if (strncmp(sign_op, "check-novalidate", 16) == 0) {
			if (ca_key_path == NULL) {
				error("Too few arguments for check-novalidate: "
				    "missing signature file");
				exit(1);
			}
			return sig_verify(ca_key_path, cert_principals,
			    NULL, NULL, NULL, opts, nopts);
		} else if (strncmp(sign_op, "verify", 6) == 0) {
			/* NB. cert_principals is actually namespace, via -n */
			if (cert_principals == NULL ||
			    *cert_principals == '\0') {
				error("Too few arguments for verify: "
				    "missing namespace");
				exit(1);
			}
			if (ca_key_path == NULL) {
				error("Too few arguments for verify: "
				    "missing signature file");
				exit(1);
			}
			if (!have_identity) {
				error("Too few arguments for sign: "
				    "missing allowed keys file");
				exit(1);
			}
			if (cert_key_id == NULL) {
				error("Too few arguments for verify: "
				    "missing principal identity");
				exit(1);
			}
			return sig_verify(ca_key_path, cert_principals,
			    cert_key_id, identity_file, rr_hostname,
			    opts, nopts);
		}
		error("Unsupported operation for -Y: \"%s\"", sign_op);
		usage();
		/* NOTREACHED */
	}

	if (ca_key_path != NULL) {
		if (argc < 1 && !gen_krl) {
			error("Too few arguments.");
			usage();
		}
	} else if (argc > 0 && !gen_krl && !check_krl &&
	    !do_gen_candidates && !do_screen_candidates) {
		error("Too many arguments.");
		usage();
	}
	if (change_passphrase && change_comment) {
		error("Can only have one of -p and -c.");
		usage();
	}
	if (print_fingerprint && (delete_host || hash_hosts)) {
		error("Cannot use -l with -H or -R.");
		usage();
	}
	if (gen_krl) {
		do_gen_krl(pw, update_krl, ca_key_path,
		    cert_serial, identity_comment, argc, argv);
		return (0);
	}
	if (check_krl) {
		do_check_krl(pw, print_fingerprint, argc, argv);
		return (0);
	}
	if (ca_key_path != NULL) {
		if (cert_key_id == NULL)
			fatal("Must specify key id (-I) when certifying");
		for (i = 0; i < nopts; i++)
			add_cert_option(opts[i]);
		do_ca_sign(pw, ca_key_path, prefer_agent,
		    cert_serial, cert_serial_autoinc, argc, argv);
	}
	if (show_cert)
		do_show_cert(pw);
	if (delete_host || hash_hosts || find_host) {
		do_known_hosts(pw, rr_hostname, find_host,
		    delete_host, hash_hosts);
	}
	if (pkcs11provider != NULL)
		do_download(pw);
	if (download_sk) {
		for (i = 0; i < nopts; i++) {
			if (strncasecmp(opts[i], "device=", 7) == 0) {
				sk_device = xstrdup(opts[i] + 7);
			} else {
				fatal("Option \"%s\" is unsupported for "
				    "FIDO authenticator download", opts[i]);
			}
		}
		return do_download_sk(sk_provider, sk_device);
	}
	if (print_fingerprint || print_bubblebabble)
		do_fingerprint(pw);
	if (change_passphrase)
		do_change_passphrase(pw);
	if (change_comment)
		do_change_comment(pw, identity_comment);
#ifdef WITH_OPENSSL
	if (convert_to)
		do_convert_to(pw);
	if (convert_from)
		do_convert_from(pw);
#else /* WITH_OPENSSL */
	if (convert_to || convert_from)
		fatal("key conversion disabled at compile time");
#endif /* WITH_OPENSSL */
	if (print_public)
		do_print_public(pw);
	if (rr_hostname != NULL) {
		unsigned int n = 0;

		if (have_identity) {
			n = do_print_resource_record(pw, identity_file,
			    rr_hostname, print_generic);
			if (n == 0)
				fatal("%s: %s", identity_file, strerror(errno));
			exit(0);
		} else {

			n += do_print_resource_record(pw,
			    _PATH_HOST_RSA_KEY_FILE, rr_hostname,
			    print_generic);
			n += do_print_resource_record(pw,
			    _PATH_HOST_DSA_KEY_FILE, rr_hostname,
			    print_generic);
			n += do_print_resource_record(pw,
			    _PATH_HOST_ECDSA_KEY_FILE, rr_hostname,
			    print_generic);
			n += do_print_resource_record(pw,
			    _PATH_HOST_ED25519_KEY_FILE, rr_hostname,
			    print_generic);
			n += do_print_resource_record(pw,
			    _PATH_HOST_XMSS_KEY_FILE, rr_hostname,
			    print_generic);
			if (n == 0)
				fatal("no keys found.");
			exit(0);
		}
	}

	if (do_gen_candidates || do_screen_candidates) {
		if (argc <= 0)
			fatal("No output file specified");
		else if (argc > 1)
			fatal("Too many output files specified");
	}
	if (do_gen_candidates) {
		do_moduli_gen(argv[0], opts, nopts);
		return 0;
	}
	if (do_screen_candidates) {
		do_moduli_screen(argv[0], opts, nopts);
		return 0;
	}

	if (gen_all_hostkeys) {
		do_gen_all_hostkeys(pw);
		return (0);
	}

	if (key_type_name == NULL)
		key_type_name = DEFAULT_KEY_TYPE_NAME;

	type = sshkey_type_from_name(key_type_name);
	type_bits_valid(type, key_type_name, &bits);

	if (!quiet)
		printf("Generating public/private %s key pair.\n",
		    key_type_name);
	switch (type) {
	case KEY_ECDSA_SK:
	case KEY_ED25519_SK:
		for (i = 0; i < nopts; i++) {
			if (strcasecmp(opts[i], "no-touch-required") == 0) {
				sk_flags &= ~SSH_SK_USER_PRESENCE_REQD;
			} else if (strcasecmp(opts[i], "verify-required") == 0) {
				sk_flags |= SSH_SK_USER_VERIFICATION_REQD;
			} else if (strcasecmp(opts[i], "resident") == 0) {
				sk_flags |= SSH_SK_RESIDENT_KEY;
			} else if (strncasecmp(opts[i], "device=", 7) == 0) {
				sk_device = xstrdup(opts[i] + 7);
			} else if (strncasecmp(opts[i], "user=", 5) == 0) {
				sk_user = xstrdup(opts[i] + 5);
			} else if (strncasecmp(opts[i], "challenge=", 10) == 0) {
				if ((r = sshbuf_load_file(opts[i] + 10,
				    &challenge)) != 0) {
					fatal_r(r, "Unable to load FIDO "
					    "enrollment challenge \"%s\"",
					    opts[i] + 10);
				}
			} else if (strncasecmp(opts[i],
			    "write-attestation=", 18) == 0) {
				sk_attestation_path = opts[i] + 18;
			} else if (strncasecmp(opts[i],
			    "application=", 12) == 0) {
				sk_application = xstrdup(opts[i] + 12);
				if (strncmp(sk_application, "ssh:", 4) != 0) {
					fatal("FIDO application string must "
					    "begin with \"ssh:\"");
				}
			} else {
				fatal("Option \"%s\" is unsupported for "
				    "FIDO authenticator enrollment", opts[i]);
			}
		}
		if (!quiet) {
			printf("You may need to touch your authenticator "
			    "to authorize key generation.\n");
		}
		if ((attest = sshbuf_new()) == NULL)
			fatal("sshbuf_new failed");
		if ((sk_flags &
		    (SSH_SK_USER_VERIFICATION_REQD|SSH_SK_RESIDENT_KEY))) {
			passphrase = read_passphrase("Enter PIN for "
			    "authenticator: ", RP_ALLOW_STDIN);
		} else {
			passphrase = NULL;
		}
		for (i = 0 ; ; i++) {
			fflush(stdout);
			r = sshsk_enroll(type, sk_provider, sk_device,
			    sk_application == NULL ? "ssh:" : sk_application,
			    sk_user, sk_flags, passphrase, challenge,
			    &private, attest);
			if (r == 0)
				break;
			if (r != SSH_ERR_KEY_WRONG_PASSPHRASE)
				fatal_r(r, "Key enrollment failed");
			else if (passphrase != NULL) {
				error("PIN incorrect");
				freezero(passphrase, strlen(passphrase));
				passphrase = NULL;
			}
			if (i >= 3)
				fatal("Too many incorrect PINs");
			passphrase = read_passphrase("Enter PIN for "
			    "authenticator: ", RP_ALLOW_STDIN);
			if (!quiet) {
				printf("You may need to touch your "
				    "authenticator (again) to authorize "
				    "key generation.\n");
			}
		}
		if (passphrase != NULL) {
			freezero(passphrase, strlen(passphrase));
			passphrase = NULL;
		}
		break;
	default:
		if ((r = sshkey_generate(type, bits, &private)) != 0)
			fatal("sshkey_generate failed");
		break;
	}
	if ((r = sshkey_from_private(private, &public)) != 0)
		fatal_r(r, "sshkey_from_private");

	if (!have_identity)
		ask_filename(pw, "Enter file in which to save the key");

	/* Create ~/.ssh directory if it doesn't already exist. */
	hostfile_create_user_ssh_dir(identity_file, !quiet);

	/* If the file already exists, ask the user to confirm. */
	if (!confirm_overwrite(identity_file))
		exit(1);

	/* Determine the passphrase for the private key */
	passphrase = private_key_passphrase();
	if (identity_comment) {
		strlcpy(comment, identity_comment, sizeof(comment));
	} else {
		/* Create default comment field for the passphrase. */
		snprintf(comment, sizeof comment, "%s@%s", pw->pw_name, hostname);
	}

	/* Save the key with the given passphrase and comment. */
	if ((r = sshkey_save_private(private, identity_file, passphrase,
	    comment, private_key_format, openssh_format_cipher, rounds)) != 0) {
		error_r(r, "Saving key \"%s\" failed", identity_file);
		freezero(passphrase, strlen(passphrase));
		exit(1);
	}
	freezero(passphrase, strlen(passphrase));
	sshkey_free(private);

	if (!quiet) {
		printf("Your identification has been saved in %s\n",
		    identity_file);
	}

	strlcat(identity_file, ".pub", sizeof(identity_file));
	if ((r = sshkey_save_public(public, identity_file, comment)) != 0)
		fatal_r(r, "Unable to save public key to %s", identity_file);

	if (!quiet) {
		fp = sshkey_fingerprint(public, fingerprint_hash,
		    SSH_FP_DEFAULT);
		ra = sshkey_fingerprint(public, fingerprint_hash,
		    SSH_FP_RANDOMART);
		if (fp == NULL || ra == NULL)
			fatal("sshkey_fingerprint failed");
		printf("Your public key has been saved in %s\n",
		    identity_file);
		printf("The key fingerprint is:\n");
		printf("%s %s\n", fp, comment);
		printf("The key's randomart image is:\n");
		printf("%s\n", ra);
		free(ra);
		free(fp);
	}

	if (sk_attestation_path != NULL)
		save_attestation(attest, sk_attestation_path);

	sshbuf_free(attest);
	sshkey_free(public);

	exit(0);
}<|MERGE_RESOLUTION|>--- conflicted
+++ resolved
@@ -3225,22 +3225,13 @@
 	    "       hpnssh-keygen -A [-a rounds] [-f prefix_path]\n"
 	    "       hpnssh-keygen -k -f krl_file [-u] [-s ca_public] [-z version_number]\n"
 	    "                  file ...\n"
-<<<<<<< HEAD
 	    "       hpnssh-keygen -Q [-l] -f krl_file [file ...]\n"
 	    "       hpnssh-keygen -Y find-principals -s signature_file -f allowed_signers_file\n"
+	    "       hpnssh-keygen -Y match-principals -I signer_identity -f allowed_signers_file\n"
 	    "       hpnssh-keygen -Y check-novalidate -n namespace -s signature_file\n"
-	    "       hpnssh-keygen -Y sign -f key_file -n namespace file ...\n"
+	    "       hpnssh-keygen -Y sign -f key_file -n namespace file [-O option] ...\n"
 	    "       hpnssh-keygen -Y verify -f allowed_signers_file -I signer_identity\n"
-	    "                     -n namespace -s signature_file [-r revocation_file]\n");
-=======
-	    "       ssh-keygen -Q [-l] -f krl_file [file ...]\n"
-	    "       ssh-keygen -Y find-principals -s signature_file -f allowed_signers_file\n"
-	    "       ssh-keygen -Y match-principals -I signer_identity -f allowed_signers_file\n"
-	    "       ssh-keygen -Y check-novalidate -n namespace -s signature_file\n"
-	    "       ssh-keygen -Y sign -f key_file -n namespace file [-O option] ...\n"
-	    "       ssh-keygen -Y verify -f allowed_signers_file -I signer_identity\n"
-	    "                  -n namespace -s signature_file [-r krl_file] [-O option]\n");
->>>>>>> 166456ce
+	    "                     -n namespace -s signature_file [-r krl_file] [-O option]\n");
 	exit(1);
 }
 
