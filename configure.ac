#
# Copyright (c) 1999-2004 Damien Miller
#
# Permission to use, copy, modify, and distribute this software for any
# purpose with or without fee is hereby granted, provided that the above
# copyright notice and this permission notice appear in all copies.
#
# THE SOFTWARE IS PROVIDED "AS IS" AND THE AUTHOR DISCLAIMS ALL WARRANTIES
# WITH REGARD TO THIS SOFTWARE INCLUDING ALL IMPLIED WARRANTIES OF
# MERCHANTABILITY AND FITNESS. IN NO EVENT SHALL THE AUTHOR BE LIABLE FOR
# ANY SPECIAL, DIRECT, INDIRECT, OR CONSEQUENTIAL DAMAGES OR ANY DAMAGES
# WHATSOEVER RESULTING FROM LOSS OF USE, DATA OR PROFITS, WHETHER IN AN
# ACTION OF CONTRACT, NEGLIGENCE OR OTHER TORTIOUS ACTION, ARISING OUT OF
# OR IN CONNECTION WITH THE USE OR PERFORMANCE OF THIS SOFTWARE.

AC_INIT([OpenSSH], [Portable], [openssh-unix-dev@mindrot.org])
AC_CONFIG_MACRO_DIR([m4])
AC_CONFIG_SRCDIR([ssh.c])

# Check for stale configure as early as possible.
for i in $srcdir/configure.ac $srcdir/m4/*.m4; do
	if test "$i" -nt "$srcdir/configure"; then
		AC_MSG_ERROR([$i newer than configure, run autoreconf])
	fi
done

AC_LANG([C])

AC_CONFIG_HEADERS([config.h])
AC_PROG_CC([cc gcc clang])

# XXX relax this after reimplementing logit() etc.
AC_MSG_CHECKING([if $CC supports C99-style variadic macros])
AC_COMPILE_IFELSE([AC_LANG_PROGRAM([[
int f(int a, int b, int c) { return a + b + c; }
#define F(a, ...) f(a, __VA_ARGS__)
]], [[return F(1, 2, -3);]])],
	[ AC_MSG_RESULT([yes]) ],
	[ AC_MSG_ERROR([*** OpenSSH requires support for C99-style variadic macros]) ]
)

AC_CANONICAL_HOST
AC_C_BIGENDIAN

# Checks for programs.
AC_PROG_AWK
AC_PROG_CPP
AC_PROG_RANLIB
AC_PROG_INSTALL
AC_PROG_EGREP
AC_PROG_MKDIR_P
AC_CHECK_TOOLS([AR], [ar])
AC_PATH_PROG([CAT], [cat])
AC_PATH_PROG([KILL], [kill])
AC_PATH_PROG([SED], [sed])
AC_PATH_PROG([TEST_MINUS_S_SH], [bash])
AC_PATH_PROG([TEST_MINUS_S_SH], [ksh])
AC_PATH_PROG([TEST_MINUS_S_SH], [sh])
AC_PATH_PROG([SH], [bash])
AC_PATH_PROG([SH], [ksh])
AC_PATH_PROG([SH], [sh])
AC_PATH_PROG([GROFF], [groff])
AC_PATH_PROG([NROFF], [nroff awf])
AC_PATH_PROG([MANDOC], [mandoc])
AC_PATH_TOOL([PKGCONFIG], [pkg-config], [no])
AC_SUBST([TEST_SHELL], [sh])

dnl select manpage formatter to be used to build "cat" format pages.
if test "x$MANDOC" != "x" ; then
	MANFMT="$MANDOC"
elif test "x$NROFF" != "x" ; then
	MANFMT="$NROFF -mandoc"
elif test "x$GROFF" != "x" ; then
	MANFMT="$GROFF -mandoc -Tascii"
else
	AC_MSG_WARN([no manpage formatter found])
	MANFMT="false"
fi
AC_SUBST([MANFMT])

dnl for buildpkg.sh
AC_PATH_PROG([PATH_GROUPADD_PROG], [groupadd], [groupadd],
	[/usr/sbin${PATH_SEPARATOR}/etc])
AC_PATH_PROG([PATH_USERADD_PROG], [useradd], [useradd],
	[/usr/sbin${PATH_SEPARATOR}/etc])
AC_CHECK_PROG([MAKE_PACKAGE_SUPPORTED], [pkgmk], [yes], [no])
if test -x /sbin/sh; then
	AC_SUBST([STARTUP_SCRIPT_SHELL], [/sbin/sh])
else
	AC_SUBST([STARTUP_SCRIPT_SHELL], [/bin/sh])
fi

# System features
AC_SYS_LARGEFILE

if test -z "$AR" ; then
	AC_MSG_ERROR([*** 'ar' missing, please install or fix your \$PATH ***])
fi

AC_PATH_PROG([PATH_PASSWD_PROG], [passwd])
if test ! -z "$PATH_PASSWD_PROG" ; then
	AC_DEFINE_UNQUOTED([_PATH_PASSWD_PROG], ["$PATH_PASSWD_PROG"],
		[Full path of your "passwd" program])
fi

dnl Since autoconf doesn't support it very well,  we no longer allow users to
dnl override LD, however keeping the hook here for now in case there's a use
dnl use case we overlooked and someone needs to re-enable it.  Unless a good
dnl reason is found we'll be removing this in future.
LD="$CC"
AC_SUBST([LD])

AC_C_INLINE

AC_CHECK_DECL([LLONG_MAX], [have_llong_max=1], , [#include <limits.h>])
AC_CHECK_DECL([LONG_LONG_MAX], [have_long_long_max=1], , [#include <limits.h>])
AC_CHECK_DECL([SYSTR_POLICY_KILL], [have_systr_policy_kill=1], , [
	#include <sys/types.h>
	#include <sys/param.h>
	#include <dev/systrace.h>
])
AC_CHECK_DECL([RLIMIT_NPROC],
    [AC_DEFINE([HAVE_RLIMIT_NPROC], [], [sys/resource.h has RLIMIT_NPROC])], , [
	#include <sys/types.h>
	#include <sys/resource.h>
])
AC_CHECK_DECL([PR_SET_NO_NEW_PRIVS], [have_linux_no_new_privs=1], , [
	#include <sys/types.h>
	#include <linux/prctl.h>
])

openssl=yes
openssl_bin=openssl
AC_ARG_WITH([openssl],
	[  --without-openssl       Disable use of OpenSSL; use only limited internal crypto **EXPERIMENTAL** ],
	[  if test "x$withval" = "xno" ; then
		openssl=no
		openssl_bin=""
	   fi
	]
)
AC_MSG_CHECKING([whether OpenSSL will be used for cryptography])
if test "x$openssl" = "xyes" ; then
	AC_MSG_RESULT([yes])
	AC_DEFINE_UNQUOTED([WITH_OPENSSL], [1], [use libcrypto for cryptography])
else
	AC_MSG_RESULT([no])
fi

use_stack_protector=1
use_toolchain_hardening=1
AC_ARG_WITH([stackprotect],
    [  --without-stackprotect  Don't use compiler's stack protection], [
    if test "x$withval" = "xno"; then
	use_stack_protector=0
    fi ])
AC_ARG_WITH([hardening],
    [  --without-hardening     Don't use toolchain hardening flags], [
    if test "x$withval" = "xno"; then
	use_toolchain_hardening=0
    fi ])

# We use -Werror for the tests only so that we catch warnings like "this is
# on by default" for things like -fPIE.
AC_MSG_CHECKING([if $CC supports -Werror])
saved_CFLAGS="$CFLAGS"
CFLAGS="$CFLAGS -Werror"
AC_COMPILE_IFELSE([AC_LANG_SOURCE([[int main(void) { return 0; }]])],
	[ AC_MSG_RESULT([yes])
	  WERROR="-Werror"],
	[ AC_MSG_RESULT([no])
	  WERROR="" ]
)
CFLAGS="$saved_CFLAGS"

if test "$GCC" = "yes" || test "$GCC" = "egcs"; then
	AC_MSG_CHECKING([gcc version])
	GCC_VER=`$CC -v 2>&1 | $AWK '/gcc version /{print $3}'`
	case "$GCC_VER" in
		1.*) no_attrib_nonnull=1 ;;
		2.8* | 2.9*)
		     no_attrib_nonnull=1
		     ;;
		2.*) no_attrib_nonnull=1 ;;
		*) ;;
	esac
	AC_MSG_RESULT([$GCC_VER])

	AC_MSG_CHECKING([clang version])
	CLANG_VER=`$CC -v 2>&1 | $AWK '/clang version /{print $3}'`
	AC_MSG_RESULT([$CLANG_VER])

	OSSH_CHECK_CFLAG_COMPILE([-pipe])
	OSSH_CHECK_CFLAG_COMPILE([-Wunknown-warning-option])
	OSSH_CHECK_CFLAG_COMPILE([-Wno-error=format-truncation])
	OSSH_CHECK_CFLAG_COMPILE([-Qunused-arguments])
	OSSH_CHECK_CFLAG_COMPILE([-Wall])
	OSSH_CHECK_CFLAG_COMPILE([-Wextra])
	OSSH_CHECK_CFLAG_COMPILE([-Wpointer-arith])
	OSSH_CHECK_CFLAG_COMPILE([-Wuninitialized])
	OSSH_CHECK_CFLAG_COMPILE([-Wsign-compare])
	OSSH_CHECK_CFLAG_COMPILE([-Wformat-security])
	OSSH_CHECK_CFLAG_COMPILE([-Wsizeof-pointer-memaccess])
	OSSH_CHECK_CFLAG_COMPILE([-Wpointer-sign], [-Wno-pointer-sign])
	OSSH_CHECK_CFLAG_COMPILE([-Wunused-parameter], [-Wno-unused-parameter])
	OSSH_CHECK_CFLAG_COMPILE([-Wunused-result], [-Wno-unused-result])
	OSSH_CHECK_CFLAG_COMPILE([-Wimplicit-fallthrough])
	OSSH_CHECK_CFLAG_COMPILE([-Wmisleading-indentation])
	OSSH_CHECK_CFLAG_COMPILE([-Wbitwise-instead-of-logical])
	OSSH_CHECK_CFLAG_COMPILE([-fno-strict-aliasing])
    if test "x$use_toolchain_hardening" = "x1"; then
	OSSH_CHECK_CFLAG_COMPILE([-mretpoline]) # clang
	OSSH_CHECK_LDFLAG_LINK([-Wl,-z,retpolineplt])
	OSSH_CHECK_CFLAG_COMPILE([-D_FORTIFY_SOURCE=2])
	OSSH_CHECK_LDFLAG_LINK([-Wl,-z,relro])
	OSSH_CHECK_LDFLAG_LINK([-Wl,-z,now])
	OSSH_CHECK_LDFLAG_LINK([-Wl,-z,noexecstack])
	# NB. -ftrapv expects certain support functions to be present in
	# the compiler library (libgcc or similar) to detect integer operations
	# that can overflow. We must check that the result of enabling it
	# actually links. The test program compiled/linked includes a number
	# of integer operations that should exercise this.
	OSSH_CHECK_CFLAG_LINK([-ftrapv])
	# clang 15 seems to have a bug in -fzero-call-used-regs=all.  See
	# https://bugzilla.mindrot.org/show_bug.cgi?id=3475 and
	# https://github.com/llvm/llvm-project/issues/59242
	case "$CLANG_VER" in
	15.*) OSSH_CHECK_CFLAG_COMPILE([-fzero-call-used-regs=used]) ;;
	*)    OSSH_CHECK_CFLAG_COMPILE([-fzero-call-used-regs=all]) ;;
	esac
	OSSH_CHECK_CFLAG_COMPILE([-ftrivial-auto-var-init=zero])
    fi

	AC_MSG_CHECKING([if $CC accepts -fno-builtin-memset])
	saved_CFLAGS="$CFLAGS"
	CFLAGS="$CFLAGS -fno-builtin-memset"
	AC_LINK_IFELSE([AC_LANG_PROGRAM([[ #include <string.h> ]],
			[[ char b[10]; memset(b, 0, sizeof(b)); ]])],
		[ AC_MSG_RESULT([yes]) ],
		[ AC_MSG_RESULT([no])
		  CFLAGS="$saved_CFLAGS" ]
	)

	# -fstack-protector-all doesn't always work for some GCC versions
	# and/or platforms, so we test if we can.  If it's not supported
	# on a given platform gcc will emit a warning so we use -Werror.
	if test "x$use_stack_protector" = "x1"; then
	    for t in -fstack-protector-strong -fstack-protector-all \
		    -fstack-protector; do
		AC_MSG_CHECKING([if $CC supports $t])
		saved_CFLAGS="$CFLAGS"
		saved_LDFLAGS="$LDFLAGS"
		CFLAGS="$CFLAGS $t -Werror"
		LDFLAGS="$LDFLAGS $t -Werror"
		AC_LINK_IFELSE(
			[AC_LANG_PROGRAM([[
	#include <stdio.h>
	int func (int t) {char b[100]; snprintf(b,sizeof b,"%d",t); return t;}
			 ]],
			[[
	char x[256];
	snprintf(x, sizeof(x), "XXX%d", func(1));
			 ]])],
		    [ AC_MSG_RESULT([yes])
		      CFLAGS="$saved_CFLAGS $t"
		      LDFLAGS="$saved_LDFLAGS $t"
		      AC_MSG_CHECKING([if $t works])
		      AC_RUN_IFELSE(
			[AC_LANG_PROGRAM([[
	#include <stdio.h>
	int func (int t) {char b[100]; snprintf(b,sizeof b,"%d",t); return t;}
			]],
			[[
	char x[256];
	snprintf(x, sizeof(x), "XXX%d", func(1));
			]])],
			[ AC_MSG_RESULT([yes])
			  break ],
			[ AC_MSG_RESULT([no]) ],
			[ AC_MSG_WARN([cross compiling: cannot test])
			  break ]
		      )
		    ],
		    [ AC_MSG_RESULT([no]) ]
		)
		CFLAGS="$saved_CFLAGS"
		LDFLAGS="$saved_LDFLAGS"
	    done
	fi

	if test -z "$have_llong_max"; then
		# retry LLONG_MAX with -std=gnu99, needed on some Linuxes
		unset ac_cv_have_decl_LLONG_MAX
		saved_CFLAGS="$CFLAGS"
		CFLAGS="$CFLAGS -std=gnu99"
		AC_CHECK_DECL([LLONG_MAX],
		    [have_llong_max=1],
		    [CFLAGS="$saved_CFLAGS"],
		    [#include <limits.h>]
		)
	fi
fi

AC_MSG_CHECKING([if compiler allows __attribute__ on return types])
AC_COMPILE_IFELSE(
    [AC_LANG_PROGRAM([[
#include <stdlib.h>
__attribute__((__unused__)) static void foo(void){return;}]],
    [[ exit(0); ]])],
    [ AC_MSG_RESULT([yes]) ],
    [ AC_MSG_RESULT([no])
      AC_DEFINE(NO_ATTRIBUTE_ON_RETURN_TYPE, 1,
	 [compiler does not accept __attribute__ on return types]) ]
)

AC_MSG_CHECKING([if compiler allows __attribute__ prototype args])
AC_COMPILE_IFELSE(
    [AC_LANG_PROGRAM([[
#include <stdlib.h>
typedef void foo(const char *, ...) __attribute__((format(printf, 1, 2)));]],
    [[ exit(0); ]])],
    [ AC_MSG_RESULT([yes]) ],
    [ AC_MSG_RESULT([no])
      AC_DEFINE(NO_ATTRIBUTE_ON_PROTOTYPE_ARGS, 1,
	 [compiler does not accept __attribute__ on prototype args]) ]
)

AC_MSG_CHECKING([if compiler supports variable length arrays])
AC_COMPILE_IFELSE(
    [AC_LANG_PROGRAM([[#include <stdlib.h>]],
    [[ int i; for (i=0; i<3; i++){int a[i]; a[i-1]=0;} exit(0); ]])],
    [ AC_MSG_RESULT([yes])
      AC_DEFINE(VARIABLE_LENGTH_ARRAYS, [1],
	 [compiler supports variable length arrays]) ],
    [ AC_MSG_RESULT([no]) ]
)

AC_MSG_CHECKING([if compiler accepts variable declarations after code])
AC_COMPILE_IFELSE(
    [AC_LANG_PROGRAM([[#include <stdlib.h>]],
    [[ int a; a = 1; int b = 1; exit(a-b); ]])],
    [ AC_MSG_RESULT([yes])
      AC_DEFINE(VARIABLE_DECLARATION_AFTER_CODE, [1],
	 [compiler variable declarations after code]) ],
    [ AC_MSG_RESULT([no]) ]
)

if test "x$no_attrib_nonnull" != "x1" ; then
	AC_DEFINE([HAVE_ATTRIBUTE__NONNULL__], [1], [Have attribute nonnull])
fi

AC_ARG_WITH([rpath],
	[  --without-rpath         Disable auto-added -R linker paths],
	[
		if test "x$withval" = "xno" ; then
			rpath_opt=""
		elif test "x$withval" = "xyes" ; then
			rpath_opt="-R"
		else
			rpath_opt="$withval"
		fi
	]
)

# Allow user to specify flags
AC_ARG_WITH([cflags],
	[  --with-cflags           Specify additional flags to pass to compiler],
	[
		if test -n "$withval"  &&  test "x$withval" != "xno"  &&  \
		    test "x${withval}" != "xyes"; then
			CFLAGS="$CFLAGS $withval"
		fi
	]
)

AC_ARG_WITH([cflags-after],
	[  --with-cflags-after     Specify additional flags to pass to compiler after configure],
	[
		if test -n "$withval"  &&  test "x$withval" != "xno"  &&  \
		    test "x${withval}" != "xyes"; then
			CFLAGS_AFTER="$withval"
		fi
	]
)
AC_ARG_WITH([cppflags],
	[  --with-cppflags         Specify additional flags to pass to preprocessor] ,
	[
		if test -n "$withval"  &&  test "x$withval" != "xno"  &&  \
		    test "x${withval}" != "xyes"; then
			CPPFLAGS="$CPPFLAGS $withval"
		fi
	]
)
AC_ARG_WITH([ldflags],
	[  --with-ldflags          Specify additional flags to pass to linker],
	[
		if test -n "$withval"  &&  test "x$withval" != "xno"  &&  \
		    test "x${withval}" != "xyes"; then
			LDFLAGS="$LDFLAGS $withval"
		fi
	]
)
AC_ARG_WITH([ldflags-after],
	[  --with-ldflags-after    Specify additional flags to pass to linker after configure],
	[
		if test -n "$withval"  &&  test "x$withval" != "xno"  &&  \
		    test "x${withval}" != "xyes"; then
			LDFLAGS_AFTER="$withval"
		fi
	]
)
AC_ARG_WITH([libs],
	[  --with-libs             Specify additional libraries to link with],
	[
		if test -n "$withval"  &&  test "x$withval" != "xno"  &&  \
		    test "x${withval}" != "xyes"; then
			LIBS="$LIBS $withval"
		fi
	]
)
AC_ARG_WITH([Werror],
	[  --with-Werror           Build main code with -Werror],
	[
		if test -n "$withval"  &&  test "x$withval" != "xno"; then
			werror_flags="-Werror"
			if test "x${withval}" != "xyes"; then
				werror_flags="$withval"
			fi
		fi
	]
)

dnl On some old platforms, sys/stat.h requires sys/types.h, but autoconf-2.71's
dnl AC_CHECK_INCLUDES_DEFAULT checks for them in the opposite order.  If we
dnl haven't detected it, recheck.
if test "x$ac_cv_header_sys_stat_h" != "xyes"; then
	unset ac_cv_header_sys_stat_h
	AC_CHECK_HEADERS([sys/stat.h])
fi

AC_CHECK_HEADERS([ \
	blf.h \
	bstring.h \
	crypt.h \
	crypto/sha2.h \
	dirent.h \
	endian.h \
	elf.h \
	err.h \
	features.h \
	fcntl.h \
	floatingpoint.h \
	fnmatch.h \
	getopt.h \
	glob.h \
	ia.h \
	iaf.h \
	ifaddrs.h \
	inttypes.h \
	langinfo.h \
	limits.h \
	locale.h \
	login.h \
	maillock.h \
	ndir.h \
	net/if_tun.h \
	netdb.h \
	netgroup.h \
	pam/pam_appl.h \
	paths.h \
	poll.h \
	pty.h \
	readpassphrase.h \
	rpc/types.h \
	security/pam_appl.h \
	sha2.h \
	shadow.h \
	stddef.h \
	stdint.h \
	string.h \
	strings.h \
	sys/bitypes.h \
	sys/byteorder.h \
	sys/bsdtty.h \
	sys/cdefs.h \
	sys/dir.h \
	sys/file.h \
	sys/mman.h \
	sys/label.h \
	sys/ndir.h \
	sys/param.h \
	sys/poll.h \
	sys/prctl.h \
	sys/procctl.h \
	sys/pstat.h \
	sys/ptrace.h \
	sys/random.h \
	sys/select.h \
	sys/stream.h \
	sys/stropts.h \
	sys/strtio.h \
	sys/statvfs.h \
	sys/sysmacros.h \
	sys/time.h \
	sys/timers.h \
	sys/vfs.h \
	time.h \
	tmpdir.h \
	ttyent.h \
	ucred.h \
	unistd.h \
	usersec.h \
	util.h \
	utime.h \
	utmp.h \
	utmpx.h \
	vis.h \
	wchar.h \
])

# On some platforms (eg SunOS4) sys/audit.h requires sys/[time|types|label.h]
# to be included first.
AC_CHECK_HEADERS([sys/audit.h], [], [], [
#ifdef HAVE_SYS_TIME_H
# include <sys/time.h>
#endif
#ifdef HAVE_SYS_TYPES_H
# include <sys/types.h>
#endif
#ifdef HAVE_SYS_LABEL_H
# include <sys/label.h>
#endif
])

# sys/capsicum.h requires sys/types.h
AC_CHECK_HEADERS([sys/capsicum.h capsicum_helpers.h], [], [], [
#ifdef HAVE_SYS_TYPES_H
# include <sys/types.h>
#endif
])

AC_MSG_CHECKING([for caph_cache_tzdata])
AC_LINK_IFELSE(
    [AC_LANG_PROGRAM([[ #include <capsicum_helpers.h> ]],
	[[caph_cache_tzdata();]])],
    [
	AC_MSG_RESULT([yes])
	AC_DEFINE([HAVE_CAPH_CACHE_TZDATA], [1],
	    [Define if you have caph_cache_tzdata])
    ],
    [ AC_MSG_RESULT([no]) ]
)

# net/route.h requires sys/socket.h and sys/types.h.
# sys/sysctl.h also requires sys/param.h
AC_CHECK_HEADERS([net/route.h sys/sysctl.h], [], [], [
#ifdef HAVE_SYS_TYPES_H
# include <sys/types.h>
#endif
#include <sys/param.h>
#include <sys/socket.h>
])

# lastlog.h requires sys/time.h to be included first on Solaris
AC_CHECK_HEADERS([lastlog.h], [], [], [
#ifdef HAVE_SYS_TIME_H
# include <sys/time.h>
#endif
])

# sys/ptms.h requires sys/stream.h to be included first on Solaris
AC_CHECK_HEADERS([sys/ptms.h], [], [], [
#ifdef HAVE_SYS_STREAM_H
# include <sys/stream.h>
#endif
])

# login_cap.h requires sys/types.h on NetBSD
AC_CHECK_HEADERS([login_cap.h], [], [], [
#include <sys/types.h>
])

# older BSDs need sys/param.h before sys/mount.h
AC_CHECK_HEADERS([sys/mount.h], [], [], [
#include <sys/param.h>
])

# Android requires sys/socket.h to be included before sys/un.h
AC_CHECK_HEADERS([sys/un.h], [], [], [
#include <sys/types.h>
#include <sys/socket.h>
])

# Messages for features tested for in target-specific section
SIA_MSG="no"
SPC_MSG="no"
SP_MSG="no"
SPP_MSG="no"

# Support for Solaris/Illumos privileges (this test is used by both
# the --with-solaris-privs option and --with-sandbox=solaris).
SOLARIS_PRIVS="no"

# Check for some target-specific stuff
case "$host" in
*-*-aix*)
	# Some versions of VAC won't allow macro redefinitions at
	# -qlanglevel=ansi, and autoconf 2.60 sometimes insists on using that
	# particularly with older versions of vac or xlc.
	# It also throws errors about null macro arguments, but these are
	# not fatal.
	AC_MSG_CHECKING([if compiler allows macro redefinitions])
	AC_COMPILE_IFELSE(
	    [AC_LANG_PROGRAM([[
#define testmacro foo
#define testmacro bar]],
	    [[ exit(0); ]])],
	    [ AC_MSG_RESULT([yes]) ],
	    [ AC_MSG_RESULT([no])
	      CC="`echo $CC | sed 's/-qlanglvl\=ansi//g'`"
	      CFLAGS="`echo $CFLAGS | sed 's/-qlanglvl\=ansi//g'`"
	      CPPFLAGS="`echo $CPPFLAGS | sed 's/-qlanglvl\=ansi//g'`"
	    ]
	)

	AC_MSG_CHECKING([how to specify blibpath for linker ($LD)])
	if (test -z "$blibpath"); then
		blibpath="/usr/lib:/lib"
	fi
	saved_LDFLAGS="$LDFLAGS"
	if test "$GCC" = "yes"; then
		flags="-Wl,-blibpath: -Wl,-rpath, -blibpath:"
	else
		flags="-blibpath: -Wl,-blibpath: -Wl,-rpath,"
	fi
	for tryflags in $flags ;do
		if (test -z "$blibflags"); then
			LDFLAGS="$saved_LDFLAGS $tryflags$blibpath"
			AC_LINK_IFELSE([AC_LANG_PROGRAM([[]], [[]])],
			[blibflags=$tryflags], [])
		fi
	done
	if (test -z "$blibflags"); then
		AC_MSG_RESULT([not found])
		AC_MSG_ERROR([*** must be able to specify blibpath on AIX - check config.log])
	else
		AC_MSG_RESULT([$blibflags])
	fi
	LDFLAGS="$saved_LDFLAGS"
	dnl Check for authenticate.  Might be in libs.a on older AIXes
	AC_CHECK_FUNC([authenticate], [AC_DEFINE([WITH_AIXAUTHENTICATE], [1],
		[Define if you want to enable AIX4's authenticate function])],
		[AC_CHECK_LIB([s], [authenticate],
			[ AC_DEFINE([WITH_AIXAUTHENTICATE])
				LIBS="$LIBS -ls"
			])
		])
	dnl Check for various auth function declarations in headers.
	AC_CHECK_DECLS([authenticate, loginrestrictions, loginsuccess,
	    passwdexpired, setauthdb], , , [#include <usersec.h>])
	dnl Check if loginfailed is declared and takes 4 arguments (AIX >= 5.2)
	AC_CHECK_DECLS([loginfailed],
	    [AC_MSG_CHECKING([if loginfailed takes 4 arguments])
	    AC_COMPILE_IFELSE([AC_LANG_PROGRAM([[ #include <usersec.h> ]],
		[[ (void)loginfailed("user","host","tty",0); ]])],
		[AC_MSG_RESULT([yes])
		AC_DEFINE([AIX_LOGINFAILED_4ARG], [1],
			[Define if your AIX loginfailed() function
			takes 4 arguments (AIX >= 5.2)])], [AC_MSG_RESULT([no])
	    ])],
	    [],
	    [#include <usersec.h>]
	)
	AC_CHECK_FUNCS([getgrset setauthdb])
	AC_CHECK_DECL([F_CLOSEM],
	    AC_DEFINE([HAVE_FCNTL_CLOSEM], [1], [Use F_CLOSEM fcntl for closefrom]),
	    [],
	    [ #include <limits.h>
	      #include <fcntl.h> ]
	)
	check_for_aix_broken_getaddrinfo=1
	AC_DEFINE([SETEUID_BREAKS_SETUID], [1],
	    [Define if your platform breaks doing a seteuid before a setuid])
	AC_DEFINE([BROKEN_SETREUID], [1], [Define if your setreuid() is broken])
	AC_DEFINE([BROKEN_SETREGID], [1], [Define if your setregid() is broken])
	dnl AIX handles lastlog as part of its login message
	AC_DEFINE([DISABLE_LASTLOG], [1], [Define if you don't want to use lastlog])
	AC_DEFINE([LOGIN_NEEDS_UTMPX], [1],
		[Some systems need a utmpx entry for /bin/login to work])
	AC_DEFINE([SPT_TYPE], [SPT_REUSEARGV],
		[Define to a Set Process Title type if your system is
		supported by bsd-setproctitle.c])
	AC_DEFINE([SSHPAM_CHAUTHTOK_NEEDS_RUID], [1],
	    [AIX 5.2 and 5.3 (and presumably newer) require this])
	AC_DEFINE([PTY_ZEROREAD], [1], [read(1) can return 0 for a non-closed fd])
	AC_DEFINE([PLATFORM_SYS_DIR_UID], 2, [System dirs owned by bin (uid 2)])
	AC_DEFINE([BROKEN_STRNDUP], 1, [strndup broken, see APAR IY61211])
	AC_DEFINE([BROKEN_STRNLEN], 1, [strnlen broken, see APAR IY62551])
	;;
*-*-android*)
	AC_DEFINE([DISABLE_UTMP], [1], [Define if you don't want to use utmp])
	AC_DEFINE([DISABLE_WTMP], [1], [Define if you don't want to use wtmp])
	;;
*-*-cygwin*)
	LIBS="$LIBS /usr/lib/textreadmode.o"
	AC_DEFINE([HAVE_CYGWIN], [1], [Define if you are on Cygwin])
	AC_DEFINE([USE_PIPES], [1], [Use PIPES instead of a socketpair()])
	AC_DEFINE([NO_UID_RESTORATION_TEST], [1],
		[Define to disable UID restoration test])
	AC_DEFINE([DISABLE_SHADOW], [1],
		[Define if you want to disable shadow passwords])
	AC_DEFINE([NO_X11_UNIX_SOCKETS], [1],
		[Define if X11 doesn't support AF_UNIX sockets on that system])
	AC_DEFINE([DISABLE_FD_PASSING], [1],
		[Define if your platform needs to skip post auth
		file descriptor passing])
	AC_DEFINE([SSH_IOBUFSZ], [65535], [Windows is sensitive to read buffer size])
	AC_DEFINE([FILESYSTEM_NO_BACKSLASH], [1], [File names may not contain backslash characters])
	# Cygwin defines optargs, optargs as declspec(dllimport) for historical
	# reasons which cause compile warnings, so we disable those warnings.
	OSSH_CHECK_CFLAG_COMPILE([-Wno-attributes])
	;;
*-*-dgux*)
	AC_DEFINE([IP_TOS_IS_BROKEN], [1],
		[Define if your system choked on IP TOS setting])
	AC_DEFINE([SETEUID_BREAKS_SETUID])
	AC_DEFINE([BROKEN_SETREUID])
	AC_DEFINE([BROKEN_SETREGID])
	;;
*-*-darwin*)
	use_pie=auto
	AC_MSG_CHECKING([if we have working getaddrinfo])
	AC_RUN_IFELSE([AC_LANG_SOURCE([[
#include <mach-o/dyld.h>
#include <stdlib.h>
int main(void) { if (NSVersionOfRunTimeLibrary("System") >= (60 << 16))
		exit(0);
	else
		exit(1);
}
			]])],
	[AC_MSG_RESULT([working])],
	[AC_MSG_RESULT([buggy])
	AC_DEFINE([BROKEN_GETADDRINFO], [1],
		[getaddrinfo is broken (if present)])
	],
	[AC_MSG_RESULT([assume it is working])])
	AC_DEFINE([SETEUID_BREAKS_SETUID])
	AC_DEFINE([BROKEN_SETREUID])
	AC_DEFINE([BROKEN_SETREGID])
	AC_DEFINE([BROKEN_GLOB], [1], [OS X glob does not do what we expect])
	AC_DEFINE_UNQUOTED([BIND_8_COMPAT], [1],
		[Define if your resolver libs need this for getrrsetbyname])
	AC_DEFINE([SSH_TUN_FREEBSD], [1], [Open tunnel devices the FreeBSD way])
	AC_DEFINE([SSH_TUN_COMPAT_AF], [1],
	    [Use tunnel device compatibility to OpenBSD])
	AC_DEFINE([SSH_TUN_PREPEND_AF], [1],
	    [Prepend the address family to IP tunnel traffic])
	m4_pattern_allow([AU_IPv])
	AC_CHECK_DECL([AU_IPv4], [],
	    AC_DEFINE([AU_IPv4], [0], [System only supports IPv4 audit records])
	    [#include <bsm/audit.h>]
	AC_DEFINE([LASTLOG_WRITE_PUTUTXLINE], [1],
	    [Define if pututxline updates lastlog too])
	)
	AC_DEFINE([SPT_TYPE], [SPT_REUSEARGV],
		[Define to a Set Process Title type if your system is
		supported by bsd-setproctitle.c])
	AC_CHECK_FUNCS([sandbox_init])
	AC_CHECK_HEADERS([sandbox.h])
	AC_CHECK_LIB([sandbox], [sandbox_apply], [
	    SSHDLIBS="$SSHDLIBS -lsandbox"
	])
	# proc_pidinfo()-based closefrom() replacement.
	AC_CHECK_HEADERS([libproc.h])
	AC_CHECK_FUNCS([proc_pidinfo])
	# poll(2) is broken for character-special devices (at least).
	# cf. Apple bug 3710161 (not public, but searchable)
	AC_DEFINE([BROKEN_POLL], [1],
	    [System poll(2) implementation is broken])
	;;
*-*-dragonfly*)
	SSHDLIBS="$SSHDLIBS"
	TEST_MALLOC_OPTIONS="AFGJPRX"
	;;
*-*-haiku*)
	LIBS="$LIBS -lbsd "
	CFLAGS="$CFLAGS -D_BSD_SOURCE"
	AC_CHECK_LIB([network], [socket])
	AC_DEFINE([HAVE_U_INT64_T])
	AC_DEFINE([DISABLE_UTMPX], [1], [no utmpx])
	MANTYPE=man
	;;
*-*-hpux*)
	# first we define all of the options common to all HP-UX releases
	CPPFLAGS="$CPPFLAGS -D_HPUX_SOURCE -D_XOPEN_SOURCE -D_XOPEN_SOURCE_EXTENDED=1"
	IPADDR_IN_DISPLAY=yes
	AC_DEFINE([USE_PIPES])
	AC_DEFINE([LOGIN_NEEDS_UTMPX])
	AC_DEFINE([LOCKED_PASSWD_STRING], ["*"],
		[String used in /etc/passwd to denote locked account])
	AC_DEFINE([SPT_TYPE], [SPT_PSTAT])
	AC_DEFINE([PLATFORM_SYS_DIR_UID], 2, [System dirs owned by bin (uid 2)])
	maildir="/var/mail"
	LIBS="$LIBS -lsec"
	AC_CHECK_LIB([xnet], [t_error], ,
	    [AC_MSG_ERROR([*** -lxnet needed on HP-UX - check config.log ***])])

	# next, we define all of the options specific to major releases
	case "$host" in
	*-*-hpux10*)
		if test -z "$GCC"; then
			CFLAGS="$CFLAGS -Ae"
		fi
		AC_DEFINE([BROKEN_GETLINE], [1], [getline is not what we expect])
		;;
	*-*-hpux11*)
		AC_DEFINE([PAM_SUN_CODEBASE], [1],
			[Define if you are using Solaris-derived PAM which
			passes pam_messages to the conversation function
			with an extra level of indirection])
		AC_DEFINE([DISABLE_UTMP], [1],
			[Define if you don't want to use utmp])
		AC_DEFINE([USE_BTMP], [1], [Use btmp to log bad logins])
		check_for_hpux_broken_getaddrinfo=1
		check_for_conflicting_getspnam=1
		;;
	esac

	# lastly, we define options specific to minor releases
	case "$host" in
	*-*-hpux10.26)
		AC_DEFINE([HAVE_SECUREWARE], [1],
			[Define if you have SecureWare-based
			protected password database])
		disable_ptmx_check=yes
		LIBS="$LIBS -lsecpw"
		;;
	esac
	;;
*-*-irix5*)
	PATH="$PATH:/usr/etc"
	AC_DEFINE([BROKEN_INET_NTOA], [1],
		[Define if you system's inet_ntoa is busted
		(e.g. Irix gcc issue)])
	AC_DEFINE([SETEUID_BREAKS_SETUID])
	AC_DEFINE([BROKEN_SETREUID])
	AC_DEFINE([BROKEN_SETREGID])
	AC_DEFINE([WITH_ABBREV_NO_TTY], [1],
		[Define if you shouldn't strip 'tty' from your
		ttyname in [uw]tmp])
	AC_DEFINE([LOCKED_PASSWD_STRING], ["*LK*"])
	;;
*-*-irix6*)
	PATH="$PATH:/usr/etc"
	AC_DEFINE([WITH_IRIX_ARRAY], [1],
		[Define if you have/want arrays
		(cluster-wide session management, not C arrays)])
	AC_DEFINE([WITH_IRIX_PROJECT], [1],
		[Define if you want IRIX project management])
	AC_DEFINE([WITH_IRIX_AUDIT], [1],
		[Define if you want IRIX audit trails])
	AC_CHECK_FUNC([jlimit_startjob], [AC_DEFINE([WITH_IRIX_JOBS], [1],
		[Define if you want IRIX kernel jobs])])
	AC_DEFINE([BROKEN_INET_NTOA])
	AC_DEFINE([SETEUID_BREAKS_SETUID])
	AC_DEFINE([BROKEN_SETREUID])
	AC_DEFINE([BROKEN_SETREGID])
	AC_DEFINE([BROKEN_UPDWTMPX], [1], [updwtmpx is broken (if present)])
	AC_DEFINE([WITH_ABBREV_NO_TTY])
	AC_DEFINE([LOCKED_PASSWD_STRING], ["*LK*"])
	;;
*-*-k*bsd*-gnu | *-*-kopensolaris*-gnu)
	AC_DEFINE([PAM_TTY_KLUDGE])
	AC_DEFINE([LOCKED_PASSWD_PREFIX], ["!"])
	AC_DEFINE([SPT_TYPE], [SPT_REUSEARGV])
	AC_DEFINE([_PATH_BTMP], ["/var/log/btmp"], [log for bad login attempts])
	AC_DEFINE([USE_BTMP], [1], [Use btmp to log bad logins])
	;;
*-*-linux*)
	no_dev_ptmx=1
	use_pie=auto
	check_for_openpty_ctty_bug=1
	dnl Target SUSv3/POSIX.1-2001 plus BSD specifics.
	dnl _DEFAULT_SOURCE is the new name for _BSD_SOURCE
	dnl _GNU_SOURCE is needed for setres*id prototypes.
	CPPFLAGS="$CPPFLAGS -D_XOPEN_SOURCE=600 -D_BSD_SOURCE -D_DEFAULT_SOURCE -D_GNU_SOURCE"
	AC_DEFINE([BROKEN_CLOSEFROM], [1], [broken in chroots on older kernels])
	AC_DEFINE([PAM_TTY_KLUDGE], [1],
		[Work around problematic Linux PAM modules handling of PAM_TTY])
	AC_DEFINE([LOCKED_PASSWD_PREFIX], ["!"],
		[String used in /etc/passwd to denote locked account])
	AC_DEFINE([SPT_TYPE], [SPT_REUSEARGV])
	AC_DEFINE([LINK_OPNOTSUPP_ERRNO], [EPERM],
		[Define to whatever link() returns for "not supported"
		if it doesn't return EOPNOTSUPP.])
	AC_DEFINE([_PATH_BTMP], ["/var/log/btmp"], [log for bad login attempts])
	AC_DEFINE([USE_BTMP])
	AC_DEFINE([LINUX_OOM_ADJUST], [1], [Adjust Linux out-of-memory killer])
	inet6_default_4in6=yes
	case `uname -r` in
	1.*|2.0.*)
		AC_DEFINE([BROKEN_CMSG_TYPE], [1],
			[Define if cmsg_type is not passed correctly])
		;;
	esac
	# tun(4) forwarding compat code
	AC_CHECK_HEADERS([linux/if_tun.h])
	if test "x$ac_cv_header_linux_if_tun_h" = "xyes" ; then
		AC_DEFINE([SSH_TUN_LINUX], [1],
		    [Open tunnel devices the Linux tun/tap way])
		AC_DEFINE([SSH_TUN_COMPAT_AF], [1],
		    [Use tunnel device compatibility to OpenBSD])
		AC_DEFINE([SSH_TUN_PREPEND_AF], [1],
		    [Prepend the address family to IP tunnel traffic])
	fi
	AC_CHECK_HEADER([linux/if.h],
	    AC_DEFINE([SYS_RDOMAIN_LINUX], [1],
		[Support routing domains using Linux VRF]), [], [
#ifdef HAVE_SYS_TYPES_H
# include <sys/types.h>
#endif
	    ])
	AC_CHECK_HEADERS([linux/seccomp.h linux/filter.h linux/audit.h], [],
	    [], [#include <linux/types.h>])
	# Obtain MIPS ABI
	case "$host" in
	mips*)
		AC_COMPILE_IFELSE([AC_LANG_PROGRAM([[
#if _MIPS_SIM != _ABIO32
#error
#endif
			]])],[mips_abi="o32"],[AC_COMPILE_IFELSE([AC_LANG_PROGRAM([[
#if _MIPS_SIM != _ABIN32
#error
#endif
				]])],[mips_abi="n32"],[AC_COMPILE_IFELSE([AC_LANG_PROGRAM([[
#if _MIPS_SIM != _ABI64
#error
#endif
					]])],[mips_abi="n64"],[AC_MSG_ERROR([unknown MIPS ABI])
				])
			])
		])
		;;
	esac
	AC_MSG_CHECKING([for seccomp architecture])
	seccomp_audit_arch=
	case "$host" in
	x86_64-*)
		seccomp_audit_arch=AUDIT_ARCH_X86_64
		;;
	i*86-*)
		seccomp_audit_arch=AUDIT_ARCH_I386
		;;
	arm*-*)
		seccomp_audit_arch=AUDIT_ARCH_ARM
		;;
	aarch64*-*)
		seccomp_audit_arch=AUDIT_ARCH_AARCH64
		;;
	s390x-*)
		seccomp_audit_arch=AUDIT_ARCH_S390X
		;;
	s390-*)
		seccomp_audit_arch=AUDIT_ARCH_S390
		;;
	powerpc-*)
		seccomp_audit_arch=AUDIT_ARCH_PPC
		;;
	powerpc64-*)
		seccomp_audit_arch=AUDIT_ARCH_PPC64
		;;
	powerpc64le-*)
		seccomp_audit_arch=AUDIT_ARCH_PPC64LE
		;;
	mips-*)
		seccomp_audit_arch=AUDIT_ARCH_MIPS
		;;
	mipsel-*)
		seccomp_audit_arch=AUDIT_ARCH_MIPSEL
		;;
	mips64-*)
		case "$mips_abi" in
		"n32")
			seccomp_audit_arch=AUDIT_ARCH_MIPS64N32
			;;
		"n64")
			seccomp_audit_arch=AUDIT_ARCH_MIPS64
			;;
		esac
		;;
	mips64el-*)
		case "$mips_abi" in
		"n32")
			seccomp_audit_arch=AUDIT_ARCH_MIPSEL64N32
			;;
		"n64")
			seccomp_audit_arch=AUDIT_ARCH_MIPSEL64
			;;
		esac
		;;
	riscv64-*)
		seccomp_audit_arch=AUDIT_ARCH_RISCV64
		;;
	esac
	if test "x$seccomp_audit_arch" != "x" ; then
		AC_MSG_RESULT(["$seccomp_audit_arch"])
		AC_DEFINE_UNQUOTED([SECCOMP_AUDIT_ARCH], [$seccomp_audit_arch],
		    [Specify the system call convention in use])
	else
		AC_MSG_RESULT([architecture not supported])
	fi
	;;
*-*-minix)
	AC_DEFINE([SETEUID_BREAKS_SETUID])
	# poll(2) seems to choke on /dev/null; "Bad file descriptor"
	AC_DEFINE([BROKEN_POLL], [1],
	    [System poll(2) implementation is broken])
	;;
mips-sony-bsd|mips-sony-newsos4)
	AC_DEFINE([NEED_SETPGRP], [1], [Need setpgrp to acquire controlling tty])
	SONY=1
	;;
*-*-netbsd*)
	if test "x$withval" != "xno" ; then
		rpath_opt="-R"
	fi
	CPPFLAGS="$CPPFLAGS -D_OPENBSD_SOURCE"
	AC_DEFINE([SSH_TUN_FREEBSD], [1], [Open tunnel devices the FreeBSD way])
	AC_CHECK_HEADER([net/if_tap.h], ,
	    AC_DEFINE([SSH_TUN_NO_L2], [1], [No layer 2 tunnel support]))
	AC_DEFINE([SSH_TUN_PREPEND_AF], [1],
	    [Prepend the address family to IP tunnel traffic])
	TEST_MALLOC_OPTIONS="AJRX"
	AC_DEFINE([BROKEN_READ_COMPARISON], [1],
	    [NetBSD read function is sometimes redirected, breaking atomicio comparisons against it])
	;;
*-*-freebsd*)
	AC_DEFINE([LOCKED_PASSWD_PREFIX], ["*LOCKED*"], [Account locked with pw(1)])
	AC_DEFINE([SSH_TUN_FREEBSD], [1], [Open tunnel devices the FreeBSD way])
	AC_CHECK_HEADER([net/if_tap.h], ,
	    AC_DEFINE([SSH_TUN_NO_L2], [1], [No layer 2 tunnel support]))
	AC_DEFINE([BROKEN_GLOB], [1], [FreeBSD glob does not do what we need])
	TEST_MALLOC_OPTIONS="AJRX"
	# Preauth crypto occasionally uses file descriptors for crypto offload
	# and will crash if they cannot be opened.
	AC_DEFINE([SANDBOX_SKIP_RLIMIT_NOFILE], [1],
	    [define if setrlimit RLIMIT_NOFILE breaks things])
	case "$host" in
	*-*-freebsd9.*|*-*-freebsd10.*)
		# Capsicum on 9 and 10 do not allow ppoll() so don't auto-enable.
		disable_capsicum=yes
	esac
	;;
*-*-bsdi*)
	AC_DEFINE([SETEUID_BREAKS_SETUID])
	AC_DEFINE([BROKEN_SETREUID])
	AC_DEFINE([BROKEN_SETREGID])
	;;
*-next-*)
	conf_lastlog_location="/usr/adm/lastlog"
	conf_utmp_location=/etc/utmp
	conf_wtmp_location=/usr/adm/wtmp
	maildir=/usr/spool/mail
	AC_DEFINE([HAVE_NEXT], [1], [Define if you are on NeXT])
	AC_DEFINE([USE_PIPES])
	AC_DEFINE([BROKEN_SAVED_UIDS], [1], [Needed for NeXT])
	;;
*-*-openbsd*)
	use_pie=auto
	AC_DEFINE([HAVE_ATTRIBUTE__SENTINEL__], [1], [OpenBSD's gcc has sentinel])
	AC_DEFINE([HAVE_ATTRIBUTE__BOUNDED__], [1], [OpenBSD's gcc has bounded])
	AC_DEFINE([SSH_TUN_OPENBSD], [1], [Open tunnel devices the OpenBSD way])
	AC_DEFINE([SYSLOG_R_SAFE_IN_SIGHAND], [1],
	    [syslog_r function is safe to use in in a signal handler])
	TEST_MALLOC_OPTIONS="AFGJPRX"
	;;
*-*-solaris*)
	if test "x$withval" != "xno" ; then
		rpath_opt="-R"
	fi
	AC_DEFINE([PAM_SUN_CODEBASE])
	AC_DEFINE([LOGIN_NEEDS_UTMPX])
	AC_DEFINE([PAM_TTY_KLUDGE])
	AC_DEFINE([SSHPAM_CHAUTHTOK_NEEDS_RUID], [1],
		[Define if pam_chauthtok wants real uid set
		to the unpriv'ed user])
	AC_DEFINE([LOCKED_PASSWD_STRING], ["*LK*"])
	# Pushing STREAMS modules will cause sshd to acquire a controlling tty.
	AC_DEFINE([SSHD_ACQUIRES_CTTY], [1],
		[Define if sshd somehow reacquires a controlling TTY
		after setsid()])
	AC_DEFINE([PASSWD_NEEDS_USERNAME], [1], [must supply username to passwd
		in case the name is longer than 8 chars])
	AC_DEFINE([BROKEN_TCGETATTR_ICANON], [1], [tcgetattr with ICANON may hang])
	external_path_file=/etc/default/login
	# hardwire lastlog location (can't detect it on some versions)
	conf_lastlog_location="/var/adm/lastlog"
	AC_MSG_CHECKING([for obsolete utmp and wtmp in solaris2.x])
	sol2ver=`echo "$host"| sed -e 's/.*[[0-9]]\.//'`
	if test "$sol2ver" -ge 8; then
		AC_MSG_RESULT([yes])
		AC_DEFINE([DISABLE_UTMP])
		AC_DEFINE([DISABLE_WTMP], [1],
			[Define if you don't want to use wtmp])
	else
		AC_MSG_RESULT([no])
	fi
	AC_CHECK_FUNCS([setpflags])
	AC_CHECK_FUNCS([setppriv])
	AC_CHECK_FUNCS([priv_basicset])
	AC_CHECK_HEADERS([priv.h])
	AC_ARG_WITH([solaris-contracts],
		[  --with-solaris-contracts Enable Solaris process contracts (experimental)],
		[
		AC_CHECK_LIB([contract], [ct_tmpl_activate],
			[ AC_DEFINE([USE_SOLARIS_PROCESS_CONTRACTS], [1],
				[Define if you have Solaris process contracts])
			  LIBS="$LIBS -lcontract"
			  SPC_MSG="yes" ], )
		],
	)
	AC_ARG_WITH([solaris-projects],
		[  --with-solaris-projects Enable Solaris projects (experimental)],
		[
		AC_CHECK_LIB([project], [setproject],
			[ AC_DEFINE([USE_SOLARIS_PROJECTS], [1],
				[Define if you have Solaris projects])
			LIBS="$LIBS -lproject"
			SP_MSG="yes" ], )
		],
	)
	AC_ARG_WITH([solaris-privs],
		[  --with-solaris-privs    Enable Solaris/Illumos privileges (experimental)],
		[
		AC_MSG_CHECKING([for Solaris/Illumos privilege support])
		if test "x$ac_cv_func_setppriv" = "xyes" -a \
			"x$ac_cv_header_priv_h" = "xyes" ; then
			SOLARIS_PRIVS=yes
			AC_MSG_RESULT([found])
			AC_DEFINE([NO_UID_RESTORATION_TEST], [1],
				[Define to disable UID restoration test])
			AC_DEFINE([USE_SOLARIS_PRIVS], [1],
				[Define if you have Solaris privileges])
			SPP_MSG="yes"
		else
			AC_MSG_RESULT([not found])
			AC_MSG_ERROR([*** must have support for Solaris privileges to use --with-solaris-privs])
		fi
		],
	)
	TEST_SHELL=$SHELL	# let configure find us a capable shell
	;;
*-*-sunos4*)
	CPPFLAGS="$CPPFLAGS -DSUNOS4"
	AC_CHECK_FUNCS([getpwanam])
	AC_DEFINE([PAM_SUN_CODEBASE])
	conf_utmp_location=/etc/utmp
	conf_wtmp_location=/var/adm/wtmp
	conf_lastlog_location=/var/adm/lastlog
	AC_DEFINE([USE_PIPES])
	AC_DEFINE([DISABLE_UTMPX], [1], [no utmpx])
	;;
*-ncr-sysv*)
	LIBS="$LIBS -lc89"
	AC_DEFINE([USE_PIPES])
	AC_DEFINE([SSHD_ACQUIRES_CTTY])
	AC_DEFINE([SETEUID_BREAKS_SETUID])
	AC_DEFINE([BROKEN_SETREUID])
	AC_DEFINE([BROKEN_SETREGID])
	;;
*-sni-sysv*)
	# /usr/ucblib MUST NOT be searched on ReliantUNIX
	AC_CHECK_LIB([dl], [dlsym], ,)
	# -lresolv needs to be at the end of LIBS or DNS lookups break
	AC_CHECK_LIB([resolv], [res_query], [ LIBS="$LIBS -lresolv" ])
	IPADDR_IN_DISPLAY=yes
	AC_DEFINE([USE_PIPES])
	AC_DEFINE([IP_TOS_IS_BROKEN])
	AC_DEFINE([SETEUID_BREAKS_SETUID])
	AC_DEFINE([BROKEN_SETREUID])
	AC_DEFINE([BROKEN_SETREGID])
	AC_DEFINE([SSHD_ACQUIRES_CTTY])
	external_path_file=/etc/default/login
	# /usr/ucblib/libucb.a no longer needed on ReliantUNIX
	# Attention: always take care to bind libsocket and libnsl before libc,
	# otherwise you will find lots of "SIOCGPGRP errno 22" on syslog
	;;
# UnixWare 1.x, UnixWare 2.x, and others based on code from Univel.
*-*-sysv4.2*)
	AC_DEFINE([USE_PIPES])
	AC_DEFINE([SETEUID_BREAKS_SETUID])
	AC_DEFINE([BROKEN_SETREUID])
	AC_DEFINE([BROKEN_SETREGID])
	AC_DEFINE([PASSWD_NEEDS_USERNAME], [1], [must supply username to passwd])
	AC_DEFINE([LOCKED_PASSWD_STRING], ["*LK*"])
	TEST_SHELL=$SHELL	# let configure find us a capable shell
	;;
# UnixWare 7.x, OpenUNIX 8
*-*-sysv5*)
	CPPFLAGS="$CPPFLAGS -Dvsnprintf=_xvsnprintf -Dsnprintf=_xsnprintf"
	AC_DEFINE([UNIXWARE_LONG_PASSWORDS], [1], [Support passwords > 8 chars])
	AC_DEFINE([USE_PIPES])
	AC_DEFINE([SETEUID_BREAKS_SETUID])
	AC_DEFINE([BROKEN_GETADDRINFO])
	AC_DEFINE([BROKEN_SETREUID])
	AC_DEFINE([BROKEN_SETREGID])
	AC_DEFINE([PASSWD_NEEDS_USERNAME])
	AC_DEFINE([BROKEN_TCGETATTR_ICANON])
	TEST_SHELL=$SHELL	# let configure find us a capable shell
	case "$host" in
	*-*-sysv5SCO_SV*)	# SCO OpenServer 6.x
		maildir=/var/spool/mail
		AC_DEFINE([BROKEN_UPDWTMPX])
		AC_CHECK_LIB([prot], [getluid], [ LIBS="$LIBS -lprot"
			AC_CHECK_FUNCS([getluid setluid], , , [-lprot])
			], , )
		;;
	*)	AC_DEFINE([LOCKED_PASSWD_STRING], ["*LK*"])
		;;
	esac
	;;
*-*-sysv*)
	;;
# SCO UNIX and OEM versions of SCO UNIX
*-*-sco3.2v4*)
	AC_MSG_ERROR("This Platform is no longer supported.")
	;;
# SCO OpenServer 5.x
*-*-sco3.2v5*)
	if test -z "$GCC"; then
		CFLAGS="$CFLAGS -belf"
	fi
	LIBS="$LIBS -lprot -lx -ltinfo -lm"
	no_dev_ptmx=1
	AC_DEFINE([USE_PIPES])
	AC_DEFINE([HAVE_SECUREWARE])
	AC_DEFINE([DISABLE_SHADOW])
	AC_DEFINE([DISABLE_FD_PASSING])
	AC_DEFINE([SETEUID_BREAKS_SETUID])
	AC_DEFINE([BROKEN_GETADDRINFO])
	AC_DEFINE([BROKEN_SETREUID])
	AC_DEFINE([BROKEN_SETREGID])
	AC_DEFINE([WITH_ABBREV_NO_TTY])
	AC_DEFINE([BROKEN_UPDWTMPX])
	AC_DEFINE([PASSWD_NEEDS_USERNAME])
	AC_CHECK_FUNCS([getluid setluid])
	MANTYPE=man
	TEST_SHELL=$SHELL	# let configure find us a capable shell
	SKIP_DISABLE_LASTLOG_DEFINE=yes
	;;
*-dec-osf*)
	AC_MSG_CHECKING([for Digital Unix SIA])
	no_osfsia=""
	AC_ARG_WITH([osfsia],
		[  --with-osfsia           Enable Digital Unix SIA],
		[
			if test "x$withval" = "xno" ; then
				AC_MSG_RESULT([disabled])
				no_osfsia=1
			fi
		],
	)
	if test -z "$no_osfsia" ; then
		if test -f /etc/sia/matrix.conf; then
			AC_MSG_RESULT([yes])
			AC_DEFINE([HAVE_OSF_SIA], [1],
				[Define if you have Digital Unix Security
				Integration Architecture])
			AC_DEFINE([DISABLE_LOGIN], [1],
				[Define if you don't want to use your
				system's login() call])
			AC_DEFINE([DISABLE_FD_PASSING])
			LIBS="$LIBS -lsecurity -ldb -lm -laud"
			SIA_MSG="yes"
		else
			AC_MSG_RESULT([no])
			AC_DEFINE([LOCKED_PASSWD_SUBSTR], ["Nologin"],
			  [String used in /etc/passwd to denote locked account])
		fi
	fi
	AC_DEFINE([BROKEN_GETADDRINFO])
	AC_DEFINE([SETEUID_BREAKS_SETUID])
	AC_DEFINE([BROKEN_SETREUID])
	AC_DEFINE([BROKEN_SETREGID])
	AC_DEFINE([BROKEN_READV_COMPARISON], [1], [Can't do comparisons on readv])
	;;

*-*-nto-qnx*)
	AC_DEFINE([USE_PIPES])
	AC_DEFINE([NO_X11_UNIX_SOCKETS])
	AC_DEFINE([DISABLE_LASTLOG])
	AC_DEFINE([SSHD_ACQUIRES_CTTY])
	AC_DEFINE([BROKEN_SHADOW_EXPIRE], [1], [QNX shadow support is broken])
	enable_etc_default_login=no	# has incompatible /etc/default/login
	case "$host" in
	*-*-nto-qnx6*)
		AC_DEFINE([DISABLE_FD_PASSING])
		;;
	esac
	;;

*-*-ultrix*)
	AC_DEFINE([BROKEN_GETGROUPS], [1], [getgroups(0,NULL) will return -1])
	AC_DEFINE([NEED_SETPGRP], [1], [Need setpgrp to for controlling tty])
	AC_DEFINE([HAVE_SYS_SYSLOG_H], [1], [Force use of sys/syslog.h on Ultrix])
	AC_DEFINE([DISABLE_UTMPX], [1], [Disable utmpx])
	# DISABLE_FD_PASSING so that we call setpgrp as root, otherwise we
	# don't get a controlling tty.
	AC_DEFINE([DISABLE_FD_PASSING], [1], [Need to call setpgrp as root])
	# On Ultrix some headers are not protected against multiple includes,
	# so we create wrappers and put it where the compiler will find it.
	AC_MSG_WARN([creating compat wrappers for headers])
	mkdir -p netinet
	for header in netinet/ip.h netdb.h resolv.h; do
		name=`echo $header | tr 'a-z/.' 'A-Z__'`
		cat >$header <<EOD
#ifndef _SSH_COMPAT_${name}
#define _SSH_COMPAT_${name}
#include "/usr/include/${header}"
#endif
EOD
	done
	;;

*-*-lynxos)
	CFLAGS="$CFLAGS -D__NO_INCLUDE_WARN__"
	AC_DEFINE([BROKEN_SETVBUF], [1],
	    [LynxOS has broken setvbuf() implementation])
	;;
esac

AC_MSG_CHECKING([compiler and flags for sanity])
AC_RUN_IFELSE([AC_LANG_PROGRAM([[ #include <stdlib.h> ]], [[ exit(0); ]])],
	[	AC_MSG_RESULT([yes]) ],
	[
		AC_MSG_RESULT([no])
		AC_MSG_ERROR([*** compiler cannot create working executables, check config.log ***])
	],
	[	AC_MSG_WARN([cross compiling: not checking compiler sanity]) ]
)

dnl Checks for header files.
# Checks for libraries.
AC_CHECK_FUNC([setsockopt], , [AC_CHECK_LIB([socket], [setsockopt])])

dnl IRIX and Solaris 2.5.1 have dirname() in libgen
AC_CHECK_FUNCS([dirname], [AC_CHECK_HEADERS([libgen.h])] , [
	AC_CHECK_LIB([gen], [dirname], [
		AC_CACHE_CHECK([for broken dirname],
			ac_cv_have_broken_dirname, [
			save_LIBS="$LIBS"
			LIBS="$LIBS -lgen"
			AC_RUN_IFELSE(
				[AC_LANG_SOURCE([[
#include <libgen.h>
#include <string.h>
#include <stdlib.h>

int main(int argc, char **argv) {
    char *s, buf[32];

    strncpy(buf,"/etc", 32);
    s = dirname(buf);
    if (!s || strncmp(s, "/", 32) != 0) {
	exit(1);
    } else {
	exit(0);
    }
}
				]])],
				[ ac_cv_have_broken_dirname="no" ],
				[ ac_cv_have_broken_dirname="yes" ],
				[ ac_cv_have_broken_dirname="no" ],
			)
			LIBS="$save_LIBS"
		])
		if test "x$ac_cv_have_broken_dirname" = "xno" ; then
			LIBS="$LIBS -lgen"
			AC_DEFINE([HAVE_DIRNAME])
			AC_CHECK_HEADERS([libgen.h])
		fi
	])
])

AC_CHECK_FUNC([getspnam], ,
	[AC_CHECK_LIB([gen], [getspnam], [LIBS="$LIBS -lgen"])])
AC_SEARCH_LIBS([basename], [gen], [AC_DEFINE([HAVE_BASENAME], [1],
	[Define if you have the basename function.])])

dnl zlib defaults to enabled
zlib=yes
AC_ARG_WITH([zlib],
	[  --with-zlib=PATH        Use zlib in PATH],
	[ if test "x$withval" = "xno" ; then
		zlib=no
	  elif test "x$withval" != "xyes"; then
		if test -d "$withval/lib"; then
			if test -n "${rpath_opt}"; then
				LDFLAGS="-L${withval}/lib ${rpath_opt}${withval}/lib ${LDFLAGS}"
			else
				LDFLAGS="-L${withval}/lib ${LDFLAGS}"
			fi
		else
			if test -n "${rpath_opt}"; then
				LDFLAGS="-L${withval} ${rpath_opt}${withval} ${LDFLAGS}"
			else
				LDFLAGS="-L${withval} ${LDFLAGS}"
			fi
		fi
		if test -d "$withval/include"; then
			CPPFLAGS="-I${withval}/include ${CPPFLAGS}"
		else
			CPPFLAGS="-I${withval} ${CPPFLAGS}"
		fi
	fi ]
)

# These libraries are needed for anything that links in the channel code.
CHANNELLIBS=""
AC_MSG_CHECKING([for zlib])
if test "x${zlib}" = "xno"; then
	AC_MSG_RESULT([no])
else
    saved_LIBS="$LIBS"
    CHANNELLIBS="$CHANNELLIBS -lz"
    AC_MSG_RESULT([yes])
    AC_DEFINE([WITH_ZLIB], [1], [Enable zlib])
    AC_CHECK_HEADER([zlib.h], ,[AC_MSG_ERROR([*** zlib.h missing - please install first or check config.log ***])])
    AC_CHECK_LIB([z], [deflate], [],
	[
		saved_CPPFLAGS="$CPPFLAGS"
		saved_LDFLAGS="$LDFLAGS"
		dnl Check default zlib install dir
		if test -n "${rpath_opt}"; then
			LDFLAGS="-L/usr/local/lib ${rpath_opt}/usr/local/lib ${saved_LDFLAGS}"
		else
			LDFLAGS="-L/usr/local/lib ${saved_LDFLAGS}"
		fi
		CPPFLAGS="-I/usr/local/include ${saved_CPPFLAGS}"
		AC_TRY_LINK_FUNC([deflate], [AC_DEFINE([HAVE_LIBZ])],
			[
				AC_MSG_ERROR([*** zlib missing - please install first or check config.log ***])
			]
		)
	]
    )

    AC_ARG_WITH([zlib-version-check],
	[  --without-zlib-version-check Disable zlib version check],
	[  if test "x$withval" = "xno" ; then
		zlib_check_nonfatal=1
	   fi
	]
    )

    AC_MSG_CHECKING([for possibly buggy zlib])
    AC_RUN_IFELSE([AC_LANG_PROGRAM([[
#include <stdio.h>
#include <stdlib.h>
#include <zlib.h>
	]],
	[[
	int a=0, b=0, c=0, d=0, n, v;
	n = sscanf(ZLIB_VERSION, "%d.%d.%d.%d", &a, &b, &c, &d);
	if (n != 3 && n != 4)
		exit(1);
	v = a*1000000 + b*10000 + c*100 + d;
	fprintf(stderr, "found zlib version %s (%d)\n", ZLIB_VERSION, v);

	/* 1.1.4 is OK */
	if (a == 1 && b == 1 && c >= 4)
		exit(0);

	/* 1.2.3 and up are OK */
	if (v >= 1020300)
		exit(0);

	exit(2);
	]])],
	AC_MSG_RESULT([no]),
	[ AC_MSG_RESULT([yes])
	  if test -z "$zlib_check_nonfatal" ; then
		AC_MSG_ERROR([*** zlib too old - check config.log ***
Your reported zlib version has known security problems.  It's possible your
vendor has fixed these problems without changing the version number.  If you
are sure this is the case, you can disable the check by running
"./configure --without-zlib-version-check".
If you are in doubt, upgrade zlib to version 1.2.3 or greater.
See http://www.gzip.org/zlib/ for details.])
	  else
		AC_MSG_WARN([zlib version may have security problems])
	  fi
	],
	[	AC_MSG_WARN([cross compiling: not checking zlib version]) ]
    )
    LIBS="$saved_LIBS"
fi

dnl UnixWare 2.x
AC_CHECK_FUNC([strcasecmp],
	[], [ AC_CHECK_LIB([resolv], [strcasecmp], [LIBS="$LIBS -lresolv"]) ]
)
AC_CHECK_FUNCS([utimes],
	[], [ AC_CHECK_LIB([c89], [utimes], [AC_DEFINE([HAVE_UTIMES])
					LIBS="$LIBS -lc89"]) ]
)

dnl    Checks for libutil functions
AC_CHECK_HEADERS([bsd/libutil.h libutil.h])
AC_SEARCH_LIBS([fmt_scaled], [util bsd])
AC_SEARCH_LIBS([scan_scaled], [util bsd])
AC_SEARCH_LIBS([login], [util bsd])
AC_SEARCH_LIBS([logout], [util bsd])
AC_SEARCH_LIBS([logwtmp], [util bsd])
AC_SEARCH_LIBS([openpty], [util bsd])
AC_SEARCH_LIBS([updwtmp], [util bsd])
AC_CHECK_FUNCS([fmt_scaled scan_scaled login logout openpty updwtmp logwtmp])

# On some platforms, inet_ntop and gethostbyname may be found in libresolv
# or libnsl.
AC_SEARCH_LIBS([inet_ntop], [resolv nsl])
AC_SEARCH_LIBS([gethostbyname], [resolv nsl])

# Some Linux distribtions ship the BSD libc hashing functions in
# separate libraries.
AC_SEARCH_LIBS([SHA256Update], [md bsd])

# "Particular Function Checks"
# see https://www.gnu.org/software/autoconf/manual/autoconf-2.69/html_node/Particular-Functions.html
AC_FUNC_STRFTIME
AC_FUNC_MALLOC
AC_FUNC_REALLOC
# autoconf doesn't have AC_FUNC_CALLOC so fake it if malloc returns NULL;
AC_MSG_CHECKING([if calloc(0, N) returns non-null])
AC_RUN_IFELSE(
	[AC_LANG_PROGRAM(
		[[ #include <stdlib.h> ]],
		[[ void *p = calloc(0, 1); exit(p == NULL); ]]
	)],
	[ func_calloc_0_nonnull=yes ],
	[ func_calloc_0_nonnull=no ],
	[ AC_MSG_WARN([cross compiling: assuming same as malloc])
	  func_calloc_0_nonnull="$ac_cv_func_malloc_0_nonnull"]
)
AC_MSG_RESULT([$func_calloc_0_nonnull])

if test "x$func_calloc_0_nonnull" = "xyes"; then
	AC_DEFINE(HAVE_CALLOC, 1, [calloc(0, x) returns non-null])
else
	AC_DEFINE(HAVE_CALLOC, 0, [calloc(0, x) returns NULL])
	AC_DEFINE(calloc, rpl_calloc,
	    [Define to rpl_calloc if the replacement function should be used.])
fi

# Check for ALTDIRFUNC glob() extension
AC_MSG_CHECKING([for GLOB_ALTDIRFUNC support])
AC_EGREP_CPP([FOUNDIT],
	[
		#include <glob.h>
		#ifdef GLOB_ALTDIRFUNC
		FOUNDIT
		#endif
	],
	[
		AC_DEFINE([GLOB_HAS_ALTDIRFUNC], [1],
			[Define if your system glob() function has
			the GLOB_ALTDIRFUNC extension])
		AC_MSG_RESULT([yes])
	],
	[
		AC_MSG_RESULT([no])
	]
)

# Check for g.gl_matchc glob() extension
AC_MSG_CHECKING([for gl_matchc field in glob_t])
AC_COMPILE_IFELSE([AC_LANG_PROGRAM([[ #include <glob.h> ]],
	[[ glob_t g; g.gl_matchc = 1; ]])],
	[
		AC_DEFINE([GLOB_HAS_GL_MATCHC], [1],
			[Define if your system glob() function has
			gl_matchc options in glob_t])
		AC_MSG_RESULT([yes])
	], [
		AC_MSG_RESULT([no])
])

# Check for g.gl_statv glob() extension
AC_MSG_CHECKING([for gl_statv and GLOB_KEEPSTAT extensions for glob])
AC_COMPILE_IFELSE([AC_LANG_PROGRAM([[ #include <glob.h> ]], [[
#ifndef GLOB_KEEPSTAT
#error "glob does not support GLOB_KEEPSTAT extension"
#endif
glob_t g;
g.gl_statv = NULL;
]])],
	[
		AC_DEFINE([GLOB_HAS_GL_STATV], [1],
			[Define if your system glob() function has
			gl_statv options in glob_t])
		AC_MSG_RESULT([yes])
	], [
		AC_MSG_RESULT([no])

])

AC_CHECK_DECLS([GLOB_NOMATCH], , , [#include <glob.h>])

AC_CHECK_DECL([VIS_ALL], ,
    AC_DEFINE(BROKEN_STRNVIS, 1, [missing VIS_ALL]), [#include <vis.h>])

AC_MSG_CHECKING([whether struct dirent allocates space for d_name])
AC_RUN_IFELSE(
	[AC_LANG_PROGRAM([[
#include <sys/types.h>
#include <dirent.h>
#include <stdlib.h>
	]],
	[[
	struct dirent d;
	exit(sizeof(d.d_name)<=sizeof(char));
	]])],
	[AC_MSG_RESULT([yes])],
	[
		AC_MSG_RESULT([no])
		AC_DEFINE([BROKEN_ONE_BYTE_DIRENT_D_NAME], [1],
			[Define if your struct dirent expects you to
			allocate extra space for d_name])
	],
	[
		AC_MSG_WARN([cross compiling: assuming BROKEN_ONE_BYTE_DIRENT_D_NAME])
		AC_DEFINE([BROKEN_ONE_BYTE_DIRENT_D_NAME])
	]
)

AC_MSG_CHECKING([for /proc/pid/fd directory])
if test -d "/proc/$$/fd" ; then
	AC_DEFINE([HAVE_PROC_PID], [1], [Define if you have /proc/$pid/fd])
	AC_MSG_RESULT([yes])
else
	AC_MSG_RESULT([no])
fi

# Check whether user wants to use ldns
LDNS_MSG="no"
AC_ARG_WITH(ldns,
	[  --with-ldns[[=PATH]]      Use ldns for DNSSEC support (optionally in PATH)],
	[
	ldns=""
	if test "x$withval" = "xyes" ; then
		AC_PATH_TOOL([LDNSCONFIG], [ldns-config], [no])
		if test "x$LDNSCONFIG" = "xno"; then
			LIBS="-lldns $LIBS"
			ldns=yes
		else
			LIBS="$LIBS `$LDNSCONFIG --libs`"
			CPPFLAGS="$CPPFLAGS `$LDNSCONFIG --cflags`"
			ldns=yes
		fi
	elif test "x$withval" != "xno" ; then
			CPPFLAGS="$CPPFLAGS -I${withval}/include"
			LDFLAGS="$LDFLAGS -L${withval}/lib"
			LIBS="-lldns $LIBS"
			ldns=yes
	fi

	# Verify that it works.
	if test "x$ldns" = "xyes" ; then
		AC_DEFINE(HAVE_LDNS, 1, [Define if you want ldns support])
		LDNS_MSG="yes"
		AC_MSG_CHECKING([for ldns support])
		AC_LINK_IFELSE(
			[AC_LANG_SOURCE([[
#include <stdio.h>
#include <stdlib.h>
#ifdef HAVE_STDINT_H
# include <stdint.h>
#endif
#include <ldns/ldns.h>
int main(void) { ldns_status status = ldns_verify_trusted(NULL, NULL, NULL, NULL); status=LDNS_STATUS_OK; exit(0); }
			]])
		],
			[AC_MSG_RESULT(yes)],
				[
					AC_MSG_RESULT(no)
					AC_MSG_ERROR([** Incomplete or missing ldns libraries.])
				])
	fi
])

# Check whether user wants libedit support
LIBEDIT_MSG="no"
AC_ARG_WITH([libedit],
	[  --with-libedit[[=PATH]]   Enable libedit support for sftp],
	[ if test "x$withval" != "xno" ; then
		if test "x$withval" = "xyes" ; then
			if test "x$PKGCONFIG" != "xno"; then
				AC_MSG_CHECKING([if $PKGCONFIG knows about libedit])
				if "$PKGCONFIG" libedit; then
					AC_MSG_RESULT([yes])
					use_pkgconfig_for_libedit=yes
				else
					AC_MSG_RESULT([no])
				fi
			fi
		else
			CPPFLAGS="$CPPFLAGS -I${withval}/include"
			if test -n "${rpath_opt}"; then
				LDFLAGS="-L${withval}/lib ${rpath_opt}${withval}/lib ${LDFLAGS}"
			else
				LDFLAGS="-L${withval}/lib ${LDFLAGS}"
			fi
		fi
		if test "x$use_pkgconfig_for_libedit" = "xyes"; then
			LIBEDIT=`$PKGCONFIG --libs libedit`
			CPPFLAGS="$CPPFLAGS `$PKGCONFIG --cflags libedit`"
		else
			LIBEDIT="-ledit -lcurses"
		fi
		OTHERLIBS=`echo $LIBEDIT | sed 's/-ledit//'`
		AC_CHECK_LIB([edit], [el_init],
			[ AC_DEFINE([USE_LIBEDIT], [1], [Use libedit for sftp])
			  LIBEDIT_MSG="yes"
			  AC_SUBST([LIBEDIT])
			],
			[ AC_MSG_ERROR([libedit not found]) ],
			[ $OTHERLIBS ]
		)
		AC_MSG_CHECKING([if libedit version is compatible])
		AC_COMPILE_IFELSE(
		    [AC_LANG_PROGRAM([[
#include <histedit.h>
#include <stdlib.h>
		    ]],
		    [[
	int i = H_SETSIZE;
	el_init("", NULL, NULL, NULL);
	exit(0);
		    ]])],
		    [ AC_MSG_RESULT([yes]) ],
		    [ AC_MSG_RESULT([no])
		      AC_MSG_ERROR([libedit version is not compatible]) ]
		)
	fi ]
)

AUDIT_MODULE=none
AC_ARG_WITH([audit],
	[  --with-audit=module     Enable audit support (modules=debug,bsm,linux)],
	[
	  AC_MSG_CHECKING([for supported audit module])
	  case "$withval" in
	  bsm)
		AC_MSG_RESULT([bsm])
		AUDIT_MODULE=bsm
		dnl    Checks for headers, libs and functions
		AC_CHECK_HEADERS([bsm/audit.h], [],
		    [AC_MSG_ERROR([BSM enabled and bsm/audit.h not found])],
		    [
#ifdef HAVE_TIME_H
# include <time.h>
#endif
		    ]
)
		AC_CHECK_LIB([bsm], [getaudit], [],
		    [AC_MSG_ERROR([BSM enabled and required library not found])])
		AC_CHECK_FUNCS([getaudit], [],
		    [AC_MSG_ERROR([BSM enabled and required function not found])])
		# These are optional
		AC_CHECK_FUNCS([getaudit_addr aug_get_machine])
		AC_DEFINE([USE_BSM_AUDIT], [1], [Use BSM audit module])
		if test "$sol2ver" -ge 11; then
			SSHDLIBS="$SSHDLIBS -lscf"
			AC_DEFINE([BROKEN_BSM_API], [1],
				[The system has incomplete BSM API])
		fi
		;;
	  linux)
		AC_MSG_RESULT([linux])
		AUDIT_MODULE=linux
		dnl    Checks for headers, libs and functions
		AC_CHECK_HEADERS([libaudit.h])
		SSHDLIBS="$SSHDLIBS -laudit"
		AC_DEFINE([USE_LINUX_AUDIT], [1], [Use Linux audit module])
		;;
	  debug)
		AUDIT_MODULE=debug
		AC_MSG_RESULT([debug])
		AC_DEFINE([SSH_AUDIT_EVENTS], [1], [Use audit debugging module])
		;;
	  no)
		AC_MSG_RESULT([no])
		;;
	  *)
		AC_MSG_ERROR([Unknown audit module $withval])
		;;
	esac ]
)

AC_ARG_WITH([pie],
    [  --with-pie              Build Position Independent Executables if possible], [
	if test "x$withval" = "xno"; then
		use_pie=no
	fi
	if test "x$withval" = "xyes"; then
		use_pie=yes
	fi
    ]
)
if test "x$use_pie" = "x"; then
	use_pie=no
fi
if test "x$use_toolchain_hardening" != "x1" && test "x$use_pie" = "xauto"; then
	# Turn off automatic PIE when toolchain hardening is off.
	use_pie=no
fi
if test "x$use_pie" = "xauto"; then
	# Automatic PIE requires gcc >= 4.x
	AC_MSG_CHECKING([for gcc >= 4.x])
	AC_COMPILE_IFELSE([AC_LANG_SOURCE([[
#if !defined(__GNUC__) || __GNUC__ < 4
#error gcc is too old
#endif
]])],
	[ AC_MSG_RESULT([yes]) ],
	[ AC_MSG_RESULT([no])
	  use_pie=no ]
)
fi
if test "x$use_pie" != "xno"; then
	SAVED_CFLAGS="$CFLAGS"
	SAVED_LDFLAGS="$LDFLAGS"
	OSSH_CHECK_CFLAG_COMPILE([-fPIE])
	OSSH_CHECK_LDFLAG_LINK([-pie])
	# We use both -fPIE and -pie or neither.
	AC_MSG_CHECKING([whether both -fPIE and -pie are supported])
	if echo "x $CFLAGS"  | grep ' -fPIE' >/dev/null 2>&1 && \
	   echo "x $LDFLAGS" | grep ' -pie'  >/dev/null 2>&1 ; then
		AC_MSG_RESULT([yes])
	else
		AC_MSG_RESULT([no])
		CFLAGS="$SAVED_CFLAGS"
		LDFLAGS="$SAVED_LDFLAGS"
	fi
fi

AC_MSG_CHECKING([whether -fPIC is accepted])
SAVED_CFLAGS="$CFLAGS"
CFLAGS="$CFLAGS -fPIC"
AC_COMPILE_IFELSE(
	[AC_LANG_PROGRAM( [[ #include <stdlib.h> ]], [[ exit(0); ]] )],
   [AC_MSG_RESULT([yes])
    PICFLAG="-fPIC"; ],
   [AC_MSG_RESULT([no])
    PICFLAG=""; ])
CFLAGS="$SAVED_CFLAGS"
AC_SUBST([PICFLAG])

dnl    Checks for library functions. Please keep in alphabetical order
AC_CHECK_FUNCS([ \
	Blowfish_initstate \
	Blowfish_expandstate \
	Blowfish_expand0state \
	Blowfish_stream2word \
	SHA256Update \
	SHA384Update \
	SHA512Update \
	asprintf \
	b64_ntop \
	__b64_ntop \
	b64_pton \
	__b64_pton \
	bcopy \
	bcrypt_pbkdf \
	bindresvport_sa \
	blf_enc \
	bzero \
	cap_rights_limit \
	clock \
	closefrom \
	close_range \
	dirfd \
	endgrent \
	err \
	errx \
	explicit_bzero \
	explicit_memset \
	fchmod \
	fchmodat \
	fchown \
	fchownat \
	flock \
	fnmatch \
	freeaddrinfo \
	freezero \
	fstatfs \
	fstatvfs \
	futimes \
	getaddrinfo \
	getcwd \
	getentropy \
	getgrouplist \
	getline \
	getnameinfo \
	getopt \
	getpagesize \
	getpeereid \
	getpeerucred \
	getpgid \
	_getpty \
	getrlimit \
	getrandom \
	getsid \
	getttyent \
	glob \
	group_from_gid \
	inet_aton \
	inet_ntoa \
	inet_ntop \
	innetgr \
	killpg \
	llabs \
	localtime_r \
	login_getcapbool \
	login_getpwclass \
	memmem \
	memmove \
	memset_s \
	mkdtemp \
	ngetaddrinfo \
	nsleep \
	ogetaddrinfo \
	openlog_r \
	pledge \
	poll \
	ppoll \
	prctl \
	procctl \
	pselect \
	pstat \
	raise \
	readpassphrase \
	reallocarray \
	realpath \
	recvmsg \
	recallocarray \
	rresvport_af \
	sendmsg \
	setdtablesize \
	setegid \
	setenv \
	seteuid \
	setgroupent \
	setgroups \
	setlinebuf \
	setlogin \
	setpassent\
	setpcred \
	setproctitle \
	setregid \
	setreuid \
	setrlimit \
	setsid \
	setvbuf \
	sigaction \
	sigvec \
	snprintf \
	socketpair \
	statfs \
	statvfs \
	strcasestr \
	strdup \
	strerror \
	strlcat \
	strlcpy \
	strmode \
	strndup \
	strnlen \
	strnvis \
	strptime \
	strsignal \
	strtonum \
	strtoll \
	strtoul \
	strtoull \
	swap32 \
	sysconf \
	tcgetpgrp \
	timegm \
	timingsafe_bcmp \
	truncate \
	unsetenv \
	updwtmpx \
	utimensat \
	user_from_uid \
	usleep \
	vasprintf \
	vsnprintf \
	waitpid \
	warn \
])

AC_CHECK_DECLS([bzero, memmem])

dnl Wide character support.
AC_CHECK_FUNCS([mblen mbtowc nl_langinfo wcwidth])

TEST_SSH_UTF8=${TEST_SSH_UTF8:=yes}
AC_MSG_CHECKING([for utf8 locale support])
AC_RUN_IFELSE(
	[AC_LANG_PROGRAM([[
#include <locale.h>
#include <stdlib.h>
	]], [[
	char *loc = setlocale(LC_CTYPE, "en_US.UTF-8");
	if (loc != NULL)
		exit(0);
	exit(1);
	]])],
	AC_MSG_RESULT(yes),
	[AC_MSG_RESULT(no)
	 TEST_SSH_UTF8=no],
	AC_MSG_WARN([cross compiling: assuming yes])
)

AC_LINK_IFELSE(
        [AC_LANG_PROGRAM(
           [[ #include <ctype.h> ]],
           [[ return (isblank('a')); ]])],
	[AC_DEFINE([HAVE_ISBLANK], [1], [Define if you have isblank(3C).])
])

disable_pkcs11=
AC_ARG_ENABLE([pkcs11],
	[  --disable-pkcs11        disable PKCS#11 support code [no]],
	[
		if test "x$enableval" = "xno" ; then
			disable_pkcs11=1
		fi
	]
)

disable_sk=
AC_ARG_ENABLE([security-key],
	[  --disable-security-key  disable U2F/FIDO support code [no]],
	[
		if test "x$enableval" = "xno" ; then
			disable_sk=1
		fi
	]
)
enable_sk_internal=
AC_ARG_WITH([security-key-builtin],
	[  --with-security-key-builtin include builtin U2F/FIDO support],
	[ enable_sk_internal=$withval ]
)

AC_SEARCH_LIBS([dlopen], [dl])
AC_CHECK_FUNCS([dlopen])
AC_CHECK_DECL([RTLD_NOW], [], [], [#include <dlfcn.h>])

# IRIX has a const char return value for gai_strerror()
AC_CHECK_FUNCS([gai_strerror], [
	AC_DEFINE([HAVE_GAI_STRERROR])
	AC_COMPILE_IFELSE([AC_LANG_PROGRAM([[
#include <sys/types.h>
#include <sys/socket.h>
#include <netdb.h>

const char *gai_strerror(int);
			]], [[
	char *str;
	str = gai_strerror(0);
			]])], [
		AC_DEFINE([HAVE_CONST_GAI_STRERROR_PROTO], [1],
		[Define if gai_strerror() returns const char *])], [])])

AC_SEARCH_LIBS([nanosleep], [rt posix4], [AC_DEFINE([HAVE_NANOSLEEP], [1],
	[Some systems put nanosleep outside of libc])])

AC_SEARCH_LIBS([clock_gettime], [rt],
	[AC_DEFINE([HAVE_CLOCK_GETTIME], [1], [Have clock_gettime])])

dnl check if we need -D_REENTRANT for localtime_r declaration.
AC_CHECK_DECL([localtime_r], [],
	[ saved_CPPFLAGS="$CPPFLAGS"
	  CPPFLAGS="$CPPFLAGS -D_REENTRANT"
	  unset ac_cv_have_decl_localtime_r
	  AC_CHECK_DECL([localtime_r], [],
		[ CPPFLAGS="$saved_CPPFLAGS" ],
		[ #include <time.h> ]
	  )
	],
	[ #include <time.h> ]
)

dnl Make sure prototypes are defined for these before using them.
AC_CHECK_DECL([strsep],
	[AC_CHECK_FUNCS([strsep])],
	[],
	[
#ifdef HAVE_STRING_H
# include <string.h>
#endif
	])

dnl tcsendbreak might be a macro
AC_CHECK_DECL([tcsendbreak],
	[AC_DEFINE([HAVE_TCSENDBREAK])],
	[AC_CHECK_FUNCS([tcsendbreak])],
	[#include <termios.h>]
)

AC_CHECK_DECLS([h_errno], , ,[#include <netdb.h>])

AC_CHECK_DECLS([SHUT_RD, getpeereid], , ,
	[
#include <sys/types.h>
#include <sys/socket.h>
#include <unistd.h>
	])

AC_CHECK_DECLS([O_NONBLOCK], , ,
	[
#include <sys/types.h>
#ifdef HAVE_SYS_STAT_H
# include <sys/stat.h>
#endif
#ifdef HAVE_FCNTL_H
# include <fcntl.h>
#endif
	])

AC_CHECK_DECLS([ftruncate, getentropy], , ,
	[
#include <sys/types.h>
#include <unistd.h>
	])

AC_CHECK_DECLS([readv, writev], , , [
#include <sys/types.h>
#include <sys/uio.h>
#include <unistd.h>
	])

AC_CHECK_DECLS([MAXSYMLINKS], , , [
#include <sys/param.h>
	])

AC_CHECK_DECLS([offsetof], , , [
#include <stddef.h>
	])

# extra bits for select(2)
AC_CHECK_DECLS([howmany, NFDBITS], [], [], [[
#include <sys/param.h>
#include <sys/types.h>
#ifdef HAVE_SYS_SYSMACROS_H
#include <sys/sysmacros.h>
#endif
#ifdef HAVE_SYS_SELECT_H
#include <sys/select.h>
#endif
#ifdef HAVE_SYS_TIME_H
#include <sys/time.h>
#endif
#ifdef HAVE_UNISTD_H
#include <unistd.h>
#endif
	]])
AC_CHECK_TYPES([fd_mask], [], [], [[
#include <sys/param.h>
#include <sys/types.h>
#ifdef HAVE_SYS_SELECT_H
#include <sys/select.h>
#endif
#ifdef HAVE_SYS_TIME_H
#include <sys/time.h>
#endif
#ifdef HAVE_UNISTD_H
#include <unistd.h>
#endif
	]])

AC_CHECK_FUNCS([setresuid], [
	dnl Some platorms have setresuid that isn't implemented, test for this
	AC_MSG_CHECKING([if setresuid seems to work])
	AC_RUN_IFELSE(
		[AC_LANG_PROGRAM([[
#include <errno.h>
#include <stdlib.h>
#include <unistd.h>
		]], [[
	errno=0;
	setresuid(0,0,0);
	if (errno==ENOSYS)
		exit(1);
	else
		exit(0);
		]])],
		[AC_MSG_RESULT([yes])],
		[AC_DEFINE([BROKEN_SETRESUID], [1],
			[Define if your setresuid() is broken])
		 AC_MSG_RESULT([not implemented])],
		[AC_MSG_WARN([cross compiling: not checking setresuid])]
	)
])

AC_CHECK_FUNCS([setresgid], [
	dnl Some platorms have setresgid that isn't implemented, test for this
	AC_MSG_CHECKING([if setresgid seems to work])
	AC_RUN_IFELSE(
		[AC_LANG_PROGRAM([[
#include <errno.h>
#include <stdlib.h>
#include <unistd.h>
		]], [[
	errno=0;
	setresgid(0,0,0);
	if (errno==ENOSYS)
		exit(1);
	else
		exit(0);
		]])],
		[AC_MSG_RESULT([yes])],
		[AC_DEFINE([BROKEN_SETRESGID], [1],
			[Define if your setresgid() is broken])
		 AC_MSG_RESULT([not implemented])],
		[AC_MSG_WARN([cross compiling: not checking setresuid])]
	)
])

AC_MSG_CHECKING([for working fflush(NULL)])
AC_RUN_IFELSE(
	[AC_LANG_PROGRAM([[
#include <stdio.h>
#include <stdlib.h>
	]],
	[[fflush(NULL); exit(0);]])],
	AC_MSG_RESULT([yes]),
	[AC_MSG_RESULT([no])
	 AC_DEFINE([FFLUSH_NULL_BUG], [1],
	    [define if fflush(NULL) does not work])],
	AC_MSG_WARN([cross compiling: assuming working])
)

dnl    Checks for time functions
AC_CHECK_FUNCS([gettimeofday time])
dnl    Checks for utmp functions
AC_CHECK_FUNCS([endutent getutent getutid getutline pututline setutent])
AC_CHECK_FUNCS([utmpname])
dnl    Checks for utmpx functions
AC_CHECK_FUNCS([endutxent getutxent getutxid getutxline getutxuser pututxline])
AC_CHECK_FUNCS([setutxdb setutxent utmpxname])
dnl    Checks for lastlog functions
AC_CHECK_FUNCS([getlastlogxbyname])

AC_CHECK_FUNC([daemon],
	[AC_DEFINE([HAVE_DAEMON], [1], [Define if your libraries define daemon()])],
	[AC_CHECK_LIB([bsd], [daemon],
		[LIBS="$LIBS -lbsd"; AC_DEFINE([HAVE_DAEMON])])]
)

AC_CHECK_FUNC([getpagesize],
	[AC_DEFINE([HAVE_GETPAGESIZE], [1],
		[Define if your libraries define getpagesize()])],
	[AC_CHECK_LIB([ucb], [getpagesize],
		[LIBS="$LIBS -lucb"; AC_DEFINE([HAVE_GETPAGESIZE])])]
)

# Check for broken snprintf
if test "x$ac_cv_func_snprintf" = "xyes" ; then
	AC_MSG_CHECKING([whether snprintf correctly terminates long strings])
	AC_RUN_IFELSE(
		[AC_LANG_PROGRAM([[
#include <stdio.h>
#include <stdlib.h>
		]],
		[[
	char b[5];
	snprintf(b,5,"123456789");
	exit(b[4]!='\0');
		]])],
		[AC_MSG_RESULT([yes])],
		[
			AC_MSG_RESULT([no])
			AC_DEFINE([BROKEN_SNPRINTF], [1],
				[Define if your snprintf is busted])
			AC_MSG_WARN([****** Your snprintf() function is broken, complain to your vendor])
		],
		[ AC_MSG_WARN([cross compiling: Assuming working snprintf()]) ]
	)
fi

if test "x$ac_cv_func_snprintf" = "xyes" ; then
	AC_MSG_CHECKING([whether snprintf understands %zu])
	AC_RUN_IFELSE(
		[AC_LANG_PROGRAM([[
#include <sys/types.h>
#include <stdio.h>
#include <stdlib.h>
#include <string.h>
		]],
		[[
	size_t a = 1, b = 2;
	char z[128];
	snprintf(z, sizeof z, "%zu%zu", a, b);
	exit(strcmp(z, "12"));
		]])],
		[AC_MSG_RESULT([yes])],
		[
			AC_MSG_RESULT([no])
			AC_DEFINE([BROKEN_SNPRINTF], [1],
				[snprintf does not understand %zu])
		],
		[ AC_MSG_WARN([cross compiling: Assuming working snprintf()]) ]
	)
fi

# We depend on vsnprintf returning the right thing on overflow: the
# number of characters it tried to create (as per SUSv3)
if test "x$ac_cv_func_vsnprintf" = "xyes" ; then
	AC_MSG_CHECKING([whether vsnprintf returns correct values on overflow])
	AC_RUN_IFELSE(
		[AC_LANG_PROGRAM([[
#include <sys/types.h>
#include <stdio.h>
#include <stdarg.h>

int x_snprintf(char *str, size_t count, const char *fmt, ...)
{
	size_t ret;
	va_list ap;

	va_start(ap, fmt);
	ret = vsnprintf(str, count, fmt, ap);
	va_end(ap);
	return ret;
}
		]], [[
char x[1];
if (x_snprintf(x, 1, "%s %d", "hello", 12345) != 11)
	return 1;
if (x_snprintf(NULL, 0, "%s %d", "hello", 12345) != 11)
	return 1;
return 0;
		]])],
		[AC_MSG_RESULT([yes])],
		[
			AC_MSG_RESULT([no])
			AC_DEFINE([BROKEN_SNPRINTF], [1],
				[Define if your snprintf is busted])
			AC_MSG_WARN([****** Your vsnprintf() function is broken, complain to your vendor])
		],
		[ AC_MSG_WARN([cross compiling: Assuming working vsnprintf()]) ]
	)
fi

# On systems where [v]snprintf is broken, but is declared in stdio,
# check that the fmt argument is const char * or just char *.
# This is only useful for when BROKEN_SNPRINTF
AC_MSG_CHECKING([whether snprintf can declare const char *fmt])
AC_COMPILE_IFELSE([AC_LANG_PROGRAM([[
#include <stdio.h>
int snprintf(char *a, size_t b, const char *c, ...) { return 0; }
		]], [[
	snprintf(0, 0, 0);
		]])],
   [AC_MSG_RESULT([yes])
    AC_DEFINE([SNPRINTF_CONST], [const],
              [Define as const if snprintf() can declare const char *fmt])],
   [AC_MSG_RESULT([no])
    AC_DEFINE([SNPRINTF_CONST], [/* not const */])])

# Check for missing getpeereid (or equiv) support
NO_PEERCHECK=""
if test "x$ac_cv_func_getpeereid" != "xyes" -a "x$ac_cv_func_getpeerucred" != "xyes"; then
	AC_MSG_CHECKING([whether system supports SO_PEERCRED getsockopt])
	AC_COMPILE_IFELSE([AC_LANG_PROGRAM([[
#include <sys/types.h>
#include <sys/socket.h>]], [[int i = SO_PEERCRED;]])],
		[ AC_MSG_RESULT([yes])
		  AC_DEFINE([HAVE_SO_PEERCRED], [1], [Have PEERCRED socket option])
		], [AC_MSG_RESULT([no])
		NO_PEERCHECK=1
        ])
fi

dnl make sure that openpty does not reacquire controlling terminal
if test ! -z "$check_for_openpty_ctty_bug"; then
	AC_MSG_CHECKING([if openpty correctly handles controlling tty])
	AC_RUN_IFELSE(
		[AC_LANG_PROGRAM([[
#include <stdio.h>
#include <stdlib.h>
#include <unistd.h>
#ifdef HAVE_PTY_H
# include <pty.h>
#endif
#include <sys/fcntl.h>
#include <sys/types.h>
#include <sys/wait.h>
		]], [[
	pid_t pid;
	int fd, ptyfd, ttyfd, status;

	pid = fork();
	if (pid < 0) {		/* failed */
		exit(1);
	} else if (pid > 0) {	/* parent */
		waitpid(pid, &status, 0);
		if (WIFEXITED(status))
			exit(WEXITSTATUS(status));
		else
			exit(2);
	} else {		/* child */
		close(0); close(1); close(2);
		setsid();
		openpty(&ptyfd, &ttyfd, NULL, NULL, NULL);
		fd = open("/dev/tty", O_RDWR | O_NOCTTY);
		if (fd >= 0)
			exit(3);	/* Acquired ctty: broken */
		else
			exit(0);	/* Did not acquire ctty: OK */
	}
		]])],
		[
			AC_MSG_RESULT([yes])
		],
		[
			AC_MSG_RESULT([no])
			AC_DEFINE([SSHD_ACQUIRES_CTTY])
		],
		[
			AC_MSG_RESULT([cross-compiling, assuming yes])
		]
	)
fi

if test "x$ac_cv_func_getaddrinfo" = "xyes" && \
    test "x$check_for_hpux_broken_getaddrinfo" = "x1"; then
	AC_MSG_CHECKING([if getaddrinfo seems to work])
	AC_RUN_IFELSE(
		[AC_LANG_PROGRAM([[
#include <stdio.h>
#include <stdlib.h>
#include <sys/socket.h>
#include <netdb.h>
#include <errno.h>
#include <netinet/in.h>

#define TEST_PORT "2222"
		]], [[
	int err, sock;
	struct addrinfo *gai_ai, *ai, hints;
	char ntop[NI_MAXHOST], strport[NI_MAXSERV], *name = NULL;

	memset(&hints, 0, sizeof(hints));
	hints.ai_family = PF_UNSPEC;
	hints.ai_socktype = SOCK_STREAM;
	hints.ai_flags = AI_PASSIVE;

	err = getaddrinfo(name, TEST_PORT, &hints, &gai_ai);
	if (err != 0) {
		fprintf(stderr, "getaddrinfo failed (%s)", gai_strerror(err));
		exit(1);
	}

	for (ai = gai_ai; ai != NULL; ai = ai->ai_next) {
		if (ai->ai_family != AF_INET6)
			continue;

		err = getnameinfo(ai->ai_addr, ai->ai_addrlen, ntop,
		    sizeof(ntop), strport, sizeof(strport),
		    NI_NUMERICHOST|NI_NUMERICSERV);

		if (err != 0) {
			if (err == EAI_SYSTEM)
				perror("getnameinfo EAI_SYSTEM");
			else
				fprintf(stderr, "getnameinfo failed: %s\n",
				    gai_strerror(err));
			exit(2);
		}

		sock = socket(ai->ai_family, ai->ai_socktype, ai->ai_protocol);
		if (sock < 0)
			perror("socket");
		if (bind(sock, ai->ai_addr, ai->ai_addrlen) < 0) {
			if (errno == EBADF)
				exit(3);
		}
	}
	exit(0);
		]])],
		[
			AC_MSG_RESULT([yes])
		],
		[
			AC_MSG_RESULT([no])
			AC_DEFINE([BROKEN_GETADDRINFO])
		],
		[
			AC_MSG_RESULT([cross-compiling, assuming yes])
		]
	)
fi

if test "x$ac_cv_func_getaddrinfo" = "xyes" && \
    test "x$check_for_aix_broken_getaddrinfo" = "x1"; then
	AC_MSG_CHECKING([if getaddrinfo seems to work])
	AC_RUN_IFELSE(
		[AC_LANG_PROGRAM([[
#include <stdio.h>
#include <stdlib.h>
#include <sys/socket.h>
#include <netdb.h>
#include <errno.h>
#include <netinet/in.h>

#define TEST_PORT "2222"
		]], [[
	int err, sock;
	struct addrinfo *gai_ai, *ai, hints;
	char ntop[NI_MAXHOST], strport[NI_MAXSERV], *name = NULL;

	memset(&hints, 0, sizeof(hints));
	hints.ai_family = PF_UNSPEC;
	hints.ai_socktype = SOCK_STREAM;
	hints.ai_flags = AI_PASSIVE;

	err = getaddrinfo(name, TEST_PORT, &hints, &gai_ai);
	if (err != 0) {
		fprintf(stderr, "getaddrinfo failed (%s)", gai_strerror(err));
		exit(1);
	}

	for (ai = gai_ai; ai != NULL; ai = ai->ai_next) {
		if (ai->ai_family != AF_INET && ai->ai_family != AF_INET6)
			continue;

		err = getnameinfo(ai->ai_addr, ai->ai_addrlen, ntop,
		    sizeof(ntop), strport, sizeof(strport),
		    NI_NUMERICHOST|NI_NUMERICSERV);

		if (ai->ai_family == AF_INET && err != 0) {
			perror("getnameinfo");
			exit(2);
		}
	}
	exit(0);
		]])],
		[
			AC_MSG_RESULT([yes])
			AC_DEFINE([AIX_GETNAMEINFO_HACK], [1],
				[Define if you have a getaddrinfo that fails
				for the all-zeros IPv6 address])
		],
		[
			AC_MSG_RESULT([no])
			AC_DEFINE([BROKEN_GETADDRINFO])
		],
		[
			AC_MSG_RESULT([cross-compiling, assuming no])
		]
	)
fi

if test "x$ac_cv_func_getaddrinfo" = "xyes"; then
	AC_CHECK_DECLS(AI_NUMERICSERV, , ,
	    [#include <sys/types.h>
	     #include <sys/socket.h>
	     #include <netdb.h>])
fi

if test "x$check_for_conflicting_getspnam" = "x1"; then
	AC_MSG_CHECKING([for conflicting getspnam in shadow.h])
	AC_COMPILE_IFELSE([AC_LANG_PROGRAM([[
#include <shadow.h>
#include <stdlib.h>
		]],
		[[ exit(0); ]])],
		[
			AC_MSG_RESULT([no])
		],
		[
			AC_MSG_RESULT([yes])
			AC_DEFINE([GETSPNAM_CONFLICTING_DEFS], [1],
			    [Conflicting defs for getspnam])
		]
	)
fi

dnl NetBSD added an strnvis and unfortunately made it incompatible with the
dnl existing one in OpenBSD and Linux's libbsd (the former having existed
dnl for over ten years). Despite this incompatibility being reported during
dnl development (see http://gnats.netbsd.org/44977) they still shipped it.
dnl Even more unfortunately FreeBSD and later MacOS picked up this incompatible
dnl implementation.  Try to detect this mess, and assume the only safe option
dnl if we're cross compiling.
dnl
dnl OpenBSD, 2001: strnvis(char *dst, const char *src, size_t dlen, int flag);
dnl NetBSD: 2012,  strnvis(char *dst, size_t dlen, const char *src, int flag);
if test "x$ac_cv_func_strnvis" = "xyes"; then
	AC_MSG_CHECKING([for working strnvis])
	AC_RUN_IFELSE(
		[AC_LANG_PROGRAM([[
#include <signal.h>
#include <stdlib.h>
#include <string.h>
#include <unistd.h>
#include <vis.h>
static void sighandler(int sig) { _exit(1); }
		]], [[
	char dst[16];

	signal(SIGSEGV, sighandler);
	if (strnvis(dst, "src", 4, 0) && strcmp(dst, "src") == 0)
		exit(0);
	exit(1)
		]])],
		[AC_MSG_RESULT([yes])],
		[AC_MSG_RESULT([no])
		 AC_DEFINE([BROKEN_STRNVIS], [1], [strnvis detected broken])],
		[AC_MSG_WARN([cross compiling: assuming broken])
		 AC_DEFINE([BROKEN_STRNVIS], [1], [strnvis assumed broken])]
	)
fi

AC_MSG_CHECKING([if SA_RESTARTed signals interrupt select()])
AC_RUN_IFELSE(
	[AC_LANG_PROGRAM([[
#ifdef HAVE_SYS_SELECT
# include <sys/select.h>
#endif
#include <sys/types.h>
#include <sys/time.h>
#include <stdlib.h>
#include <signal.h>
#include <unistd.h>
static void sighandler(int sig) { }
		]], [[
	int r;
	pid_t pid;
	struct sigaction sa;

	sa.sa_handler = sighandler;
	sa.sa_flags = SA_RESTART;
	(void)sigaction(SIGTERM, &sa, NULL);
	if ((pid = fork()) == 0) { /* child */
		pid = getppid();
		sleep(1);
		kill(pid, SIGTERM);
		sleep(1);
		if (getppid() == pid) /* if parent did not exit, shoot it */
			kill(pid, SIGKILL);
		exit(0);
	} else { /* parent */
		r = select(0, NULL, NULL, NULL, NULL);
	}
	exit(r == -1 ? 0 : 1);
	]])],
	[AC_MSG_RESULT([yes])],
	[AC_MSG_RESULT([no])
	 AC_DEFINE([NO_SA_RESTART], [1],
	    [SA_RESTARTed signals do no interrupt select])],
	[AC_MSG_WARN([cross compiling: assuming yes])]
)

AC_CHECK_FUNCS([getpgrp],[
	AC_MSG_CHECKING([if getpgrp accepts zero args])
	AC_COMPILE_IFELSE(
		[AC_LANG_PROGRAM([[$ac_includes_default]], [[ getpgrp(); ]])],
		[ AC_MSG_RESULT([yes])
		  AC_DEFINE([GETPGRP_VOID], [1], [getpgrp takes zero args])],
		[ AC_MSG_RESULT([no])
		  AC_DEFINE([GETPGRP_VOID], [0], [getpgrp takes one arg])]
	)
])

# Look for OS Type (alpine, fedora, bsd, etc)
# Only need this for alpine at the moment it may be useful in the future
os_type=$(grep '^ID=' /etc/os-release | awk -F "=" '{print $2}')
AC_MSG_CHECKING([OS type: "$os_type"])
case "$os_type" in
     alpine) AC_DEFINE([__alpine__], [1], [Alpine Linux])
     ;;
esac

# Search for OpenSSL
saved_CPPFLAGS="$CPPFLAGS"
saved_LDFLAGS="$LDFLAGS"
openssl_bin_PATH="$PATH"
AC_ARG_WITH([ssl-dir],
	[  --with-ssl-dir=PATH     Specify path to OpenSSL installation ],
	[
		if test "x$openssl" = "xno" ; then
			AC_MSG_ERROR([cannot use --with-ssl-dir when OpenSSL disabled])
		fi
		if test "x$withval" != "xno" ; then
			case "$withval" in
				# Relative paths
				./*|../*)	withval="`pwd`/$withval"
			esac
			if test -d "$withval/lib"; then
				libcrypto_path="${withval}/lib"
			elif test -d "$withval/lib64"; then
				libcrypto_path="$withval/lib64"
			else
				# Built but not installed
				libcrypto_path="${withval}"
			fi
			if test -n "${rpath_opt}"; then
				LDFLAGS="-L${libcrypto_path} ${rpath_opt}${libcrypto_path} ${LDFLAGS}"
			else
				LDFLAGS="-L${libcrypto_path} ${LDFLAGS}"
			fi
			if test -d "$withval/include"; then
				CPPFLAGS="-I${withval}/include ${CPPFLAGS}"
			else
				CPPFLAGS="-I${withval} ${CPPFLAGS}"
			fi
			openssl_bin_PATH="${PATH}${PATH_SEPARATOR}${withval}/bin${PATH_SEPARATOR}${withval}/apps"
		fi
	]
)
AC_PATH_PROGS([openssl_bin], openssl, [], [$openssl_bin_PATH])
AC_SUBST(OPENSSL_BIN, [${openssl_bin}])

AC_ARG_WITH([openssl-header-check],
	[  --without-openssl-header-check Disable OpenSSL version consistency check],
	[
		if test "x$withval" = "xno" ; then
			openssl_check_nonfatal=1
		fi
	]
)

openssl_engine=no
AC_ARG_WITH([ssl-engine],
	[  --with-ssl-engine       Enable OpenSSL (hardware) ENGINE support ],
	[
		if test "x$withval" != "xno" ; then
			if test "x$openssl" = "xno" ; then
				AC_MSG_ERROR([cannot use --with-ssl-engine when OpenSSL disabled])
			fi
			openssl_engine=yes
		fi
	]
)

nocrypto_saved_LIBS="$LIBS"
if test "x$openssl" = "xyes" ; then
	LIBS="-lcrypto $LIBS"
	CHANNELLIBS="-lcrypto $CHANNELLIBS"
	AC_TRY_LINK_FUNC([RAND_add], ,
	    [AC_MSG_ERROR([*** working libcrypto not found, check config.log])])
	AC_CHECK_HEADER([openssl/opensslv.h], ,
	    [AC_MSG_ERROR([*** OpenSSL headers missing - please install first or check config.log ***])])

	# Determine OpenSSL header version
	AC_MSG_CHECKING([OpenSSL header version])
	AC_RUN_IFELSE(
		[AC_LANG_PROGRAM([[
	#include <stdlib.h>
	#include <stdio.h>
	#include <string.h>
	#include <openssl/opensslv.h>
	#define DATA "conftest.sslincver"
		]], [[
		FILE *fd;
		int rc;

		fd = fopen(DATA,"w");
		if(fd == NULL)
			exit(1);

		if ((rc = fprintf(fd, "%08lx (%s)\n",
		    (unsigned long)OPENSSL_VERSION_NUMBER,
		     OPENSSL_VERSION_TEXT)) < 0)
			exit(1);

		exit(0);
		]])],
		[
			ssl_header_ver=`cat conftest.sslincver`
			AC_MSG_RESULT([$ssl_header_ver])
		],
		[
			AC_MSG_RESULT([not found])
			AC_MSG_ERROR([OpenSSL version header not found.])
		],
		[
			AC_MSG_WARN([cross compiling: not checking])
		]
	)

	# Determining OpenSSL library version is version dependent.
	AC_CHECK_FUNCS([OpenSSL_version OpenSSL_version_num])

	# Determine OpenSSL library version
	AC_MSG_CHECKING([OpenSSL library version])
	AC_RUN_IFELSE(
		[AC_LANG_PROGRAM([[
	#include <stdio.h>
	#include <stdlib.h>
	#include <string.h>
	#include <openssl/opensslv.h>
	#include <openssl/crypto.h>
	#define DATA "conftest.ssllibver"
		]], [[
		FILE *f;
		/* We need these legacy bits to warn for old libcrypto */
		#ifndef OPENSSL_VERSION
		# define OPENSSL_VERSION SSLEAY_VERSION
		#endif
		#ifndef HAVE_OPENSSL_VERSION
		# define OpenSSL_version       SSLeay_version
		#endif
		#ifndef HAVE_OPENSSL_VERSION_NUM
		# define OpenSSL_version_num   SSLeay
		#endif
		if ((f = fopen(DATA, "w")) == NULL)
			exit(1);
<<<<<<< HEAD
		if (fprintf(f, "%08lx (%s)",
		    (unsigned long)OpenSSL_version_num(),
		    OpenSSL_version(OPENSSL_VERSION)) < 0)
			exit(1);
#ifdef LIBRESSL_VERSION_NUMBER
		if (fprintf(f, " libressl-%08lx", LIBRESSL_VERSION_NUMBER) < 0)
			exit(1);
#endif
		if (fputc('\n', f) == EOF || fclose(f) == EOF)
			exit(1);
=======
#ifndef OPENSSL_VERSION
# define OPENSSL_VERSION SSLEAY_VERSION
#endif
#ifndef HAVE_OPENSSL_VERSION
# define OpenSSL_version	SSLeay_version
#endif
#ifndef HAVE_OPENSSL_VERSION_NUM
# define OpenSSL_version_num	SSLeay
#endif
# if LIBRESSL_VERSION_NUMBER >= 0x3070100fL
/* older versions of libressl don't have EVP_CIPHER_meth_ functions
 * this tests the version number and prepends Libre on the results
 * and that is checked for specifically in the case statement below
 * -cjr 3/16/2023 */
		if ((rc = fprintf(fd, "Libre%08lx (%s)\n",
		    LIBRESSL_VERSION_NUMBER,
		    OpenSSL_version(OPENSSL_VERSION))) < 0)
			exit(1);
# else
		if ((rc = fprintf(fd, "%08lx (%s)\n",
		    OPENSSL_VERSION_NUMBER,
		    OpenSSL_version(OPENSSL_VERSION))) < 0)
			exit(1);
#endif
>>>>>>> b86ad347
		exit(0);
		]])],
		[
			sslver=`cat conftest.ssllibver`
			ssl_showver=`echo "$sslver" | sed 's/ libressl-.*//'`
			# Check version is supported.
<<<<<<< HEAD
			case "$sslver" in
			100*|10100*) # 1.0.x, 1.1.0x
				AC_MSG_ERROR([OpenSSL >= 1.1.1 required (have "$ssl_showver")])
				;;
			101*)   ;; # 1.1.x
			200*)   # LibreSSL
				lver=`echo "$sslver" | sed 's/.*libressl-//'`
				case "$lver" in
				2*|300*) # 2.x, 3.0.0
					AC_MSG_ERROR([LibreSSL >= 3.1.0 required (have "$ssl_showver")])
					;;
				*) ;;	# Assume all other versions are good.
				esac
				;;
=======
			case "$ssl_library_ver" in
			10000*|0*)
				AC_MSG_ERROR([OpenSSL >= 1.1.0g required (have "$ssl_library_ver")])
		                ;;
			100*)   AC_MSG_ERROR([OpenSSL 1.0 is no longer supported. OpenSSL 1.1.0g or higher is required.])
                                ;; # 1.0.x
			101000[[0123456]]*)
				# https://github.com/openssl/openssl/pull/4613
				AC_MSG_ERROR([OpenSSL 1.1.x versions prior to 1.1.0g have a bug that breaks their use with OpenSSH (have "$ssl_library_ver")])
				;;
			101*)   ;; # 1.1.x
			200*)   AC_MSG_ERROR([LibreSSL versions older than 3.7 are no longer suported by HPN-SSH.])
                                ;; # LibreSSL unsupported versions
			Libre*) ;; # LibreSSL that supports evp_cipher_meth_* functions
>>>>>>> b86ad347
			300*)
				# OpenSSL 3; we use the 1.1x API
				CPPFLAGS="$CPPFLAGS -DOPENSSL_API_COMPAT=0x10100000L"
				AC_DEFINE([WITH_OPENSSL3], [1], [With OpenSSL3])
				;;
			301*|302*)
				# OpenSSL development branch; request 1.1x API
				CPPFLAGS="$CPPFLAGS -DOPENSSL_API_COMPAT=0x10100000L"
				AC_DEFINE([WITH_OPENSSL3], [1], [With OpenSSL3])
				;;
<<<<<<< HEAD
		        *)
				AC_MSG_ERROR([Unknown/unsupported OpenSSL version ("$ssl_showver")])
=======
			302*)
				# OpenSSL Master Branch; request 1.1x API
				CPPFLAGS="$CPPFLAGS -DOPENSSL_API_COMPAT=0x10100000L"
				AC_DEFINE([WITH_OPENSSL3], [1], [With OpenSSL3])
				;;
			*)
				AC_MSG_ERROR([Unknown/unsupported OpenSSL version ("$ssl_library_ver")])
>>>>>>> b86ad347
		                ;;
			esac
			AC_MSG_RESULT([$ssl_showver])
		],
		[
			AC_MSG_RESULT([not found])
			AC_MSG_ERROR([OpenSSL library not found.])
		],
		[
			AC_MSG_WARN([cross compiling: not checking])
		]
	)

	case "$host" in
	x86_64-*)
		case "$sslver" in
		3000004*)
			AC_MSG_ERROR([OpenSSL 3.0.4 has a potential RCE in its RSA implementation (CVE-2022-2274)])
			;;
		esac
	esac

	# Sanity check OpenSSL headers
	AC_MSG_CHECKING([whether OpenSSL's headers match the library])
	AC_RUN_IFELSE(
		[AC_LANG_PROGRAM([[
	#include <stdlib.h>
	#include <string.h>
	#include <openssl/opensslv.h>
	#include <openssl/crypto.h>
		]], [[
		exit(OpenSSL_version_num() == OPENSSL_VERSION_NUMBER ? 0 : 1);
		]])],
		[
			AC_MSG_RESULT([yes])
		],
		[
			AC_MSG_RESULT([no])
			if test "x$openssl_check_nonfatal" = "x"; then
				AC_MSG_ERROR([Your OpenSSL headers do not match your
	library. Check config.log for details.
	If you are sure your installation is consistent, you can disable the check
	by running "./configure --without-openssl-header-check".
	Also see contrib/findssl.sh for help identifying header/library mismatches.
	])
			else
				AC_MSG_WARN([Your OpenSSL headers do not match your
	library. Check config.log for details.
	Also see contrib/findssl.sh for help identifying header/library mismatches.])
			fi
		],
		[
			AC_MSG_WARN([cross compiling: not checking])
		]
	)

	AC_MSG_CHECKING([if programs using OpenSSL functions will link])
	AC_LINK_IFELSE(
		[AC_LANG_PROGRAM([[ #include <openssl/err.h> ]],
		[[ ERR_load_crypto_strings(); ]])],
		[
			AC_MSG_RESULT([yes])
		],
		[
			AC_MSG_RESULT([no])
			LIBS="$LIBS -ldl"
			AC_MSG_CHECKING([if programs using OpenSSL need -ldl])
			AC_LINK_IFELSE(
				[AC_LANG_PROGRAM([[ #include <openssl/err.h> ]],
				[[ ERR_load_crypto_strings(); ]])],
				[
					AC_MSG_RESULT([yes])
					CHANNELLIBS="$CHANNELLIBS -ldl"
				],
				[
					AC_MSG_RESULT([no])
				]
			)
		]
	)

	AC_CHECK_FUNCS([ \
		BN_is_prime_ex \
		DES_crypt \
		DSA_generate_parameters_ex \
		EVP_DigestFinal_ex \
		EVP_DigestInit_ex \
		EVP_MD_CTX_cleanup \
		EVP_MD_CTX_copy_ex \
		EVP_MD_CTX_init \
		HMAC_CTX_init \
		RSA_generate_key_ex \
		RSA_get_default_method \
	])

	# OpenSSL_add_all_algorithms may be a macro.
	AC_CHECK_FUNC(OpenSSL_add_all_algorithms,
	    AC_DEFINE(HAVE_OPENSSL_ADD_ALL_ALGORITHMS, 1, [as a function]),
	    AC_CHECK_DECL(OpenSSL_add_all_algorithms,
		AC_DEFINE(HAVE_OPENSSL_ADD_ALL_ALGORITHMS, 1, [as a macro]), ,
		[[#include <openssl/evp.h>]]
	    )
	)

	# LibreSSL/OpenSSL API differences
	AC_CHECK_FUNCS([ \
		EVP_CIPHER_CTX_iv \
		EVP_CIPHER_CTX_iv_noconst \
		EVP_CIPHER_CTX_get_iv \
		EVP_CIPHER_CTX_get_updated_iv \
		EVP_CIPHER_CTX_set_iv \
	])

	# OpenSSL 3.0 API
	# Does OpenSSL support the EVP_MAC functions for Poly1305?
	AC_MSG_CHECKING([whether OpenSSL supports Poly1305 MAC EVP])
	AC_RUN_IFELSE(
		[AC_LANG_PROGRAM([[
	#include <stdlib.h>
	#include <stdio.h>
	#include <openssl/evp.h>
		]], [[
		EVP_MAC *mac = EVP_MAC_fetch(NULL, "poly1305", NULL);
		if (mac == NULL)
		   exit(1);
		]])],
		[
			AC_MSG_RESULT([yes])
			AC_DEFINE([OPENSSL_HAVE_POLY_EVP], [1],
			    [Libcrypto supports Poly1305 MAC EVP])
		],
		[
			AC_MSG_RESULT([no])
		]
	)


	if test "x$openssl_engine" = "xyes" ; then
		AC_MSG_CHECKING([for OpenSSL ENGINE support])
		AC_COMPILE_IFELSE([AC_LANG_PROGRAM([[
	#include <openssl/engine.h>
			]], [[
				ENGINE_load_builtin_engines();
				ENGINE_register_all_complete();
			]])],
			[ AC_MSG_RESULT([yes])
			  AC_DEFINE([USE_OPENSSL_ENGINE], [1],
			     [Enable OpenSSL engine support])
			], [ AC_MSG_ERROR([OpenSSL ENGINE support not found])
		])
	fi



	# Check for OpenSSL without EVP_aes_{192,256}_cbc
	AC_MSG_CHECKING([whether OpenSSL has crippled AES support])
	AC_LINK_IFELSE(
		[AC_LANG_PROGRAM([[
	#include <stdlib.h>
	#include <string.h>
	#include <openssl/evp.h>
		]], [[
		exit(EVP_aes_192_cbc() == NULL || EVP_aes_256_cbc() == NULL);
		]])],
		[
			AC_MSG_RESULT([no])
		],
		[
			AC_MSG_RESULT([yes])
			AC_DEFINE([OPENSSL_LOBOTOMISED_AES], [1],
			    [libcrypto is missing AES 192 and 256 bit functions])
		]
	)

	AC_MSG_CHECKING([if EVP_DigestUpdate returns an int])
	AC_LINK_IFELSE(
		[AC_LANG_PROGRAM([[
	#include <stdlib.h>
	#include <string.h>
	#include <openssl/evp.h>
		]], [[
		if(EVP_DigestUpdate(NULL, NULL,0))
			exit(0);
		]])],
		[
			AC_MSG_RESULT([yes])
		],
		[
			AC_MSG_RESULT([no])
			AC_DEFINE([OPENSSL_EVP_DIGESTUPDATE_VOID], [1],
			    [Define if EVP_DigestUpdate returns void])
		]
	)

	# Check for various EVP support in OpenSSL
	AC_CHECK_FUNCS([EVP_sha256 EVP_sha384 EVP_sha512 EVP_chacha20])

	# Check complete ECC support in OpenSSL
	AC_MSG_CHECKING([whether OpenSSL has NID_X9_62_prime256v1])
	AC_LINK_IFELSE(
		[AC_LANG_PROGRAM([[
	#include <openssl/ec.h>
	#include <openssl/ecdh.h>
	#include <openssl/ecdsa.h>
	#include <openssl/evp.h>
	#include <openssl/objects.h>
	#include <openssl/opensslv.h>
		]], [[
		EC_KEY *e = EC_KEY_new_by_curve_name(NID_X9_62_prime256v1);
		const EVP_MD *m = EVP_sha256(); /* We need this too */
		]])],
		[ AC_MSG_RESULT([yes])
		  enable_nistp256=1 ],
		[ AC_MSG_RESULT([no]) ]
	)

	AC_MSG_CHECKING([whether OpenSSL has NID_secp384r1])
	AC_LINK_IFELSE(
		[AC_LANG_PROGRAM([[
	#include <openssl/ec.h>
	#include <openssl/ecdh.h>
	#include <openssl/ecdsa.h>
	#include <openssl/evp.h>
	#include <openssl/objects.h>
	#include <openssl/opensslv.h>
		]], [[
		EC_KEY *e = EC_KEY_new_by_curve_name(NID_secp384r1);
		const EVP_MD *m = EVP_sha384(); /* We need this too */
		]])],
		[ AC_MSG_RESULT([yes])
		  enable_nistp384=1 ],
		[ AC_MSG_RESULT([no]) ]
	)

	AC_MSG_CHECKING([whether OpenSSL has NID_secp521r1])
	AC_LINK_IFELSE(
		[AC_LANG_PROGRAM([[
	#include <openssl/ec.h>
	#include <openssl/ecdh.h>
	#include <openssl/ecdsa.h>
	#include <openssl/evp.h>
	#include <openssl/objects.h>
	#include <openssl/opensslv.h>
		]], [[
		EC_KEY *e = EC_KEY_new_by_curve_name(NID_secp521r1);
		const EVP_MD *m = EVP_sha512(); /* We need this too */
		]])],
		[ AC_MSG_RESULT([yes])
		  AC_MSG_CHECKING([if OpenSSL's NID_secp521r1 is functional])
		  AC_RUN_IFELSE(
			[AC_LANG_PROGRAM([[
	#include <stdlib.h>
	#include <openssl/ec.h>
	#include <openssl/ecdh.h>
	#include <openssl/ecdsa.h>
	#include <openssl/evp.h>
	#include <openssl/objects.h>
	#include <openssl/opensslv.h>
			]],[[
			EC_KEY *e = EC_KEY_new_by_curve_name(NID_secp521r1);
			const EVP_MD *m = EVP_sha512(); /* We need this too */
			exit(e == NULL || m == NULL);
			]])],
			[ AC_MSG_RESULT([yes])
			  enable_nistp521=1 ],
			[ AC_MSG_RESULT([no]) ],
			[ AC_MSG_WARN([cross-compiling: assuming yes])
			  enable_nistp521=1 ]
		  )],
		AC_MSG_RESULT([no])
	)

	if test x$enable_nistp256 = x1 || test x$enable_nistp384 = x1 || \
	    test x$enable_nistp521 = x1; then
		AC_DEFINE(OPENSSL_HAS_ECC, [1], [OpenSSL has ECC])
		AC_CHECK_FUNCS([EC_KEY_METHOD_new])
		openssl_ecc=yes
	else
		openssl_ecc=no
	fi
	if test x$enable_nistp256 = x1; then
		AC_DEFINE([OPENSSL_HAS_NISTP256], [1],
		    [libcrypto has NID_X9_62_prime256v1])
	else
		unsupported_algorithms="$unsupported_algorithms \
			ecdsa-sha2-nistp256 \
			ecdh-sha2-nistp256 \
			ecdsa-sha2-nistp256-cert-v01@openssh.com"
	fi
	if test x$enable_nistp384 = x1; then
		AC_DEFINE([OPENSSL_HAS_NISTP384], [1], [libcrypto has NID_secp384r1])
	else
		unsupported_algorithms="$unsupported_algorithms \
			ecdsa-sha2-nistp384 \
			ecdh-sha2-nistp384 \
			ecdsa-sha2-nistp384-cert-v01@openssh.com"
	fi
	if test x$enable_nistp521 = x1; then
		AC_DEFINE([OPENSSL_HAS_NISTP521], [1], [libcrypto has NID_secp521r1])
	else
		unsupported_algorithms="$unsupported_algorithms \
			ecdh-sha2-nistp521 \
			ecdsa-sha2-nistp521 \
			ecdsa-sha2-nistp521-cert-v01@openssh.com"
	fi
fi

# PKCS11/U2F depend on OpenSSL and dlopen().
enable_pkcs11=yes
enable_sk=yes
if test "x$openssl" != "xyes" ; then
	enable_pkcs11="disabled; missing libcrypto"
fi
if test "x$ac_cv_func_dlopen" != "xyes" ; then
	enable_pkcs11="disabled; missing dlopen(3)"
	enable_sk="disabled; missing dlopen(3)"
fi
if test "x$ac_cv_have_decl_RTLD_NOW" != "xyes" ; then
	enable_pkcs11="disabled; missing RTLD_NOW"
	enable_sk="disabled; missing RTLD_NOW"
fi
if test ! -z "$disable_pkcs11" ; then
	enable_pkcs11="disabled by user"
fi
if test ! -z "$disable_sk" ; then
	enable_sk="disabled by user"
fi

AC_MSG_CHECKING([whether to enable PKCS11])
if test "x$enable_pkcs11" = "xyes" ; then
	AC_DEFINE([ENABLE_PKCS11], [], [Enable for PKCS#11 support])
fi
AC_MSG_RESULT([$enable_pkcs11])

AC_MSG_CHECKING([whether to enable U2F])
if test "x$enable_sk" = "xyes" ; then
	AC_DEFINE([ENABLE_SK], [], [Enable for U2F/FIDO support])
	AC_SUBST(SK_DUMMY_LIBRARY, [regress/misc/sk-dummy/sk-dummy.so])
else
	# Do not try to build sk-dummy library.
	AC_SUBST(SK_DUMMY_LIBRARY, [""])
fi
AC_MSG_RESULT([$enable_sk])

# Now check for built-in security key support.
if test "x$enable_sk" = "xyes" -a "x$enable_sk_internal" != "xno" ; then
	use_pkgconfig_for_libfido2=
	if test "x$PKGCONFIG" != "xno"; then
		AC_MSG_CHECKING([if $PKGCONFIG knows about libfido2])
		if "$PKGCONFIG" libfido2; then
			AC_MSG_RESULT([yes])
			use_pkgconfig_for_libfido2=yes
		else
			AC_MSG_RESULT([no])
		fi
	fi
	if test "x$use_pkgconfig_for_libfido2" = "xyes"; then
		LIBFIDO2=`$PKGCONFIG --libs libfido2`
		CPPFLAGS="$CPPFLAGS `$PKGCONFIG --cflags libfido2`"
	else
		LIBFIDO2="-lfido2 -lcbor"
	fi
	OTHERLIBS=`echo $LIBFIDO2 | sed 's/-lfido2//'`
	fido2_error=
	AC_CHECK_LIB([fido2], [fido_init],
		[ ],
		[ fido2_error="missing/unusable libfido2" ],
		[ $OTHERLIBS ]
	)
	AC_CHECK_HEADER([fido.h], [],
		[ fido2_error="missing fido.h from libfido2" ])
	AC_CHECK_HEADER([fido/credman.h], [],
		[ fido2_error="missing fido/credman.h from libfido2" ],
		[ #include <fido.h> ]
	)
	AC_MSG_CHECKING([for usable libfido2 installation])
	if test ! -z "$fido2_error" ; then
		AC_MSG_RESULT([$fido2_error])
		if test "x$enable_sk_internal" = "xyes" ; then
			AC_MSG_ERROR([No usable libfido2 library/headers found])
		fi
		LIBFIDO2=""
	else
		AC_MSG_RESULT([yes])
		AC_SUBST([LIBFIDO2])
		AC_DEFINE([ENABLE_SK_INTERNAL], [],
		    [Enable for built-in U2F/FIDO support])
		enable_sk="built-in"
		saved_LIBS="$LIBS"
		LIBS="$LIBFIDO2 $LIBS"
		AC_CHECK_FUNCS([ \
			fido_assert_set_clientdata \
			fido_cred_prot \
			fido_cred_set_prot \
			fido_cred_set_clientdata \
			fido_dev_get_touch_begin \
			fido_dev_get_touch_status \
			fido_dev_supports_cred_prot \
			fido_dev_is_winhello \
		])
		LIBS="$saved_LIBS"
	fi
fi

AC_CHECK_FUNCS([ \
	arc4random \
	arc4random_buf \
	arc4random_stir \
	arc4random_uniform \
])
### Configure cryptographic random number support

# Check whether OpenSSL seeds itself
if test "x$openssl" = "xyes" ; then
	AC_MSG_CHECKING([whether OpenSSL's PRNG is internally seeded])
	AC_RUN_IFELSE(
		[AC_LANG_PROGRAM([[
	#include <stdlib.h>
	#include <string.h>
	#include <openssl/rand.h>
		]], [[
		exit(RAND_status() == 1 ? 0 : 1);
		]])],
		[
			OPENSSL_SEEDS_ITSELF=yes
			AC_MSG_RESULT([yes])
		],
		[
			AC_MSG_RESULT([no])
		],
		[
			AC_MSG_WARN([cross compiling: assuming yes])
			# This is safe, since we will fatal() at runtime if
			# OpenSSL is not seeded correctly.
			OPENSSL_SEEDS_ITSELF=yes
		]
	)
fi

# PRNGD TCP socket
AC_ARG_WITH([prngd-port],
	[  --with-prngd-port=PORT  read entropy from PRNGD/EGD TCP localhost:PORT],
	[
		case "$withval" in
		no)
			withval=""
			;;
		[[0-9]]*)
			;;
		*)
			AC_MSG_ERROR([You must specify a numeric port number for --with-prngd-port])
			;;
		esac
		if test ! -z "$withval" ; then
			PRNGD_PORT="$withval"
			AC_DEFINE_UNQUOTED([PRNGD_PORT], [$PRNGD_PORT],
				[Port number of PRNGD/EGD random number socket])
		fi
	]
)

# PRNGD Unix domain socket
AC_ARG_WITH([prngd-socket],
	[  --with-prngd-socket=FILE read entropy from PRNGD/EGD socket FILE (default=/var/run/egd-pool)],
	[
		case "$withval" in
		yes)
			withval="/var/run/egd-pool"
			;;
		no)
			withval=""
			;;
		/*)
			;;
		*)
			AC_MSG_ERROR([You must specify an absolute path to the entropy socket])
			;;
		esac

		if test ! -z "$withval" ; then
			if test ! -z "$PRNGD_PORT" ; then
				AC_MSG_ERROR([You may not specify both a PRNGD/EGD port and socket])
			fi
			if test ! -r "$withval" ; then
				AC_MSG_WARN([Entropy socket is not readable])
			fi
			PRNGD_SOCKET="$withval"
			AC_DEFINE_UNQUOTED([PRNGD_SOCKET], ["$PRNGD_SOCKET"],
				[Location of PRNGD/EGD random number socket])
		fi
	],
	[
		# Check for existing socket only if we don't have a random device already
		if test "x$OPENSSL_SEEDS_ITSELF" != "xyes" ; then
			AC_MSG_CHECKING([for PRNGD/EGD socket])
			# Insert other locations here
			for sock in /var/run/egd-pool /dev/egd-pool /etc/entropy; do
				if test -r $sock && $TEST_MINUS_S_SH -c "test -S $sock -o -p $sock" ; then
					PRNGD_SOCKET="$sock"
					AC_DEFINE_UNQUOTED([PRNGD_SOCKET], ["$PRNGD_SOCKET"])
					break;
				fi
			done
			if test ! -z "$PRNGD_SOCKET" ; then
				AC_MSG_RESULT([$PRNGD_SOCKET])
			else
				AC_MSG_RESULT([not found])
			fi
		fi
	]
)

# Which randomness source do we use?
if test ! -z "$PRNGD_PORT" ; then
	RAND_MSG="PRNGd port $PRNGD_PORT"
elif test ! -z "$PRNGD_SOCKET" ; then
	RAND_MSG="PRNGd socket $PRNGD_SOCKET"
elif test ! -z "$OPENSSL_SEEDS_ITSELF" ; then
	AC_DEFINE([OPENSSL_PRNG_ONLY], [1],
		[Define if you want the OpenSSL internally seeded PRNG only])
	RAND_MSG="OpenSSL internal ONLY"
elif test "x$openssl" = "xno" ; then
	AC_MSG_WARN([OpenSSH will use /dev/urandom as a source of random numbers. It will fail if this device is not supported or accessible])
else
	AC_MSG_ERROR([OpenSSH has no source of random numbers. Please configure OpenSSL with an entropy source or re-run configure using one of the --with-prngd-port or --with-prngd-socket options])
fi
LIBS="$nocrypto_saved_LIBS"

saved_LIBS="$LIBS"
AC_CHECK_LIB([iaf], [ia_openinfo], [
	LIBS="$LIBS -liaf"
	AC_CHECK_FUNCS([set_id], [SSHDLIBS="$SSHDLIBS -liaf"
				AC_DEFINE([HAVE_LIBIAF], [1],
			[Define if system has libiaf that supports set_id])
				])
])
LIBS="$saved_LIBS"

# Check for crypt() in libcrypt.  If we have it, we only need it for sshd.
saved_LIBS="$LIBS"
AC_CHECK_LIB([crypt], [crypt], [
	LIBS="-lcrypt $LIBS"
	SSHDLIBS="-lcrypt $SSHDLIBS"
])
AC_CHECK_FUNCS([crypt])
LIBS="$saved_LIBS"

# Check for PAM libs
PAM_MSG="no"
AC_ARG_WITH([pam],
	[  --with-pam              Enable PAM support ],
	[
		if test "x$withval" != "xno" ; then
			if test "x$ac_cv_header_security_pam_appl_h" != "xyes" && \
			   test "x$ac_cv_header_pam_pam_appl_h" != "xyes" ; then
				AC_MSG_ERROR([PAM headers not found])
			fi

			saved_LIBS="$LIBS"
			AC_CHECK_LIB([dl], [dlopen], , )
			AC_CHECK_LIB([pam], [pam_set_item], , [AC_MSG_ERROR([*** libpam missing])])
			AC_CHECK_FUNCS([pam_getenvlist])
			AC_CHECK_FUNCS([pam_putenv])
			LIBS="$saved_LIBS"

			PAM_MSG="yes"

			SSHDLIBS="$SSHDLIBS -lpam"
			AC_DEFINE([USE_PAM], [1],
				[Define if you want to enable PAM support])

			if test $ac_cv_lib_dl_dlopen = yes; then
				case "$LIBS" in
				*-ldl*)
					# libdl already in LIBS
					;;
				*)
					SSHDLIBS="$SSHDLIBS -ldl"
					;;
				esac
			fi
		fi
	]
)

AC_ARG_WITH([pam-service],
	[  --with-pam-service=name Specify PAM service name ],
	[
		if test "x$withval" != "xno" && \
		   test "x$withval" != "xyes" ; then
			AC_DEFINE_UNQUOTED([SSHD_PAM_SERVICE],
				["$withval"], [sshd PAM service name])
		fi
	]
)

# Check for older PAM
if test "x$PAM_MSG" = "xyes" ; then
	# Check PAM strerror arguments (old PAM)
	AC_MSG_CHECKING([whether pam_strerror takes only one argument])
	AC_COMPILE_IFELSE([AC_LANG_PROGRAM([[
#include <stdlib.h>
#if defined(HAVE_SECURITY_PAM_APPL_H)
#include <security/pam_appl.h>
#elif defined (HAVE_PAM_PAM_APPL_H)
#include <pam/pam_appl.h>
#endif
		]], [[
(void)pam_strerror((pam_handle_t *)NULL, -1);
		]])], [AC_MSG_RESULT([no])], [
			AC_DEFINE([HAVE_OLD_PAM], [1],
				[Define if you have an old version of PAM
				which takes only one argument to pam_strerror])
			AC_MSG_RESULT([yes])
			PAM_MSG="yes (old library)"

	])
fi

case "$host" in
*-*-cygwin*)
	SSH_PRIVSEP_USER=CYGWIN_SSH_PRIVSEP_USER
	;;
*)
	SSH_PRIVSEP_USER=hpnsshd
	;;
esac
AC_ARG_WITH([privsep-user],
	[  --with-privsep-user=user Specify non-privileged user for privilege separation],
	[
		if test -n "$withval"  &&  test "x$withval" != "xno"  &&  \
		    test "x${withval}" != "xyes"; then
			SSH_PRIVSEP_USER=$withval
		fi
	]
)
if test "x$SSH_PRIVSEP_USER" = "xCYGWIN_SSH_PRIVSEP_USER" ; then
	AC_DEFINE_UNQUOTED([SSH_PRIVSEP_USER], [CYGWIN_SSH_PRIVSEP_USER],
		[Cygwin function to fetch non-privileged user for privilege separation])
else
	AC_DEFINE_UNQUOTED([SSH_PRIVSEP_USER], ["$SSH_PRIVSEP_USER"],
		[non-privileged user for privilege separation])
fi
AC_SUBST([SSH_PRIVSEP_USER])

if test "x$have_linux_no_new_privs" = "x1" ; then
AC_CHECK_DECL([SECCOMP_MODE_FILTER], [have_seccomp_filter=1], , [
	#include <sys/types.h>
	#include <linux/seccomp.h>
])
fi
if test "x$have_seccomp_filter" = "x1" ; then
AC_MSG_CHECKING([kernel for seccomp_filter support])
AC_LINK_IFELSE([AC_LANG_PROGRAM([[
		#include <errno.h>
		#include <elf.h>
		#include <linux/audit.h>
		#include <linux/seccomp.h>
		#include <stdlib.h>
		#include <sys/prctl.h>
	]],
	[[ int i = $seccomp_audit_arch;
	   errno = 0;
	   prctl(PR_SET_SECCOMP, SECCOMP_MODE_FILTER, NULL, 0, 0);
	   exit(errno == EFAULT ? 0 : 1); ]])],
	[ AC_MSG_RESULT([yes]) ], [
		AC_MSG_RESULT([no])
		# Disable seccomp filter as a target
		have_seccomp_filter=0
	]
)
fi

AC_CHECK_MEMBERS([struct pollfd.fd], [], [], [[
#include <sys/types.h>
#ifdef HAVE_POLL_H
#include <poll.h>
#endif
#ifdef HAVE_SYS_POLL_H
#include <sys/poll.h>
#endif
]])

AC_CHECK_TYPES([nfds_t], , , [
#include <sys/types.h>
#ifdef HAVE_POLL_H
#include <poll.h>
#endif
#ifdef HAVE_SYS_POLL_H
#include <sys/poll.h>
#endif
])

# Decide which sandbox style to use
sandbox_arg=""
AC_ARG_WITH([sandbox],
	[  --with-sandbox=style    Specify privilege separation sandbox (no, capsicum, darwin, rlimit, seccomp_filter, systrace, pledge)],
	[
		if test "x$withval" = "xyes" ; then
			sandbox_arg=""
		else
			sandbox_arg="$withval"
		fi
	]
)

if test "x$sandbox_arg" != "xno"; then
# POSIX specifies that poll() "shall fail with EINVAL if the nfds argument
# is greater than OPEN_MAX".  On some platforms that includes implementions
# of select in userspace on top of poll() so check both work with rlimit
# NOFILES so check that both work before enabling the rlimit sandbox.
    AC_MSG_CHECKING([if select and/or poll works with descriptor rlimit])
    AC_RUN_IFELSE(
	[AC_LANG_PROGRAM([[
#include <sys/types.h>
#ifdef HAVE_SYS_TIME_H
# include <sys/time.h>
#endif
#include <sys/resource.h>
#ifdef HAVE_SYS_SELECT_H
# include <sys/select.h>
#endif
#ifdef HAVE_POLL_H
# include <poll.h>
#elif HAVE_SYS_POLL_H
# include <sys/poll.h>
#endif
#include <errno.h>
#include <fcntl.h>
#include <stdlib.h>
	]],[[
	struct rlimit rl_zero;
	int fd, r;
	fd_set fds;
	struct timeval tv;
#ifdef HAVE_POLL
	struct pollfd pfd;
#endif

	fd = open("/dev/null", O_RDONLY);
	FD_ZERO(&fds);
	FD_SET(fd, &fds);
	rl_zero.rlim_cur = rl_zero.rlim_max = 0;
	setrlimit(RLIMIT_FSIZE, &rl_zero);
	setrlimit(RLIMIT_NOFILE, &rl_zero);
	tv.tv_sec = 1;
	tv.tv_usec = 0;
	r = select(fd+1, &fds, NULL, NULL, &tv);
	if (r == -1)
		exit(1);
#ifdef HAVE_POLL
	pfd.fd = fd;
	pfd.events = POLLIN;
	r = poll(&pfd, 1, 1);
	if (r == -1)
		exit(2);
#endif
	exit(0);
	]])],
	[AC_MSG_RESULT([yes])
	 select_works_with_rlimit=yes],
	[AC_MSG_RESULT([no])
	 select_works_with_rlimit=no],
	[AC_MSG_WARN([cross compiling: assuming no])
	 select_works_with_rlimit=no]
    )

    AC_MSG_CHECKING([if setrlimit(RLIMIT_NOFILE,{0,0}) works])
    AC_RUN_IFELSE(
	[AC_LANG_PROGRAM([[
#include <sys/types.h>
#ifdef HAVE_SYS_TIME_H
# include <sys/time.h>
#endif
#include <sys/resource.h>
#include <errno.h>
#include <stdlib.h>
	]],[[
	struct rlimit rl_zero;
	int r;

	rl_zero.rlim_cur = rl_zero.rlim_max = 0;
	r = setrlimit(RLIMIT_NOFILE, &rl_zero);
	exit (r == -1 ? 1 : 0);
	]])],
	[AC_MSG_RESULT([yes])
	 rlimit_nofile_zero_works=yes],
	[AC_MSG_RESULT([no])
	 rlimit_nofile_zero_works=no],
	[AC_MSG_WARN([cross compiling: assuming yes])
	 rlimit_nofile_zero_works=yes]
    )

    AC_MSG_CHECKING([if setrlimit RLIMIT_FSIZE works])
    AC_RUN_IFELSE(
	[AC_LANG_PROGRAM([[
#include <sys/types.h>
#include <sys/resource.h>
#include <stdlib.h>
	]],[[
		struct rlimit rl_zero;

		rl_zero.rlim_cur = rl_zero.rlim_max = 0;
		exit(setrlimit(RLIMIT_FSIZE, &rl_zero) != 0);
	]])],
	[AC_MSG_RESULT([yes])],
	[AC_MSG_RESULT([no])
	 AC_DEFINE(SANDBOX_SKIP_RLIMIT_FSIZE, 1,
	    [setrlimit RLIMIT_FSIZE works])],
	[AC_MSG_WARN([cross compiling: assuming yes])]
    )
fi

if test "x$sandbox_arg" = "xpledge" || \
   ( test -z "$sandbox_arg" && test "x$ac_cv_func_pledge" = "xyes" ) ; then
	test "x$ac_cv_func_pledge" != "xyes" && \
		AC_MSG_ERROR([pledge sandbox requires pledge(2) support])
	SANDBOX_STYLE="pledge"
	AC_DEFINE([SANDBOX_PLEDGE], [1], [Sandbox using pledge(2)])
elif test "x$sandbox_arg" = "xsystrace" || \
   ( test -z "$sandbox_arg" && test "x$have_systr_policy_kill" = "x1" ) ; then
	test "x$have_systr_policy_kill" != "x1" && \
		AC_MSG_ERROR([systrace sandbox requires systrace headers and SYSTR_POLICY_KILL support])
	SANDBOX_STYLE="systrace"
	AC_DEFINE([SANDBOX_SYSTRACE], [1], [Sandbox using systrace(4)])
elif test "x$sandbox_arg" = "xdarwin" || \
     ( test -z "$sandbox_arg" && test "x$ac_cv_func_sandbox_init" = "xyes" && \
       test "x$ac_cv_header_sandbox_h" = "xyes") ; then
	test "x$ac_cv_func_sandbox_init" != "xyes" -o \
	     "x$ac_cv_header_sandbox_h" != "xyes" && \
		AC_MSG_ERROR([Darwin seatbelt sandbox requires sandbox.h and sandbox_init function])
	SANDBOX_STYLE="darwin"
	AC_DEFINE([SANDBOX_DARWIN], [1], [Sandbox using Darwin sandbox_init(3)])
elif test "x$sandbox_arg" = "xseccomp_filter" || \
     ( test -z "$sandbox_arg" && \
       test "x$have_seccomp_filter" = "x1" && \
       test "x$ac_cv_header_elf_h" = "xyes" && \
       test "x$ac_cv_header_linux_audit_h" = "xyes" && \
       test "x$ac_cv_header_linux_filter_h" = "xyes" && \
       test "x$seccomp_audit_arch" != "x" && \
       test "x$have_linux_no_new_privs" = "x1" && \
       test "x$ac_cv_func_prctl" = "xyes" ) ; then
	test "x$seccomp_audit_arch" = "x" && \
		AC_MSG_ERROR([seccomp_filter sandbox not supported on $host])
	test "x$have_linux_no_new_privs" != "x1" && \
		AC_MSG_ERROR([seccomp_filter sandbox requires PR_SET_NO_NEW_PRIVS])
	test "x$have_seccomp_filter" != "x1" && \
		AC_MSG_ERROR([seccomp_filter sandbox requires seccomp headers])
	test "x$ac_cv_func_prctl" != "xyes" && \
		AC_MSG_ERROR([seccomp_filter sandbox requires prctl function])
	SANDBOX_STYLE="seccomp_filter"
	AC_DEFINE([SANDBOX_SECCOMP_FILTER], [1], [Sandbox using seccomp filter])
elif test "x$sandbox_arg" = "xcapsicum" || \
     ( test -z "$sandbox_arg" && \
       test "x$disable_capsicum" != "xyes" && \
       test "x$ac_cv_header_sys_capsicum_h" = "xyes" && \
       test "x$ac_cv_func_cap_rights_limit" = "xyes") ; then
       test "x$ac_cv_header_sys_capsicum_h" != "xyes" && \
		AC_MSG_ERROR([capsicum sandbox requires sys/capsicum.h header])
       test "x$ac_cv_func_cap_rights_limit" != "xyes" && \
		AC_MSG_ERROR([capsicum sandbox requires cap_rights_limit function])
       SANDBOX_STYLE="capsicum"
       AC_DEFINE([SANDBOX_CAPSICUM], [1], [Sandbox using capsicum])
elif test "x$sandbox_arg" = "xrlimit" || \
     ( test -z "$sandbox_arg" && test "x$ac_cv_func_setrlimit" = "xyes" && \
       test "x$select_works_with_rlimit" = "xyes" && \
       test "x$rlimit_nofile_zero_works" = "xyes" ) ; then
	test "x$ac_cv_func_setrlimit" != "xyes" && \
		AC_MSG_ERROR([rlimit sandbox requires setrlimit function])
	test "x$select_works_with_rlimit" != "xyes" && \
		AC_MSG_ERROR([rlimit sandbox requires select to work with rlimit])
	SANDBOX_STYLE="rlimit"
	AC_DEFINE([SANDBOX_RLIMIT], [1], [Sandbox using setrlimit(2)])
elif test "x$sandbox_arg" = "xsolaris" || \
   ( test -z "$sandbox_arg" && test "x$SOLARIS_PRIVS" = "xyes" ) ; then
	SANDBOX_STYLE="solaris"
	AC_DEFINE([SANDBOX_SOLARIS], [1], [Sandbox using Solaris/Illumos privileges])
elif test -z "$sandbox_arg" || test "x$sandbox_arg" = "xno" || \
     test "x$sandbox_arg" = "xnone" || test "x$sandbox_arg" = "xnull" ; then
	SANDBOX_STYLE="none"
	AC_DEFINE([SANDBOX_NULL], [1], [no privsep sandboxing])
else
	AC_MSG_ERROR([unsupported --with-sandbox])
fi

# Cheap hack to ensure NEWS-OS libraries are arranged right.
if test ! -z "$SONY" ; then
  LIBS="$LIBS -liberty";
fi

# Check for long long datatypes
AC_CHECK_TYPES([long long, unsigned long long, long double])

# Check datatype sizes
AC_CHECK_SIZEOF([short int])
AC_CHECK_SIZEOF([int])
AC_CHECK_SIZEOF([long int])
AC_CHECK_SIZEOF([long long int])
AC_CHECK_SIZEOF([time_t], [], [[
    #include <sys/types.h>
    #ifdef HAVE_SYS_TIME_H
    # include <sys/time.h>
    #endif
    #ifdef HAVE_TIME_H
    # include <time.h>
    #endif
	]]
)

# Sanity check long long for some platforms (AIX)
if test "x$ac_cv_sizeof_long_long_int" = "x4" ; then
	ac_cv_sizeof_long_long_int=0
fi

# compute LLONG_MIN and LLONG_MAX if we don't know them.
if test -z "$have_llong_max" && test -z "$have_long_long_max"; then
	AC_MSG_CHECKING([for max value of long long])
	AC_RUN_IFELSE(
		[AC_LANG_PROGRAM([[
#include <stdio.h>
#include <stdlib.h>
/* Why is this so damn hard? */
#ifdef __GNUC__
# undef __GNUC__
#endif
#define __USE_ISOC99
#include <limits.h>
#define DATA "conftest.llminmax"
#define my_abs(a) ((a) < 0 ? ((a) * -1) : (a))

/*
 * printf in libc on some platforms (eg old Tru64) does not understand %lld so
 * we do this the hard way.
 */
static int
fprint_ll(FILE *f, long long n)
{
	unsigned int i;
	int l[sizeof(long long) * 8];

	if (n < 0)
		if (fprintf(f, "-") < 0)
			return -1;
	for (i = 0; n != 0; i++) {
		l[i] = my_abs(n % 10);
		n /= 10;
	}
	do {
		if (fprintf(f, "%d", l[--i]) < 0)
			return -1;
	} while (i != 0);
	if (fprintf(f, " ") < 0)
		return -1;
	return 0;
}
		]], [[
	FILE *f;
	long long i, llmin, llmax = 0;

	if((f = fopen(DATA,"w")) == NULL)
		exit(1);

#if defined(LLONG_MIN) && defined(LLONG_MAX)
	fprintf(stderr, "Using system header for LLONG_MIN and LLONG_MAX\n");
	llmin = LLONG_MIN;
	llmax = LLONG_MAX;
#else
	fprintf(stderr, "Calculating  LLONG_MIN and LLONG_MAX\n");
	/* This will work on one's complement and two's complement */
	for (i = 1; i > llmax; i <<= 1, i++)
		llmax = i;
	llmin = llmax + 1LL;	/* wrap */
#endif

	/* Sanity check */
	if (llmin + 1 < llmin || llmin - 1 < llmin || llmax + 1 > llmax
	    || llmax - 1 > llmax || llmin == llmax || llmin == 0
	    || llmax == 0 || llmax < LONG_MAX || llmin > LONG_MIN) {
		fprintf(f, "unknown unknown\n");
		exit(2);
	}

	if (fprint_ll(f, llmin) < 0)
		exit(3);
	if (fprint_ll(f, llmax) < 0)
		exit(4);
	if (fclose(f) < 0)
		exit(5);
	exit(0);
		]])],
		[
			llong_min=`$AWK '{print $1}' conftest.llminmax`
			llong_max=`$AWK '{print $2}' conftest.llminmax`

			AC_MSG_RESULT([$llong_max])
			AC_DEFINE_UNQUOTED([LLONG_MAX], [${llong_max}LL],
			    [max value of long long calculated by configure])
			AC_MSG_CHECKING([for min value of long long])
			AC_MSG_RESULT([$llong_min])
			AC_DEFINE_UNQUOTED([LLONG_MIN], [${llong_min}LL],
			    [min value of long long calculated by configure])
		],
		[
			AC_MSG_RESULT([not found])
		],
		[
			AC_MSG_WARN([cross compiling: not checking])
		]
	)
fi

AC_CHECK_DECLS([UINT32_MAX], , , [[
#ifdef HAVE_SYS_LIMITS_H
# include <sys/limits.h>
#endif
#ifdef HAVE_LIMITS_H
# include <limits.h>
#endif
#ifdef HAVE_STDINT_H
# include <stdint.h>
#endif
]])

# More checks for data types
AC_CACHE_CHECK([for u_int type], ac_cv_have_u_int, [
	AC_COMPILE_IFELSE([AC_LANG_PROGRAM([[ #include <sys/types.h> ]],
	[[ u_int a; a = 1;]])],
	[ ac_cv_have_u_int="yes" ], [ ac_cv_have_u_int="no"
	])
])
if test "x$ac_cv_have_u_int" = "xyes" ; then
	AC_DEFINE([HAVE_U_INT], [1], [define if you have u_int data type])
	have_u_int=1
fi

AC_CACHE_CHECK([for intXX_t types], ac_cv_have_intxx_t, [
	AC_COMPILE_IFELSE([AC_LANG_PROGRAM([[ #include <sys/types.h> ]],
	[[ int8_t a; int16_t b; int32_t c; a = b = c = 1;]])],
	[ ac_cv_have_intxx_t="yes" ], [ ac_cv_have_intxx_t="no"
	])
])
if test "x$ac_cv_have_intxx_t" = "xyes" ; then
	AC_DEFINE([HAVE_INTXX_T], [1], [define if you have intxx_t data type])
	have_intxx_t=1
fi

if (test -z "$have_intxx_t" && \
	   test "x$ac_cv_header_stdint_h" = "xyes")
then
    AC_MSG_CHECKING([for intXX_t types in stdint.h])
	AC_COMPILE_IFELSE([AC_LANG_PROGRAM([[ #include <stdint.h> ]],
	[[ int8_t a; int16_t b; int32_t c; a = b = c = 1;]])],
		[
			AC_DEFINE([HAVE_INTXX_T])
			AC_MSG_RESULT([yes])
		], [ AC_MSG_RESULT([no])
	])
fi

AC_CACHE_CHECK([for int64_t type], ac_cv_have_int64_t, [
	AC_COMPILE_IFELSE([AC_LANG_PROGRAM([[
#include <sys/types.h>
#ifdef HAVE_STDINT_H
# include <stdint.h>
#endif
#include <sys/socket.h>
#ifdef HAVE_SYS_BITYPES_H
# include <sys/bitypes.h>
#endif
		]], [[
int64_t a; a = 1;
		]])],
	[ ac_cv_have_int64_t="yes" ], [ ac_cv_have_int64_t="no"
	])
])
if test "x$ac_cv_have_int64_t" = "xyes" ; then
	AC_DEFINE([HAVE_INT64_T], [1], [define if you have int64_t data type])
fi

AC_CACHE_CHECK([for u_intXX_t types], ac_cv_have_u_intxx_t, [
	AC_COMPILE_IFELSE([AC_LANG_PROGRAM([[ #include <sys/types.h> ]],
	[[ u_int8_t a; u_int16_t b; u_int32_t c; a = b = c = 1;]])],
	[ ac_cv_have_u_intxx_t="yes" ], [ ac_cv_have_u_intxx_t="no"
	])
])
if test "x$ac_cv_have_u_intxx_t" = "xyes" ; then
	AC_DEFINE([HAVE_U_INTXX_T], [1], [define if you have u_intxx_t data type])
	have_u_intxx_t=1
fi

if test -z "$have_u_intxx_t" ; then
    AC_MSG_CHECKING([for u_intXX_t types in sys/socket.h])
	AC_COMPILE_IFELSE([AC_LANG_PROGRAM([[ #include <sys/socket.h> ]],
	[[ u_int8_t a; u_int16_t b; u_int32_t c; a = b = c = 1;]])],
		[
			AC_DEFINE([HAVE_U_INTXX_T])
			AC_MSG_RESULT([yes])
		], [ AC_MSG_RESULT([no])
	])
fi

AC_CACHE_CHECK([for u_int64_t types], ac_cv_have_u_int64_t, [
	AC_COMPILE_IFELSE([AC_LANG_PROGRAM([[ #include <sys/types.h> ]],
	[[ u_int64_t a; a = 1;]])],
	[ ac_cv_have_u_int64_t="yes" ], [ ac_cv_have_u_int64_t="no"
	])
])
if test "x$ac_cv_have_u_int64_t" = "xyes" ; then
	AC_DEFINE([HAVE_U_INT64_T], [1], [define if you have u_int64_t data type])
	have_u_int64_t=1
fi

if (test -z "$have_u_int64_t" && \
	   test "x$ac_cv_header_sys_bitypes_h" = "xyes")
then
    AC_MSG_CHECKING([for u_int64_t type in sys/bitypes.h])
	AC_COMPILE_IFELSE([AC_LANG_PROGRAM([[ #include <sys/bitypes.h> ]],
	[[ u_int64_t a; a = 1]])],
		[
			AC_DEFINE([HAVE_U_INT64_T])
			AC_MSG_RESULT([yes])
		], [ AC_MSG_RESULT([no])
	])
fi

if test -z "$have_u_intxx_t" ; then
	AC_CACHE_CHECK([for uintXX_t types], ac_cv_have_uintxx_t, [
		AC_COMPILE_IFELSE([AC_LANG_PROGRAM([[
#include <sys/types.h>
			]], [[
	uint8_t a;
	uint16_t b;
	uint32_t c;
	a = b = c = 1;
			]])],
		[ ac_cv_have_uintxx_t="yes" ], [ ac_cv_have_uintxx_t="no"
		])
	])
	if test "x$ac_cv_have_uintxx_t" = "xyes" ; then
		AC_DEFINE([HAVE_UINTXX_T], [1],
			[define if you have uintxx_t data type])
	fi
fi

if (test -z "$have_uintxx_t" && \
	   test "x$ac_cv_header_stdint_h" = "xyes")
then
    AC_MSG_CHECKING([for uintXX_t types in stdint.h])
	AC_COMPILE_IFELSE([AC_LANG_PROGRAM([[ #include <stdint.h> ]],
	[[ uint8_t a; uint16_t b; uint32_t c; a = b = c = 1;]])],
		[
			AC_DEFINE([HAVE_UINTXX_T])
			AC_MSG_RESULT([yes])
		], [ AC_MSG_RESULT([no])
	])
fi

if (test -z "$have_uintxx_t" && \
	   test "x$ac_cv_header_inttypes_h" = "xyes")
then
    AC_MSG_CHECKING([for uintXX_t types in inttypes.h])
	AC_COMPILE_IFELSE([AC_LANG_PROGRAM([[ #include <inttypes.h> ]],
	[[ uint8_t a; uint16_t b; uint32_t c; a = b = c = 1;]])],
		[
			AC_DEFINE([HAVE_UINTXX_T])
			AC_MSG_RESULT([yes])
		], [ AC_MSG_RESULT([no])
	])
fi

if (test -z "$have_u_intxx_t" || test -z "$have_intxx_t" && \
	   test "x$ac_cv_header_sys_bitypes_h" = "xyes")
then
	AC_MSG_CHECKING([for intXX_t and u_intXX_t types in sys/bitypes.h])
	AC_COMPILE_IFELSE([AC_LANG_PROGRAM([[
#include <sys/bitypes.h>
		]], [[
			int8_t a; int16_t b; int32_t c;
			u_int8_t e; u_int16_t f; u_int32_t g;
			a = b = c = e = f = g = 1;
		]])],
		[
			AC_DEFINE([HAVE_U_INTXX_T])
			AC_DEFINE([HAVE_INTXX_T])
			AC_MSG_RESULT([yes])
		], [AC_MSG_RESULT([no])
	])
fi


AC_CACHE_CHECK([for u_char], ac_cv_have_u_char, [
	AC_COMPILE_IFELSE([AC_LANG_PROGRAM([[ #include <sys/types.h> ]],
	[[ u_char foo; foo = 125; ]])],
	[ ac_cv_have_u_char="yes" ], [ ac_cv_have_u_char="no"
	])
])
if test "x$ac_cv_have_u_char" = "xyes" ; then
	AC_DEFINE([HAVE_U_CHAR], [1], [define if you have u_char data type])
fi

AC_CHECK_TYPES([intmax_t, uintmax_t], , , [
#include <sys/types.h>
#ifdef HAVE_STDINT_H
# include <stdint.h>
#endif
])

TYPE_SOCKLEN_T

AC_CHECK_TYPES([sig_atomic_t, sighandler_t], , , [#include <signal.h>])
AC_CHECK_TYPES([fsblkcnt_t, fsfilcnt_t], , , [
#include <sys/types.h>
#ifdef HAVE_SYS_BITYPES_H
#include <sys/bitypes.h>
#endif
#ifdef HAVE_SYS_STATFS_H
#include <sys/statfs.h>
#endif
#ifdef HAVE_SYS_STATVFS_H
#include <sys/statvfs.h>
#endif
])

AC_CHECK_MEMBERS([struct statfs.f_files, struct statfs.f_flags], [], [], [[
#include <sys/param.h>
#include <sys/types.h>
#ifdef HAVE_SYS_BITYPES_H
#include <sys/bitypes.h>
#endif
#ifdef HAVE_SYS_STATFS_H
#include <sys/statfs.h>
#endif
#ifdef HAVE_SYS_STATVFS_H
#include <sys/statvfs.h>
#endif
#ifdef HAVE_SYS_VFS_H
#include <sys/vfs.h>
#endif
#ifdef HAVE_SYS_MOUNT_H
#include <sys/mount.h>
#endif
]])


AC_CHECK_TYPES([in_addr_t, in_port_t], , ,
[#include <sys/types.h>
#include <netinet/in.h>])

AC_CACHE_CHECK([for size_t], ac_cv_have_size_t, [
	AC_COMPILE_IFELSE([AC_LANG_PROGRAM([[ #include <sys/types.h> ]],
	[[ size_t foo; foo = 1235; ]])],
	[ ac_cv_have_size_t="yes" ], [ ac_cv_have_size_t="no"
	])
])
if test "x$ac_cv_have_size_t" = "xyes" ; then
	AC_DEFINE([HAVE_SIZE_T], [1], [define if you have size_t data type])
fi

AC_CACHE_CHECK([for ssize_t], ac_cv_have_ssize_t, [
	AC_COMPILE_IFELSE([AC_LANG_PROGRAM([[ #include <sys/types.h> ]],
	[[ ssize_t foo; foo = 1235; ]])],
	[ ac_cv_have_ssize_t="yes" ], [ ac_cv_have_ssize_t="no"
	])
])
if test "x$ac_cv_have_ssize_t" = "xyes" ; then
	AC_DEFINE([HAVE_SSIZE_T], [1], [define if you have ssize_t data type])
fi

AC_CACHE_CHECK([for clock_t], ac_cv_have_clock_t, [
	AC_COMPILE_IFELSE([AC_LANG_PROGRAM([[ #include <time.h> ]],
	[[ clock_t foo; foo = 1235; ]])],
	[ ac_cv_have_clock_t="yes" ], [ ac_cv_have_clock_t="no"
	])
])
if test "x$ac_cv_have_clock_t" = "xyes" ; then
	AC_DEFINE([HAVE_CLOCK_T], [1], [define if you have clock_t data type])
fi

AC_CACHE_CHECK([for sa_family_t], ac_cv_have_sa_family_t, [
	AC_COMPILE_IFELSE([AC_LANG_PROGRAM([[
#include <sys/types.h>
#include <sys/socket.h>
		]], [[ sa_family_t foo; foo = 1235; ]])],
	[ ac_cv_have_sa_family_t="yes" ],
	[ AC_COMPILE_IFELSE([AC_LANG_PROGRAM([[
#include <sys/types.h>
#include <sys/socket.h>
#include <netinet/in.h>
		]], [[ sa_family_t foo; foo = 1235; ]])],
		[ ac_cv_have_sa_family_t="yes" ],
		[ ac_cv_have_sa_family_t="no" ]
	)
	])
])
if test "x$ac_cv_have_sa_family_t" = "xyes" ; then
	AC_DEFINE([HAVE_SA_FAMILY_T], [1],
		[define if you have sa_family_t data type])
fi

AC_CACHE_CHECK([for pid_t], ac_cv_have_pid_t, [
	AC_COMPILE_IFELSE([AC_LANG_PROGRAM([[ #include <sys/types.h> ]],
	[[ pid_t foo; foo = 1235; ]])],
	[ ac_cv_have_pid_t="yes" ], [ ac_cv_have_pid_t="no"
	])
])
if test "x$ac_cv_have_pid_t" = "xyes" ; then
	AC_DEFINE([HAVE_PID_T], [1], [define if you have pid_t data type])
fi

AC_CACHE_CHECK([for mode_t], ac_cv_have_mode_t, [
	AC_COMPILE_IFELSE([AC_LANG_PROGRAM([[ #include <sys/types.h> ]],
	[[ mode_t foo; foo = 1235; ]])],
	[ ac_cv_have_mode_t="yes" ], [ ac_cv_have_mode_t="no"
	])
])
if test "x$ac_cv_have_mode_t" = "xyes" ; then
	AC_DEFINE([HAVE_MODE_T], [1], [define if you have mode_t data type])
fi


AC_CACHE_CHECK([for struct sockaddr_storage], ac_cv_have_struct_sockaddr_storage, [
	AC_COMPILE_IFELSE([AC_LANG_PROGRAM([[
#include <sys/types.h>
#include <sys/socket.h>
		]], [[ struct sockaddr_storage s; ]])],
	[ ac_cv_have_struct_sockaddr_storage="yes" ],
	[ ac_cv_have_struct_sockaddr_storage="no"
	])
])
if test "x$ac_cv_have_struct_sockaddr_storage" = "xyes" ; then
	AC_DEFINE([HAVE_STRUCT_SOCKADDR_STORAGE], [1],
		[define if you have struct sockaddr_storage data type])
fi

AC_CACHE_CHECK([for struct sockaddr_in6], ac_cv_have_struct_sockaddr_in6, [
	AC_COMPILE_IFELSE([AC_LANG_PROGRAM([[
#include <sys/types.h>
#include <netinet/in.h>
		]], [[ struct sockaddr_in6 s; s.sin6_family = 0; ]])],
	[ ac_cv_have_struct_sockaddr_in6="yes" ],
	[ ac_cv_have_struct_sockaddr_in6="no"
	])
])
if test "x$ac_cv_have_struct_sockaddr_in6" = "xyes" ; then
	AC_DEFINE([HAVE_STRUCT_SOCKADDR_IN6], [1],
		[define if you have struct sockaddr_in6 data type])
fi

AC_CACHE_CHECK([for struct in6_addr], ac_cv_have_struct_in6_addr, [
	AC_COMPILE_IFELSE([AC_LANG_PROGRAM([[
#include <sys/types.h>
#include <netinet/in.h>
		]], [[ struct in6_addr s; s.s6_addr[0] = 0; ]])],
	[ ac_cv_have_struct_in6_addr="yes" ],
	[ ac_cv_have_struct_in6_addr="no"
	])
])
if test "x$ac_cv_have_struct_in6_addr" = "xyes" ; then
	AC_DEFINE([HAVE_STRUCT_IN6_ADDR], [1],
		[define if you have struct in6_addr data type])

dnl Now check for sin6_scope_id
	AC_CHECK_MEMBERS([struct sockaddr_in6.sin6_scope_id], , ,
		[
#ifdef HAVE_SYS_TYPES_H
#include <sys/types.h>
#endif
#include <netinet/in.h>
		])
fi

AC_CACHE_CHECK([for struct addrinfo], ac_cv_have_struct_addrinfo, [
	AC_COMPILE_IFELSE([AC_LANG_PROGRAM([[
#include <sys/types.h>
#include <sys/socket.h>
#include <netdb.h>
		]], [[ struct addrinfo s; s.ai_flags = AI_PASSIVE; ]])],
	[ ac_cv_have_struct_addrinfo="yes" ],
	[ ac_cv_have_struct_addrinfo="no"
	])
])
if test "x$ac_cv_have_struct_addrinfo" = "xyes" ; then
	AC_DEFINE([HAVE_STRUCT_ADDRINFO], [1],
		[define if you have struct addrinfo data type])
fi

AC_CACHE_CHECK([for struct timeval], ac_cv_have_struct_timeval, [
	AC_COMPILE_IFELSE([AC_LANG_PROGRAM([[ #include <sys/time.h> ]],
	[[ struct timeval tv; tv.tv_sec = 1;]])],
	[ ac_cv_have_struct_timeval="yes" ],
	[ ac_cv_have_struct_timeval="no"
	])
])
if test "x$ac_cv_have_struct_timeval" = "xyes" ; then
	AC_DEFINE([HAVE_STRUCT_TIMEVAL], [1], [define if you have struct timeval])
	have_struct_timeval=1
fi

AC_CACHE_CHECK([for struct timespec], ac_cv_have_struct_timespec, [
	AC_COMPILE_IFELSE([AC_LANG_PROGRAM([[
    #ifdef HAVE_SYS_TIME_H
    # include <sys/time.h>
    #endif
    #ifdef HAVE_TIME_H
    # include <time.h>
    #endif
	]],
	[[ struct timespec ts; ts.tv_sec = 1;]])],
	[ ac_cv_have_struct_timespec="yes" ],
	[ ac_cv_have_struct_timespec="no"
	])
])
if test "x$ac_cv_have_struct_timespec" = "xyes" ; then
	AC_DEFINE([HAVE_STRUCT_TIMESPEC], [1], [define if you have struct timespec])
	have_struct_timespec=1
fi

# We need int64_t or else certain parts of the compile will fail.
if test "x$ac_cv_have_int64_t" = "xno" && \
	test "x$ac_cv_sizeof_long_int" != "x8" && \
	test "x$ac_cv_sizeof_long_long_int" = "x0" ; then
	echo "OpenSSH requires int64_t support.  Contact your vendor or install"
	echo "an alternative compiler (I.E., GCC) before continuing."
	echo ""
	exit 1;
else
dnl test snprintf (broken on SCO w/gcc)
	AC_RUN_IFELSE(
		[AC_LANG_SOURCE([[
#include <stdio.h>
#include <stdlib.h>
#include <string.h>
#ifdef HAVE_SNPRINTF
int main(void)
{
	char buf[50];
	char expected_out[50];
	int mazsize = 50 ;
#if (SIZEOF_LONG_INT == 8)
	long int num = 0x7fffffffffffffff;
#else
	long long num = 0x7fffffffffffffffll;
#endif
	strcpy(expected_out, "9223372036854775807");
	snprintf(buf, mazsize, "%lld", num);
	if(strcmp(buf, expected_out) != 0)
		exit(1);
	exit(0);
}
#else
int main(void) { exit(0); }
#endif
		]])], [ true ], [ AC_DEFINE([BROKEN_SNPRINTF]) ],
		AC_MSG_WARN([cross compiling: Assuming working snprintf()])
	)
fi

dnl Checks for structure members
OSSH_CHECK_HEADER_FOR_FIELD([ut_host], [utmp.h], [HAVE_HOST_IN_UTMP])
OSSH_CHECK_HEADER_FOR_FIELD([ut_host], [utmpx.h], [HAVE_HOST_IN_UTMPX])
OSSH_CHECK_HEADER_FOR_FIELD([syslen], [utmpx.h], [HAVE_SYSLEN_IN_UTMPX])
OSSH_CHECK_HEADER_FOR_FIELD([ut_pid], [utmp.h], [HAVE_PID_IN_UTMP])
OSSH_CHECK_HEADER_FOR_FIELD([ut_type], [utmp.h], [HAVE_TYPE_IN_UTMP])
OSSH_CHECK_HEADER_FOR_FIELD([ut_type], [utmpx.h], [HAVE_TYPE_IN_UTMPX])
OSSH_CHECK_HEADER_FOR_FIELD([ut_tv], [utmp.h], [HAVE_TV_IN_UTMP])
OSSH_CHECK_HEADER_FOR_FIELD([ut_id], [utmp.h], [HAVE_ID_IN_UTMP])
OSSH_CHECK_HEADER_FOR_FIELD([ut_id], [utmpx.h], [HAVE_ID_IN_UTMPX])
OSSH_CHECK_HEADER_FOR_FIELD([ut_addr], [utmp.h], [HAVE_ADDR_IN_UTMP])
OSSH_CHECK_HEADER_FOR_FIELD([ut_addr], [utmpx.h], [HAVE_ADDR_IN_UTMPX])
OSSH_CHECK_HEADER_FOR_FIELD([ut_addr_v6], [utmp.h], [HAVE_ADDR_V6_IN_UTMP])
OSSH_CHECK_HEADER_FOR_FIELD([ut_addr_v6], [utmpx.h], [HAVE_ADDR_V6_IN_UTMPX])
OSSH_CHECK_HEADER_FOR_FIELD([ut_exit], [utmp.h], [HAVE_EXIT_IN_UTMP])
OSSH_CHECK_HEADER_FOR_FIELD([ut_time], [utmp.h], [HAVE_TIME_IN_UTMP])
OSSH_CHECK_HEADER_FOR_FIELD([ut_time], [utmpx.h], [HAVE_TIME_IN_UTMPX])
OSSH_CHECK_HEADER_FOR_FIELD([ut_tv], [utmpx.h], [HAVE_TV_IN_UTMPX])
OSSH_CHECK_HEADER_FOR_FIELD([ut_ss], [utmpx.h], [HAVE_SS_IN_UTMPX])

AC_CHECK_MEMBERS([struct stat.st_blksize])
AC_CHECK_MEMBERS([struct stat.st_mtim])
AC_CHECK_MEMBERS([struct stat.st_mtime])
AC_CHECK_MEMBERS([struct passwd.pw_gecos, struct passwd.pw_class,
struct passwd.pw_change, struct passwd.pw_expire],
[], [], [[
#include <sys/types.h>
#include <pwd.h>
]])

AC_CHECK_MEMBER([struct __res_state.retrans], [], [AC_DEFINE([__res_state], [state],
	[Define if we don't have struct __res_state in resolv.h])],
[[
#include <stdio.h>
#if HAVE_SYS_TYPES_H
# include <sys/types.h>
#endif
#include <netinet/in.h>
#include <arpa/nameser.h>
#include <resolv.h>
]])

AC_CHECK_MEMBER([struct sockaddr_in.sin_len],
    [AC_DEFINE([SOCK_HAS_LEN], [1], [sockaddr_in has sin_len])],
    [],
    [AC_LANG_SOURCE([[
#include <sys/types.h>
#include <sys/socket.h>
#include <netinet/in.h>
    ]])]
)

AC_CACHE_CHECK([for ss_family field in struct sockaddr_storage],
		ac_cv_have_ss_family_in_struct_ss, [
	AC_COMPILE_IFELSE([AC_LANG_PROGRAM([[
#include <sys/types.h>
#include <sys/socket.h>
		]], [[ struct sockaddr_storage s; s.ss_family = 1; ]])],
	[ ac_cv_have_ss_family_in_struct_ss="yes" ],
	[ ac_cv_have_ss_family_in_struct_ss="no" ])
])
if test "x$ac_cv_have_ss_family_in_struct_ss" = "xyes" ; then
	AC_DEFINE([HAVE_SS_FAMILY_IN_SS], [1], [Fields in struct sockaddr_storage])
fi

AC_CACHE_CHECK([for __ss_family field in struct sockaddr_storage],
		ac_cv_have___ss_family_in_struct_ss, [
	AC_COMPILE_IFELSE([AC_LANG_PROGRAM([[
#include <sys/types.h>
#include <sys/socket.h>
		]], [[ struct sockaddr_storage s; s.__ss_family = 1; ]])],
	[ ac_cv_have___ss_family_in_struct_ss="yes" ],
	[ ac_cv_have___ss_family_in_struct_ss="no"
	])
])
if test "x$ac_cv_have___ss_family_in_struct_ss" = "xyes" ; then
	AC_DEFINE([HAVE___SS_FAMILY_IN_SS], [1],
		[Fields in struct sockaddr_storage])
fi

dnl make sure we're using the real structure members and not defines
AC_CACHE_CHECK([for msg_accrights field in struct msghdr],
		ac_cv_have_accrights_in_msghdr, [
	AC_COMPILE_IFELSE([AC_LANG_PROGRAM([[
#include <sys/types.h>
#include <sys/socket.h>
#include <sys/uio.h>
#include <stdlib.h>
		]], [[
#ifdef msg_accrights
#error "msg_accrights is a macro"
exit(1);
#endif
struct msghdr m;
m.msg_accrights = 0;
exit(0);
		]])],
		[ ac_cv_have_accrights_in_msghdr="yes" ],
		[ ac_cv_have_accrights_in_msghdr="no" ]
	)
])
if test "x$ac_cv_have_accrights_in_msghdr" = "xyes" ; then
	AC_DEFINE([HAVE_ACCRIGHTS_IN_MSGHDR], [1],
		[Define if your system uses access rights style
		file descriptor passing])
fi

AC_MSG_CHECKING([if struct statvfs.f_fsid is integral type])
AC_COMPILE_IFELSE([AC_LANG_PROGRAM([[
#include <sys/param.h>
#include <sys/stat.h>
#ifdef HAVE_SYS_TIME_H
# include <sys/time.h>
#endif
#ifdef HAVE_SYS_MOUNT_H
#include <sys/mount.h>
#endif
#ifdef HAVE_SYS_STATVFS_H
#include <sys/statvfs.h>
#endif
	]], [[ struct statvfs s; s.f_fsid = 0; ]])],
	[ AC_MSG_RESULT([yes]) ],
	[ AC_MSG_RESULT([no])

	AC_MSG_CHECKING([if fsid_t has member val])
	AC_COMPILE_IFELSE([AC_LANG_PROGRAM([[
#include <sys/types.h>
#include <sys/statvfs.h>
	]], [[ fsid_t t; t.val[0] = 0; ]])],
	[ AC_MSG_RESULT([yes])
	  AC_DEFINE([FSID_HAS_VAL], [1], [fsid_t has member val]) ],
	[ AC_MSG_RESULT([no]) ])

	AC_MSG_CHECKING([if f_fsid has member __val])
	AC_COMPILE_IFELSE([AC_LANG_PROGRAM([[
#include <sys/types.h>
#include <sys/statvfs.h>
	]], [[ fsid_t t; t.__val[0] = 0; ]])],
	[ AC_MSG_RESULT([yes])
	  AC_DEFINE([FSID_HAS___VAL], [1], [fsid_t has member __val]) ],
	[ AC_MSG_RESULT([no]) ])
])

AC_CACHE_CHECK([for msg_control field in struct msghdr],
		ac_cv_have_control_in_msghdr, [
	AC_COMPILE_IFELSE([AC_LANG_PROGRAM([[
#include <sys/types.h>
#include <sys/socket.h>
#include <sys/uio.h>
#include <stdlib.h>
		]], [[
#ifdef msg_control
#error "msg_control is a macro"
exit(1);
#endif
struct msghdr m;
m.msg_control = 0;
exit(0);
		]])],
		[ ac_cv_have_control_in_msghdr="yes" ],
		[ ac_cv_have_control_in_msghdr="no" ]
	)
])
if test "x$ac_cv_have_control_in_msghdr" = "xyes" ; then
	AC_DEFINE([HAVE_CONTROL_IN_MSGHDR], [1],
		[Define if your system uses ancillary data style
		file descriptor passing])
fi

AC_CACHE_CHECK([if libc defines __progname], ac_cv_libc_defines___progname, [
	AC_LINK_IFELSE([AC_LANG_PROGRAM([[ #include <stdio.h> ]],
		[[ extern char *__progname; printf("%s", __progname); ]])],
	[ ac_cv_libc_defines___progname="yes" ],
	[ ac_cv_libc_defines___progname="no"
	])
])
if test "x$ac_cv_libc_defines___progname" = "xyes" ; then
	AC_DEFINE([HAVE___PROGNAME], [1], [Define if libc defines __progname])
fi

AC_CACHE_CHECK([whether $CC implements __FUNCTION__], ac_cv_cc_implements___FUNCTION__, [
	AC_LINK_IFELSE([AC_LANG_PROGRAM([[ #include <stdio.h> ]],
		[[ printf("%s", __FUNCTION__); ]])],
	[ ac_cv_cc_implements___FUNCTION__="yes" ],
	[ ac_cv_cc_implements___FUNCTION__="no"
	])
])
if test "x$ac_cv_cc_implements___FUNCTION__" = "xyes" ; then
	AC_DEFINE([HAVE___FUNCTION__], [1],
		[Define if compiler implements __FUNCTION__])
fi

AC_CACHE_CHECK([whether $CC implements __func__], ac_cv_cc_implements___func__, [
	AC_LINK_IFELSE([AC_LANG_PROGRAM([[ #include <stdio.h> ]],
		[[ printf("%s", __func__); ]])],
	[ ac_cv_cc_implements___func__="yes" ],
	[ ac_cv_cc_implements___func__="no"
	])
])
if test "x$ac_cv_cc_implements___func__" = "xyes" ; then
	AC_DEFINE([HAVE___func__], [1], [Define if compiler implements __func__])
fi

AC_CACHE_CHECK([whether va_copy exists], ac_cv_have_va_copy, [
	AC_LINK_IFELSE([AC_LANG_PROGRAM([[
#include <stdarg.h>
va_list x,y;
		]], [[ va_copy(x,y); ]])],
	[ ac_cv_have_va_copy="yes" ],
	[ ac_cv_have_va_copy="no"
	])
])
if test "x$ac_cv_have_va_copy" = "xyes" ; then
	AC_DEFINE([HAVE_VA_COPY], [1], [Define if va_copy exists])
fi

AC_CACHE_CHECK([whether __va_copy exists], ac_cv_have___va_copy, [
	AC_LINK_IFELSE([AC_LANG_PROGRAM([[
#include <stdarg.h>
va_list x,y;
		]], [[ __va_copy(x,y); ]])],
	[ ac_cv_have___va_copy="yes" ], [ ac_cv_have___va_copy="no"
	])
])
if test "x$ac_cv_have___va_copy" = "xyes" ; then
	AC_DEFINE([HAVE___VA_COPY], [1], [Define if __va_copy exists])
fi

AC_CACHE_CHECK([whether getopt has optreset support],
		ac_cv_have_getopt_optreset, [
	AC_LINK_IFELSE([AC_LANG_PROGRAM([[ #include <getopt.h> ]],
		[[ extern int optreset; optreset = 0; ]])],
	[ ac_cv_have_getopt_optreset="yes" ],
	[ ac_cv_have_getopt_optreset="no"
	])
])
if test "x$ac_cv_have_getopt_optreset" = "xyes" ; then
	AC_DEFINE([HAVE_GETOPT_OPTRESET], [1],
		[Define if your getopt(3) defines and uses optreset])
fi

AC_CACHE_CHECK([if libc defines sys_errlist], ac_cv_libc_defines_sys_errlist, [
	AC_LINK_IFELSE([AC_LANG_PROGRAM([[ #include <stdio.h> ]],
[[ extern const char *const sys_errlist[]; printf("%s", sys_errlist[0]);]])],
	[ ac_cv_libc_defines_sys_errlist="yes" ],
	[ ac_cv_libc_defines_sys_errlist="no"
	])
])
if test "x$ac_cv_libc_defines_sys_errlist" = "xyes" ; then
	AC_DEFINE([HAVE_SYS_ERRLIST], [1],
		[Define if your system defines sys_errlist[]])
fi


AC_CACHE_CHECK([if libc defines sys_nerr], ac_cv_libc_defines_sys_nerr, [
	AC_LINK_IFELSE([AC_LANG_PROGRAM([[ #include <stdio.h> ]],
[[ extern int sys_nerr; printf("%i", sys_nerr);]])],
	[ ac_cv_libc_defines_sys_nerr="yes" ],
	[ ac_cv_libc_defines_sys_nerr="no"
	])
])
if test "x$ac_cv_libc_defines_sys_nerr" = "xyes" ; then
	AC_DEFINE([HAVE_SYS_NERR], [1], [Define if your system defines sys_nerr])
fi

# Check libraries needed by DNS fingerprint support
AC_SEARCH_LIBS([getrrsetbyname], [resolv],
	[AC_DEFINE([HAVE_GETRRSETBYNAME], [1],
		[Define if getrrsetbyname() exists])],
	[
		# Needed by our getrrsetbyname()
		AC_SEARCH_LIBS([res_query], [resolv])
		AC_SEARCH_LIBS([dn_expand], [resolv])
		AC_MSG_CHECKING([if res_query will link])
		AC_LINK_IFELSE([AC_LANG_PROGRAM([[
#include <sys/types.h>
#include <netinet/in.h>
#include <arpa/nameser.h>
#include <netdb.h>
#include <resolv.h>
				]], [[
	res_query (0, 0, 0, 0, 0);
				]])],
		    AC_MSG_RESULT([yes]),
		   [AC_MSG_RESULT([no])
		    saved_LIBS="$LIBS"
		    LIBS="$LIBS -lresolv"
		    AC_MSG_CHECKING([for res_query in -lresolv])
		    AC_LINK_IFELSE([AC_LANG_PROGRAM([[
#include <sys/types.h>
#include <netinet/in.h>
#include <arpa/nameser.h>
#include <netdb.h>
#include <resolv.h>
				]], [[
	res_query (0, 0, 0, 0, 0);
				]])],
			[AC_MSG_RESULT([yes])],
			[LIBS="$saved_LIBS"
			 AC_MSG_RESULT([no])])
		    ])
		AC_CHECK_FUNCS([_getshort _getlong])
		AC_CHECK_DECLS([_getshort, _getlong], , ,
		    [#include <sys/types.h>
		    #include <arpa/nameser.h>])
		AC_CHECK_MEMBER([HEADER.ad],
			[AC_DEFINE([HAVE_HEADER_AD], [1],
			    [Define if HEADER.ad exists in arpa/nameser.h])], ,
			[#include <arpa/nameser.h>])
	])

AC_MSG_CHECKING([if struct __res_state _res is an extern])
AC_LINK_IFELSE([AC_LANG_PROGRAM([[
#include <stdio.h>
#if HAVE_SYS_TYPES_H
# include <sys/types.h>
#endif
#include <netinet/in.h>
#include <arpa/nameser.h>
#include <resolv.h>
extern struct __res_state _res;
		]], [[
struct __res_state *volatile p = &_res;  /* force resolution of _res */
return 0;
		]],)],
		[AC_MSG_RESULT([yes])
		 AC_DEFINE([HAVE__RES_EXTERN], [1],
		    [Define if you have struct __res_state _res as an extern])
		],
		[ AC_MSG_RESULT([no]) ]
)

# Check whether user wants SELinux support
SELINUX_MSG="no"
LIBSELINUX=""
AC_ARG_WITH([selinux],
	[  --with-selinux          Enable SELinux support],
	[ if test "x$withval" != "xno" ; then
		save_LIBS="$LIBS"
		AC_DEFINE([WITH_SELINUX], [1],
			[Define if you want SELinux support.])
		SELINUX_MSG="yes"
		AC_CHECK_HEADER([selinux/selinux.h], ,
			AC_MSG_ERROR([SELinux support requires selinux.h header]))
		AC_CHECK_LIB([selinux], [setexeccon],
			[ LIBSELINUX="-lselinux"
			  LIBS="$LIBS -lselinux"
			],
			AC_MSG_ERROR([SELinux support requires libselinux library]))
		AC_CHECK_FUNCS([getseuserbyname get_default_context_with_level])
		LIBS="$save_LIBS $LIBSELINUX"
	fi ]
)
AC_SUBST([SSHDLIBS])

# Check whether user wants Kerberos 5 support
KRB5_MSG="no"
AC_ARG_WITH([kerberos5],
	[  --with-kerberos5=PATH   Enable Kerberos 5 support],
	[ if test "x$withval" != "xno" ; then
		if test "x$withval" = "xyes" ; then
			KRB5ROOT="/usr/local"
		else
			KRB5ROOT=${withval}
		fi

		AC_DEFINE([KRB5], [1], [Define if you want Kerberos 5 support])
		KRB5_MSG="yes"

		use_pkgconfig_for_krb5=
		if test "x$PKGCONFIG" != "xno"; then
			AC_MSG_CHECKING([if $PKGCONFIG knows about kerberos5])
			if "$PKGCONFIG" krb5; then
				AC_MSG_RESULT([yes])
				use_pkgconfig_for_krb5=yes
			else
				AC_MSG_RESULT([no])
			fi
		fi
		if test "x$use_pkgconfig_for_krb5" = "xyes"; then
			K5CFLAGS=`$PKGCONFIG --cflags krb5`
			K5LIBS=`$PKGCONFIG --libs krb5`
			CPPFLAGS="$CPPFLAGS $K5CFLAGS"

			AC_MSG_CHECKING([for gssapi support])
			if "$PKGCONFIG" krb5-gssapi; then
				AC_MSG_RESULT([yes])
				AC_DEFINE([GSSAPI], [1],
					[Define this if you want GSSAPI
					support in the version 2 protocol])
				GSSCFLAGS="`$PKGCONFIG --cflags krb5-gssapi`"
				GSSLIBS="`$PKGCONFIG --libs krb5-gssapi`"
				CPPFLAGS="$CPPFLAGS $GSSCFLAGS"
			else
				AC_MSG_RESULT([no])
			fi
			AC_MSG_CHECKING([whether we are using Heimdal])
			AC_COMPILE_IFELSE([AC_LANG_PROGRAM([[ #include <krb5.h>
				]], [[ char *tmp = heimdal_version; ]])],
				[ AC_MSG_RESULT([yes])
				AC_DEFINE([HEIMDAL], [1],
				[Define this if you are using the Heimdal
				version of Kerberos V5]) ],
				[AC_MSG_RESULT([no])
			])
		else
			AC_PATH_TOOL([KRB5CONF], [krb5-config],
				     [$KRB5ROOT/bin/krb5-config],
				     [$KRB5ROOT/bin:$PATH])
			if test -x $KRB5CONF ; then
				K5CFLAGS="`$KRB5CONF --cflags`"
				K5LIBS="`$KRB5CONF --libs`"
				CPPFLAGS="$CPPFLAGS $K5CFLAGS"

				AC_MSG_CHECKING([for gssapi support])
				if $KRB5CONF | grep gssapi >/dev/null ; then
					AC_MSG_RESULT([yes])
					AC_DEFINE([GSSAPI], [1],
						[Define this if you want GSSAPI
						support in the version 2 protocol])
					GSSCFLAGS="`$KRB5CONF --cflags gssapi`"
					GSSLIBS="`$KRB5CONF --libs gssapi`"
					CPPFLAGS="$CPPFLAGS $GSSCFLAGS"
				else
					AC_MSG_RESULT([no])
				fi
				AC_MSG_CHECKING([whether we are using Heimdal])
				AC_COMPILE_IFELSE([AC_LANG_PROGRAM([[ #include <krb5.h>
					]], [[ char *tmp = heimdal_version; ]])],
					[ AC_MSG_RESULT([yes])
					AC_DEFINE([HEIMDAL], [1],
					[Define this if you are using the Heimdal
					version of Kerberos V5]) ],
					[AC_MSG_RESULT([no])
				])
			else
				CPPFLAGS="$CPPFLAGS -I${KRB5ROOT}/include"
				LDFLAGS="$LDFLAGS -L${KRB5ROOT}/lib"
				AC_MSG_CHECKING([whether we are using Heimdal])
				AC_COMPILE_IFELSE([AC_LANG_PROGRAM([[ #include <krb5.h>
					]], [[ char *tmp = heimdal_version; ]])],
						[ AC_MSG_RESULT([yes])
						 AC_DEFINE([HEIMDAL])
						 K5LIBS="-lkrb5"
						 K5LIBS="$K5LIBS -lcom_err -lasn1"
						 AC_CHECK_LIB([roken], [net_write],
						   [K5LIBS="$K5LIBS -lroken"])
						 AC_CHECK_LIB([des], [des_cbc_encrypt],
						   [K5LIBS="$K5LIBS -ldes"])
					       ], [ AC_MSG_RESULT([no])
						 K5LIBS="-lkrb5 -lk5crypto -lcom_err"
				])
				AC_SEARCH_LIBS([dn_expand], [resolv])

				AC_CHECK_LIB([gssapi_krb5], [gss_init_sec_context],
					[ AC_DEFINE([GSSAPI])
					  GSSLIBS="-lgssapi_krb5" ],
					[ AC_CHECK_LIB([gssapi], [gss_init_sec_context],
						[ AC_DEFINE([GSSAPI])
						  GSSLIBS="-lgssapi" ],
						[ AC_CHECK_LIB([gss], [gss_init_sec_context],
							[ AC_DEFINE([GSSAPI])
							  GSSLIBS="-lgss" ],
							AC_MSG_WARN([Cannot find any suitable gss-api library - build may fail]))
						])
					])

				AC_CHECK_HEADER([gssapi.h], ,
					[ unset ac_cv_header_gssapi_h
					  CPPFLAGS="$CPPFLAGS -I${KRB5ROOT}/include/gssapi"
					  AC_CHECK_HEADERS([gssapi.h], ,
						AC_MSG_WARN([Cannot find any suitable gss-api header - build may fail])
					  )
					]
				)

				oldCPP="$CPPFLAGS"
				CPPFLAGS="$CPPFLAGS -I${KRB5ROOT}/include/gssapi"
				AC_CHECK_HEADER([gssapi_krb5.h], ,
						[ CPPFLAGS="$oldCPP" ])

			fi
		fi
		if test -n "${rpath_opt}" ; then
			LDFLAGS="$LDFLAGS ${rpath_opt}${KRB5ROOT}/lib"
		fi
		if test ! -z "$blibpath" ; then
			blibpath="$blibpath:${KRB5ROOT}/lib"
		fi

		AC_CHECK_HEADERS([gssapi.h gssapi/gssapi.h])
		AC_CHECK_HEADERS([gssapi_krb5.h gssapi/gssapi_krb5.h])
		AC_CHECK_HEADERS([gssapi_generic.h gssapi/gssapi_generic.h])

		AC_SEARCH_LIBS([k_hasafs], [kafs], [AC_DEFINE([USE_AFS], [1],
			[Define this if you want to use libkafs' AFS support])])

		AC_CHECK_DECLS([GSS_C_NT_HOSTBASED_SERVICE], [], [], [[
#ifdef HAVE_GSSAPI_H
# include <gssapi.h>
#elif defined(HAVE_GSSAPI_GSSAPI_H)
# include <gssapi/gssapi.h>
#endif

#ifdef HAVE_GSSAPI_GENERIC_H
# include <gssapi_generic.h>
#elif defined(HAVE_GSSAPI_GSSAPI_GENERIC_H)
# include <gssapi/gssapi_generic.h>
#endif
		]])
		saved_LIBS="$LIBS"
		LIBS="$LIBS $K5LIBS"
		AC_CHECK_FUNCS([krb5_cc_new_unique krb5_get_error_message krb5_free_error_message])
		LIBS="$saved_LIBS"

	fi
	]
)
AC_SUBST([GSSLIBS])
AC_SUBST([K5LIBS])
AC_SUBST([CHANNELLIBS])

# Looking for programs, paths and files

PRIVSEP_PATH=/var/empty
AC_ARG_WITH([privsep-path],
	[  --with-privsep-path=xxx Path for privilege separation chroot (default=/var/empty)],
	[
		if test -n "$withval"  &&  test "x$withval" != "xno"  &&  \
		    test "x${withval}" != "xyes"; then
			PRIVSEP_PATH=$withval
		fi
	]
)
AC_SUBST([PRIVSEP_PATH])

AC_ARG_WITH([xauth],
	[  --with-xauth=PATH       Specify path to xauth program ],
	[
		if test -n "$withval"  &&  test "x$withval" != "xno"  &&  \
		    test "x${withval}" != "xyes"; then
			xauth_path=$withval
		fi
	],
	[
		TestPath="$PATH"
		TestPath="${TestPath}${PATH_SEPARATOR}/usr/X/bin"
		TestPath="${TestPath}${PATH_SEPARATOR}/usr/bin/X11"
		TestPath="${TestPath}${PATH_SEPARATOR}/usr/X11R6/bin"
		TestPath="${TestPath}${PATH_SEPARATOR}/usr/openwin/bin"
		AC_PATH_PROG([xauth_path], [xauth], , [$TestPath])
		if (test ! -z "$xauth_path" && test -x "/usr/openwin/bin/xauth") ; then
			xauth_path="/usr/openwin/bin/xauth"
		fi
	]
)

STRIP_OPT=-s
AC_ARG_ENABLE([strip],
	[  --disable-strip         Disable calling strip(1) on install],
	[
		if test "x$enableval" = "xno" ; then
			STRIP_OPT=
		fi
	]
)
AC_SUBST([STRIP_OPT])

if test -z "$xauth_path" ; then
	XAUTH_PATH="undefined"
	AC_SUBST([XAUTH_PATH])
else
	AC_DEFINE_UNQUOTED([XAUTH_PATH], ["$xauth_path"],
		[Define if xauth is found in your path])
	XAUTH_PATH=$xauth_path
	AC_SUBST([XAUTH_PATH])
fi

dnl # --with-maildir=/path/to/mail gets top priority.
dnl # if maildir is set in the platform case statement above we use that.
dnl # Otherwise we run a program to get the dir from system headers.
dnl # We first look for _PATH_MAILDIR then MAILDIR then _PATH_MAIL
dnl # If we find _PATH_MAILDIR we do nothing because that is what
dnl # session.c expects anyway. Otherwise we set to the value found
dnl # stripping any trailing slash. If for some strage reason our program
dnl # does not find what it needs, we default to /var/spool/mail.
# Check for mail directory
AC_ARG_WITH([maildir],
    [  --with-maildir=/path/to/mail    Specify your system mail directory],
    [
	if test "X$withval" != X  &&  test "x$withval" != xno  &&  \
	    test "x${withval}" != xyes; then
		AC_DEFINE_UNQUOTED([MAIL_DIRECTORY], ["$withval"],
            [Set this to your mail directory if you do not have _PATH_MAILDIR])
	    fi
     ],[
	if test "X$maildir" != "X"; then
	    AC_DEFINE_UNQUOTED([MAIL_DIRECTORY], ["$maildir"])
	else
	    AC_MSG_CHECKING([Discovering system mail directory])
	    AC_RUN_IFELSE(
		[AC_LANG_PROGRAM([[
#include <stdio.h>
#include <stdlib.h>
#include <string.h>
#ifdef HAVE_PATHS_H
#include <paths.h>
#endif
#ifdef HAVE_MAILLOCK_H
#include <maillock.h>
#endif
#define DATA "conftest.maildir"
	]], [[
	FILE *fd;
	int rc;

	fd = fopen(DATA,"w");
	if(fd == NULL)
		exit(1);

#if defined (_PATH_MAILDIR)
	if ((rc = fprintf(fd ,"_PATH_MAILDIR:%s\n", _PATH_MAILDIR)) <0)
		exit(1);
#elif defined (MAILDIR)
	if ((rc = fprintf(fd ,"MAILDIR:%s\n", MAILDIR)) <0)
		exit(1);
#elif defined (_PATH_MAIL)
	if ((rc = fprintf(fd ,"_PATH_MAIL:%s\n", _PATH_MAIL)) <0)
		exit(1);
#else
	exit (2);
#endif

	exit(0);
		]])],
		[
		    maildir_what=`awk -F: '{print $1}' conftest.maildir`
		    maildir=`awk -F: '{print $2}' conftest.maildir \
			| sed 's|/$||'`
		    AC_MSG_RESULT([Using: $maildir from $maildir_what])
		    if test "x$maildir_what" != "x_PATH_MAILDIR"; then
			AC_DEFINE_UNQUOTED([MAIL_DIRECTORY], ["$maildir"])
		    fi
		],
		[
		    if test "X$ac_status" = "X2";then
# our test program didn't find it. Default to /var/spool/mail
			AC_MSG_RESULT([Using: default value of /var/spool/mail])
			AC_DEFINE_UNQUOTED([MAIL_DIRECTORY], ["/var/spool/mail"])
		     else
			AC_MSG_RESULT([*** not found ***])
		     fi
		],
		[
			AC_MSG_WARN([cross compiling: use --with-maildir=/path/to/mail])
		]
	    )
	fi
    ]
) # maildir

if test ! -z "$cross_compiling" && test "x$cross_compiling" = "xyes"; then
	AC_MSG_WARN([cross compiling: Disabling /dev/ptmx test])
	disable_ptmx_check=yes
fi
if test -z "$no_dev_ptmx" ; then
	if test "x$disable_ptmx_check" != "xyes" ; then
		AC_CHECK_FILE(["/dev/ptmx"],
			[
				AC_DEFINE_UNQUOTED([HAVE_DEV_PTMX], [1],
					[Define if you have /dev/ptmx])
				have_dev_ptmx=1
			]
		)
	fi
fi

if test ! -z "$cross_compiling" && test "x$cross_compiling" != "xyes"; then
	AC_CHECK_FILE(["/dev/ptc"],
		[
			AC_DEFINE_UNQUOTED([HAVE_DEV_PTS_AND_PTC], [1],
				[Define if you have /dev/ptc])
			have_dev_ptc=1
		]
	)
else
	AC_MSG_WARN([cross compiling: Disabling /dev/ptc test])
fi

# Options from here on. Some of these are preset by platform above
AC_ARG_WITH([mantype],
	[  --with-mantype=man|cat|doc  Set man page type],
	[
		case "$withval" in
		man|cat|doc)
			MANTYPE=$withval
			;;
		*)
			AC_MSG_ERROR([invalid man type: $withval])
			;;
		esac
	]
)
if test -z "$MANTYPE"; then
	if ${MANDOC} ${srcdir}/hpnssh.1 >/dev/null 2>&1; then
		MANTYPE=doc
	elif ${NROFF} -mdoc ${srcdir}/hpnssh.1 >/dev/null 2>&1; then
		MANTYPE=doc
	elif ${NROFF} -man ${srcdir}/hpnssh.1 >/dev/null 2>&1; then
		MANTYPE=man
	else
		MANTYPE=cat
	fi
fi
AC_SUBST([MANTYPE])
if test "$MANTYPE" = "doc"; then
	mansubdir=man;
else
	mansubdir=$MANTYPE;
fi
AC_SUBST([mansubdir])

# Whether to disable shadow password support
AC_ARG_WITH([shadow],
	[  --without-shadow        Disable shadow password support],
	[
		if test "x$withval" = "xno" ; then
			AC_DEFINE([DISABLE_SHADOW])
			disable_shadow=yes
		fi
	]
)

if test -z "$disable_shadow" ; then
	AC_MSG_CHECKING([if the systems has expire shadow information])
	AC_COMPILE_IFELSE([AC_LANG_PROGRAM([[
#include <sys/types.h>
#include <shadow.h>
struct spwd sp;
		]], [[ sp.sp_expire = sp.sp_lstchg = sp.sp_inact = 0; ]])],
		[ sp_expire_available=yes ], [
	])

	if test "x$sp_expire_available" = "xyes" ; then
		AC_MSG_RESULT([yes])
		AC_DEFINE([HAS_SHADOW_EXPIRE], [1],
		    [Define if you want to use shadow password expire field])
	else
		AC_MSG_RESULT([no])
	fi
fi

# Use ip address instead of hostname in $DISPLAY
if test ! -z "$IPADDR_IN_DISPLAY" ; then
	DISPLAY_HACK_MSG="yes"
	AC_DEFINE([IPADDR_IN_DISPLAY], [1],
		[Define if you need to use IP address
		instead of hostname in $DISPLAY])
else
	DISPLAY_HACK_MSG="no"
	AC_ARG_WITH([ipaddr-display],
		[  --with-ipaddr-display   Use ip address instead of hostname in $DISPLAY],
		[
			if test "x$withval" != "xno" ; then
				AC_DEFINE([IPADDR_IN_DISPLAY])
				DISPLAY_HACK_MSG="yes"
			fi
		]
	)
fi

# check for /etc/default/login and use it if present.
AC_ARG_ENABLE([etc-default-login],
	[  --disable-etc-default-login Disable using PATH from /etc/default/login [no]],
	[ if test "x$enableval" = "xno"; then
		AC_MSG_NOTICE([/etc/default/login handling disabled])
		etc_default_login=no
	  else
		etc_default_login=yes
	  fi ],
	[ if test ! -z "$cross_compiling" && test "x$cross_compiling" = "xyes";
	  then
		AC_MSG_WARN([cross compiling: not checking /etc/default/login])
		etc_default_login=no
	  else
		etc_default_login=yes
	  fi ]
)

if test "x$etc_default_login" != "xno"; then
	AC_CHECK_FILE(["/etc/default/login"],
	    [ external_path_file=/etc/default/login ])
	if test "x$external_path_file" = "x/etc/default/login"; then
		AC_DEFINE([HAVE_ETC_DEFAULT_LOGIN], [1],
			[Define if your system has /etc/default/login])
	fi
fi

dnl BSD systems use /etc/login.conf so --with-default-path= has no effect
if test $ac_cv_func_login_getcapbool = "yes" && \
	test $ac_cv_header_login_cap_h = "yes" ; then
	external_path_file=/etc/login.conf
fi

# Whether to mess with the default path
SERVER_PATH_MSG="(default)"
AC_ARG_WITH([default-path],
	[  --with-default-path=    Specify default $PATH environment for server],
	[
		if test "x$external_path_file" = "x/etc/login.conf" ; then
			AC_MSG_WARN([
--with-default-path=PATH has no effect on this system.
Edit /etc/login.conf instead.])
		elif test "x$withval" != "xno" ; then
			if test ! -z "$external_path_file" ; then
				AC_MSG_WARN([
--with-default-path=PATH will only be used if PATH is not defined in
$external_path_file .])
			fi
			user_path="$withval"
			SERVER_PATH_MSG="$withval"
		fi
	],
	[ if test "x$external_path_file" = "x/etc/login.conf" ; then
		AC_MSG_WARN([Make sure the path to scp is in /etc/login.conf])
	else
		if test ! -z "$external_path_file" ; then
			AC_MSG_WARN([
If PATH is defined in $external_path_file, ensure the path to scp is included,
otherwise scp will not work.])
		fi
		AC_RUN_IFELSE(
			[AC_LANG_PROGRAM([[
/* find out what STDPATH is */
#include <stdio.h>
#include <stdlib.h>
#ifdef HAVE_PATHS_H
# include <paths.h>
#endif
#ifndef _PATH_STDPATH
# ifdef _PATH_USERPATH	/* Irix */
#  define _PATH_STDPATH _PATH_USERPATH
# else
#  define _PATH_STDPATH "/usr/bin:/bin:/usr/sbin:/sbin"
# endif
#endif
#include <sys/types.h>
#include <sys/stat.h>
#include <fcntl.h>
#define DATA "conftest.stdpath"
			]], [[
	FILE *fd;
	int rc;

	fd = fopen(DATA,"w");
	if(fd == NULL)
		exit(1);

	if ((rc = fprintf(fd,"%s", _PATH_STDPATH)) < 0)
		exit(1);

	exit(0);
		]])],
		[ user_path=`cat conftest.stdpath` ],
		[ user_path="/usr/bin:/bin:/usr/sbin:/sbin" ],
		[ user_path="/usr/bin:/bin:/usr/sbin:/sbin" ]
	)
# make sure $bindir is in USER_PATH so scp will work
		t_bindir="${bindir}"
		while echo "${t_bindir}" | egrep '\$\{|NONE/' >/dev/null 2>&1; do
			t_bindir=`eval echo ${t_bindir}`
			case $t_bindir in
				NONE/*) t_bindir=`echo $t_bindir | sed "s~NONE~$prefix~"` ;;
			esac
			case $t_bindir in
				NONE/*) t_bindir=`echo $t_bindir | sed "s~NONE~$ac_default_prefix~"` ;;
			esac
		done
		echo $user_path | grep ":$t_bindir"  > /dev/null 2>&1
		if test $? -ne 0  ; then
			echo $user_path | grep "^$t_bindir"  > /dev/null 2>&1
			if test $? -ne 0  ; then
				user_path=$user_path:$t_bindir
				AC_MSG_RESULT([Adding $t_bindir to USER_PATH so scp will work])
			fi
		fi
	fi ]
)
if test "x$external_path_file" != "x/etc/login.conf" ; then
	AC_DEFINE_UNQUOTED([USER_PATH], ["$user_path"], [Specify default $PATH])
	AC_SUBST([user_path])
fi

# Set superuser path separately to user path
AC_ARG_WITH([superuser-path],
	[  --with-superuser-path=  Specify different path for super-user],
	[
		if test -n "$withval"  &&  test "x$withval" != "xno"  &&  \
		    test "x${withval}" != "xyes"; then
			AC_DEFINE_UNQUOTED([SUPERUSER_PATH], ["$withval"],
				[Define if you want a different $PATH
				for the superuser])
			superuser_path=$withval
		fi
	]
)


AC_MSG_CHECKING([if we need to convert IPv4 in IPv6-mapped addresses])
IPV4_IN6_HACK_MSG="no"
AC_ARG_WITH(4in6,
	[  --with-4in6             Check for and convert IPv4 in IPv6 mapped addresses],
	[
		if test "x$withval" != "xno" ; then
			AC_MSG_RESULT([yes])
			AC_DEFINE([IPV4_IN_IPV6], [1],
				[Detect IPv4 in IPv6 mapped addresses
				and treat as IPv4])
			IPV4_IN6_HACK_MSG="yes"
		else
			AC_MSG_RESULT([no])
		fi
	], [
		if test "x$inet6_default_4in6" = "xyes"; then
			AC_MSG_RESULT([yes (default)])
			AC_DEFINE([IPV4_IN_IPV6])
			IPV4_IN6_HACK_MSG="yes"
		else
			AC_MSG_RESULT([no (default)])
		fi
	]
)

# Whether to enable BSD auth support
BSD_AUTH_MSG=no
AC_ARG_WITH([bsd-auth],
	[  --with-bsd-auth         Enable BSD auth support],
	[
		if test "x$withval" != "xno" ; then
			AC_DEFINE([BSD_AUTH], [1],
				[Define if you have BSD auth support])
			BSD_AUTH_MSG=yes
		fi
	]
)

# Where to place hpnsshd.pid
piddir=/var/run
# make sure the directory exists
if test ! -d $piddir ; then
	piddir=`eval echo ${sysconfdir}`
	case $piddir in
		NONE/*) piddir=`echo $piddir | sed "s~NONE~$ac_default_prefix~"` ;;
	esac
fi

AC_ARG_WITH([pid-dir],
	[  --with-pid-dir=PATH     Specify location of hpnsshd.pid file],
	[
		if test -n "$withval"  &&  test "x$withval" != "xno"  &&  \
		    test "x${withval}" != "xyes"; then
			piddir=$withval
			if test ! -d $piddir ; then
			AC_MSG_WARN([** no $piddir directory on this system **])
			fi
		fi
	]
)

AC_DEFINE_UNQUOTED([_PATH_SSH_PIDDIR], ["$piddir"],
	[Specify location of ssh.pid])
AC_SUBST([piddir])

dnl allow user to disable some login recording features
AC_ARG_ENABLE([lastlog],
	[  --disable-lastlog       disable use of lastlog even if detected [no]],
	[
		if test "x$enableval" = "xno" ; then
			AC_DEFINE([DISABLE_LASTLOG])
		fi
	]
)
AC_ARG_ENABLE([utmp],
	[  --disable-utmp          disable use of utmp even if detected [no]],
	[
		if test "x$enableval" = "xno" ; then
			AC_DEFINE([DISABLE_UTMP])
		fi
	]
)
AC_ARG_ENABLE([utmpx],
	[  --disable-utmpx         disable use of utmpx even if detected [no]],
	[
		if test "x$enableval" = "xno" ; then
			AC_DEFINE([DISABLE_UTMPX], [1],
				[Define if you don't want to use utmpx])
		fi
	]
)
AC_ARG_ENABLE([wtmp],
	[  --disable-wtmp          disable use of wtmp even if detected [no]],
	[
		if test "x$enableval" = "xno" ; then
			AC_DEFINE([DISABLE_WTMP])
		fi
	]
)
AC_ARG_ENABLE([wtmpx],
	[  --disable-wtmpx         disable use of wtmpx even if detected [no]],
	[
		if test "x$enableval" = "xno" ; then
			AC_DEFINE([DISABLE_WTMPX], [1],
				[Define if you don't want to use wtmpx])
		fi
	]
)
AC_ARG_ENABLE([libutil],
	[  --disable-libutil       disable use of libutil (login() etc.) [no]],
	[
		if test "x$enableval" = "xno" ; then
			AC_DEFINE([DISABLE_LOGIN])
		fi
	]
)
AC_ARG_ENABLE([pututline],
	[  --disable-pututline     disable use of pututline() etc. ([uw]tmp) [no]],
	[
		if test "x$enableval" = "xno" ; then
			AC_DEFINE([DISABLE_PUTUTLINE], [1],
				[Define if you don't want to use pututline()
				etc. to write [uw]tmp])
		fi
	]
)
AC_ARG_ENABLE([pututxline],
	[  --disable-pututxline    disable use of pututxline() etc. ([uw]tmpx) [no]],
	[
		if test "x$enableval" = "xno" ; then
			AC_DEFINE([DISABLE_PUTUTXLINE], [1],
				[Define if you don't want to use pututxline()
				etc. to write [uw]tmpx])
		fi
	]
)
AC_ARG_WITH([lastlog],
  [  --with-lastlog=FILE|DIR specify lastlog location [common locations]],
	[
		if test "x$withval" = "xno" ; then
			AC_DEFINE([DISABLE_LASTLOG])
		elif test -n "$withval"  &&  test "x${withval}" != "xyes"; then
			conf_lastlog_location=$withval
		fi
	]
)

dnl lastlog, [uw]tmpx? detection
dnl  NOTE: set the paths in the platform section to avoid the
dnl   need for command-line parameters
dnl lastlog and [uw]tmp are subject to a file search if all else fails

dnl lastlog detection
dnl  NOTE: the code itself will detect if lastlog is a directory
AC_MSG_CHECKING([if your system defines LASTLOG_FILE])
AC_COMPILE_IFELSE([AC_LANG_PROGRAM([[
#include <sys/types.h>
#include <utmp.h>
#ifdef HAVE_LASTLOG_H
#  include <lastlog.h>
#endif
#ifdef HAVE_PATHS_H
#  include <paths.h>
#endif
#ifdef HAVE_LOGIN_H
# include <login.h>
#endif
	]], [[ char *lastlog = LASTLOG_FILE; ]])],
		[ AC_MSG_RESULT([yes]) ],
		[
		AC_MSG_RESULT([no])
		AC_MSG_CHECKING([if your system defines _PATH_LASTLOG])
		AC_COMPILE_IFELSE([AC_LANG_PROGRAM([[
#include <sys/types.h>
#include <utmp.h>
#ifdef HAVE_LASTLOG_H
#  include <lastlog.h>
#endif
#ifdef HAVE_PATHS_H
#  include <paths.h>
#endif
		]], [[ char *lastlog = _PATH_LASTLOG; ]])],
		[ AC_MSG_RESULT([yes]) ],
		[
			AC_MSG_RESULT([no])
			system_lastlog_path=no
		])
])

if test -z "$conf_lastlog_location"; then
	if test x"$system_lastlog_path" = x"no" ; then
		for f in /var/log/lastlog /usr/adm/lastlog /var/adm/lastlog /etc/security/lastlog ; do
				if (test -d "$f" || test -f "$f") ; then
					conf_lastlog_location=$f
				fi
		done
		if test -z "$conf_lastlog_location"; then
			AC_MSG_WARN([** Cannot find lastlog **])
			dnl Don't define DISABLE_LASTLOG - that means we don't try wtmp/wtmpx
		fi
	fi
fi

if test -n "$conf_lastlog_location"; then
	AC_DEFINE_UNQUOTED([CONF_LASTLOG_FILE], ["$conf_lastlog_location"],
		[Define if you want to specify the path to your lastlog file])
fi

dnl utmp detection
AC_MSG_CHECKING([if your system defines UTMP_FILE])
AC_COMPILE_IFELSE([AC_LANG_PROGRAM([[
#include <sys/types.h>
#include <utmp.h>
#ifdef HAVE_PATHS_H
#  include <paths.h>
#endif
	]], [[ char *utmp = UTMP_FILE; ]])],
	[ AC_MSG_RESULT([yes]) ],
	[ AC_MSG_RESULT([no])
	  system_utmp_path=no
])
if test -z "$conf_utmp_location"; then
	if test x"$system_utmp_path" = x"no" ; then
		for f in /etc/utmp /usr/adm/utmp /var/run/utmp; do
			if test -f $f ; then
				conf_utmp_location=$f
			fi
		done
		if test -z "$conf_utmp_location"; then
			AC_DEFINE([DISABLE_UTMP])
		fi
	fi
fi
if test -n "$conf_utmp_location"; then
	AC_DEFINE_UNQUOTED([CONF_UTMP_FILE], ["$conf_utmp_location"],
		[Define if you want to specify the path to your utmp file])
fi

dnl wtmp detection
AC_MSG_CHECKING([if your system defines WTMP_FILE])
AC_COMPILE_IFELSE([AC_LANG_PROGRAM([[
#include <sys/types.h>
#include <utmp.h>
#ifdef HAVE_PATHS_H
#  include <paths.h>
#endif
	]], [[ char *wtmp = WTMP_FILE; ]])],
	[ AC_MSG_RESULT([yes]) ],
	[ AC_MSG_RESULT([no])
	  system_wtmp_path=no
])
if test -z "$conf_wtmp_location"; then
	if test x"$system_wtmp_path" = x"no" ; then
		for f in /usr/adm/wtmp /var/log/wtmp; do
			if test -f $f ; then
				conf_wtmp_location=$f
			fi
		done
		if test -z "$conf_wtmp_location"; then
			AC_DEFINE([DISABLE_WTMP])
		fi
	fi
fi
if test -n "$conf_wtmp_location"; then
	AC_DEFINE_UNQUOTED([CONF_WTMP_FILE], ["$conf_wtmp_location"],
		[Define if you want to specify the path to your wtmp file])
fi

dnl wtmpx detection
AC_MSG_CHECKING([if your system defines WTMPX_FILE])
AC_COMPILE_IFELSE([AC_LANG_PROGRAM([[
#include <sys/types.h>
#include <utmp.h>
#ifdef HAVE_UTMPX_H
#include <utmpx.h>
#endif
#ifdef HAVE_PATHS_H
#  include <paths.h>
#endif
	]], [[ char *wtmpx = WTMPX_FILE; ]])],
	[ AC_MSG_RESULT([yes]) ],
	[ AC_MSG_RESULT([no])
	  system_wtmpx_path=no
])
if test -z "$conf_wtmpx_location"; then
	if test x"$system_wtmpx_path" = x"no" ; then
		AC_DEFINE([DISABLE_WTMPX])
	fi
else
	AC_DEFINE_UNQUOTED([CONF_WTMPX_FILE], ["$conf_wtmpx_location"],
		[Define if you want to specify the path to your wtmpx file])
fi


if test ! -z "$blibpath" ; then
	LDFLAGS="$LDFLAGS $blibflags$blibpath"
	AC_MSG_WARN([Please check and edit blibpath in LDFLAGS in Makefile])
fi

AC_CHECK_MEMBER([struct lastlog.ll_line], [], [
    if test x$SKIP_DISABLE_LASTLOG_DEFINE != "xyes" ; then
	AC_DEFINE([DISABLE_LASTLOG])
    fi
	], [
#ifdef HAVE_SYS_TYPES_H
#include <sys/types.h>
#endif
#ifdef HAVE_UTMP_H
#include <utmp.h>
#endif
#ifdef HAVE_UTMPX_H
#include <utmpx.h>
#endif
#ifdef HAVE_LASTLOG_H
#include <lastlog.h>
#endif
	])

AC_CHECK_MEMBER([struct utmp.ut_line], [], [
	AC_DEFINE([DISABLE_UTMP])
	AC_DEFINE([DISABLE_WTMP])
	], [
#ifdef HAVE_SYS_TYPES_H
#include <sys/types.h>
#endif
#ifdef HAVE_UTMP_H
#include <utmp.h>
#endif
#ifdef HAVE_UTMPX_H
#include <utmpx.h>
#endif
#ifdef HAVE_LASTLOG_H
#include <lastlog.h>
#endif
	])

dnl Adding -Werror to CFLAGS early prevents configure tests from running.
dnl Add now.
CFLAGS="$CFLAGS $werror_flags"

if test "x$ac_cv_func_getaddrinfo" != "xyes" ; then
	TEST_SSH_IPV6=no
else
	TEST_SSH_IPV6=yes
fi
AC_CHECK_DECL([BROKEN_GETADDRINFO],  [TEST_SSH_IPV6=no])
AC_SUBST([TEST_SSH_IPV6], [$TEST_SSH_IPV6])
AC_SUBST([TEST_SSH_UTF8], [$TEST_SSH_UTF8])
AC_SUBST([TEST_MALLOC_OPTIONS], [$TEST_MALLOC_OPTIONS])
AC_SUBST([UNSUPPORTED_ALGORITHMS], [$unsupported_algorithms])
AC_SUBST([DEPEND], [$(cat $srcdir/.depend)])

CFLAGS="${CFLAGS} ${CFLAGS_AFTER}"
LDFLAGS="${LDFLAGS} ${LDFLAGS_AFTER}"

# Make a copy of CFLAGS/LDFLAGS without PIE options.
LDFLAGS_NOPIE=`echo "$LDFLAGS" | sed 's/ -pie//'`
CFLAGS_NOPIE=`echo "$CFLAGS" | sed 's/ -fPIE//'`
AC_SUBST([LDFLAGS_NOPIE])
AC_SUBST([CFLAGS_NOPIE])

AC_EXEEXT
AC_CONFIG_FILES([Makefile buildpkg.sh opensshd.init hpnsshd.init hpnsshd.service \
	openssh.xml openbsd-compat/Makefile openbsd-compat/regress/Makefile \
	survey.sh])
AC_OUTPUT

# Print summary of options

# Someone please show me a better way :)
A=`eval echo ${prefix}` ; A=`eval echo ${A}`
B=`eval echo ${bindir}` ; B=`eval echo ${B}`
C=`eval echo ${sbindir}` ; C=`eval echo ${C}`
D=`eval echo ${sysconfdir}` ; D=`eval echo ${D}`
E=`eval echo ${libexecdir}/ssh-askpass` ; E=`eval echo ${E}`
F=`eval echo ${mandir}/${mansubdir}X` ; F=`eval echo ${F}`
G=`eval echo ${piddir}` ; G=`eval echo ${G}`
H=`eval echo ${PRIVSEP_PATH}` ; H=`eval echo ${H}`
I=`eval echo ${user_path}` ; I=`eval echo ${I}`
J=`eval echo ${superuser_path}` ; J=`eval echo ${J}`

echo ""
echo "OpenSSH has been configured with the following options:"
echo "                     User binaries: $B"
echo "                   System binaries: $C"
echo "               Configuration files: $D"
echo "                   Askpass program: $E"
echo "                      Manual pages: $F"
echo "                          PID file: $G"
echo "  Privilege separation chroot path: $H"
if test "x$external_path_file" = "x/etc/login.conf" ; then
echo "   At runtime, sshd will use the path defined in $external_path_file"
echo "   Make sure the path to scp is present, otherwise scp will not work"
else
echo "            sshd default user PATH: $I"
	if test ! -z "$external_path_file"; then
echo "   (If PATH is set in $external_path_file it will be used instead. If"
echo "   used, ensure the path to scp is present, otherwise scp will not work.)"
	fi
fi
if test ! -z "$superuser_path" ; then
echo "          sshd superuser user PATH: $J"
fi
echo "                    Manpage format: $MANTYPE"
echo "                       PAM support: $PAM_MSG"
echo "                   OSF SIA support: $SIA_MSG"
echo "                 KerberosV support: $KRB5_MSG"
echo "                   SELinux support: $SELINUX_MSG"
echo "                   libedit support: $LIBEDIT_MSG"
echo "                   libldns support: $LDNS_MSG"
echo "  Solaris process contract support: $SPC_MSG"
echo "           Solaris project support: $SP_MSG"
echo "         Solaris privilege support: $SPP_MSG"
echo "       IP address in \$DISPLAY hack: $DISPLAY_HACK_MSG"
echo "           Translate v4 in v6 hack: $IPV4_IN6_HACK_MSG"
echo "                  BSD Auth support: $BSD_AUTH_MSG"
echo "              Random number source: $RAND_MSG"
echo "             Privsep sandbox style: $SANDBOX_STYLE"
echo "                   PKCS#11 support: $enable_pkcs11"
echo "                  U2F/FIDO support: $enable_sk"

echo ""

echo "              Host: ${host}"
echo "          Compiler: ${CC}"
echo "    Compiler flags: ${CFLAGS}"
echo "Preprocessor flags: ${CPPFLAGS}"
echo "      Linker flags: ${LDFLAGS}"
echo "         Libraries: ${LIBS}"
if test ! -z "${CHANNELLIBS}"; then
echo "     +for channels: ${CHANNELLIBS}"
fi
if test ! -z "${LIBFIDO2}"; then
echo "        +for FIDO2: ${LIBFIDO2}"
fi
if test ! -z "${SSHDLIBS}"; then
echo "         +for sshd: ${SSHDLIBS}"
fi

echo ""

if test "x$MAKE_PACKAGE_SUPPORTED" = "xyes" ; then
	echo "SVR4 style packages are supported with \"make package\""
	echo ""
fi

if test "x$PAM_MSG" = "xyes" ; then
	echo "PAM is enabled. You may need to install a PAM control file "
	echo "for sshd, otherwise password authentication may fail. "
	echo "Example PAM control files can be found in the contrib/ "
	echo "subdirectory"
	echo ""
fi

if test ! -z "$NO_PEERCHECK" ; then
	echo "WARNING: the operating system that you are using does not"
	echo "appear to support getpeereid(), getpeerucred() or the"
	echo "SO_PEERCRED getsockopt() option. These facilities are used to"
	echo "enforce security checks to prevent unauthorised connections to"
	echo "ssh-agent. Their absence increases the risk that a malicious"
	echo "user can connect to your agent."
	echo ""
fi

if test "$AUDIT_MODULE" = "bsm" ; then
	echo "WARNING: BSM audit support is currently considered EXPERIMENTAL."
	echo "See the Solaris section in README.platform for details."
fi<|MERGE_RESOLUTION|>--- conflicted
+++ resolved
@@ -2680,15 +2680,6 @@
 	)
 ])
 
-# Look for OS Type (alpine, fedora, bsd, etc)
-# Only need this for alpine at the moment it may be useful in the future
-os_type=$(grep '^ID=' /etc/os-release | awk -F "=" '{print $2}')
-AC_MSG_CHECKING([OS type: "$os_type"])
-case "$os_type" in
-     alpine) AC_DEFINE([__alpine__], [1], [Alpine Linux])
-     ;;
-esac
-
 # Search for OpenSSL
 saved_CPPFLAGS="$CPPFLAGS"
 saved_LDFLAGS="$LDFLAGS"
@@ -2824,7 +2815,6 @@
 		#endif
 		if ((f = fopen(DATA, "w")) == NULL)
 			exit(1);
-<<<<<<< HEAD
 		if (fprintf(f, "%08lx (%s)",
 		    (unsigned long)OpenSSL_version_num(),
 		    OpenSSL_version(OPENSSL_VERSION)) < 0)
@@ -2835,39 +2825,12 @@
 #endif
 		if (fputc('\n', f) == EOF || fclose(f) == EOF)
 			exit(1);
-=======
-#ifndef OPENSSL_VERSION
-# define OPENSSL_VERSION SSLEAY_VERSION
-#endif
-#ifndef HAVE_OPENSSL_VERSION
-# define OpenSSL_version	SSLeay_version
-#endif
-#ifndef HAVE_OPENSSL_VERSION_NUM
-# define OpenSSL_version_num	SSLeay
-#endif
-# if LIBRESSL_VERSION_NUMBER >= 0x3070100fL
-/* older versions of libressl don't have EVP_CIPHER_meth_ functions
- * this tests the version number and prepends Libre on the results
- * and that is checked for specifically in the case statement below
- * -cjr 3/16/2023 */
-		if ((rc = fprintf(fd, "Libre%08lx (%s)\n",
-		    LIBRESSL_VERSION_NUMBER,
-		    OpenSSL_version(OPENSSL_VERSION))) < 0)
-			exit(1);
-# else
-		if ((rc = fprintf(fd, "%08lx (%s)\n",
-		    OPENSSL_VERSION_NUMBER,
-		    OpenSSL_version(OPENSSL_VERSION))) < 0)
-			exit(1);
-#endif
->>>>>>> b86ad347
 		exit(0);
 		]])],
 		[
 			sslver=`cat conftest.ssllibver`
 			ssl_showver=`echo "$sslver" | sed 's/ libressl-.*//'`
 			# Check version is supported.
-<<<<<<< HEAD
 			case "$sslver" in
 			100*|10100*) # 1.0.x, 1.1.0x
 				AC_MSG_ERROR([OpenSSL >= 1.1.1 required (have "$ssl_showver")])
@@ -2876,50 +2839,22 @@
 			200*)   # LibreSSL
 				lver=`echo "$sslver" | sed 's/.*libressl-//'`
 				case "$lver" in
-				2*|300*) # 2.x, 3.0.0
-					AC_MSG_ERROR([LibreSSL >= 3.1.0 required (have "$ssl_showver")])
+				2*|300*|301*|302*|303*|304*|306*) # 2.x, 3.0.0
+					AC_MSG_ERROR([LibreSSL >= 3.7.0 required (have "$ssl_showver")])
 					;;
 				*) ;;	# Assume all other versions are good.
 				esac
 				;;
-=======
-			case "$ssl_library_ver" in
-			10000*|0*)
-				AC_MSG_ERROR([OpenSSL >= 1.1.0g required (have "$ssl_library_ver")])
-		                ;;
-			100*)   AC_MSG_ERROR([OpenSSL 1.0 is no longer supported. OpenSSL 1.1.0g or higher is required.])
-                                ;; # 1.0.x
-			101000[[0123456]]*)
-				# https://github.com/openssl/openssl/pull/4613
-				AC_MSG_ERROR([OpenSSL 1.1.x versions prior to 1.1.0g have a bug that breaks their use with OpenSSH (have "$ssl_library_ver")])
-				;;
-			101*)   ;; # 1.1.x
-			200*)   AC_MSG_ERROR([LibreSSL versions older than 3.7 are no longer suported by HPN-SSH.])
-                                ;; # LibreSSL unsupported versions
-			Libre*) ;; # LibreSSL that supports evp_cipher_meth_* functions
->>>>>>> b86ad347
 			300*)
 				# OpenSSL 3; we use the 1.1x API
 				CPPFLAGS="$CPPFLAGS -DOPENSSL_API_COMPAT=0x10100000L"
-				AC_DEFINE([WITH_OPENSSL3], [1], [With OpenSSL3])
 				;;
 			301*|302*)
 				# OpenSSL development branch; request 1.1x API
 				CPPFLAGS="$CPPFLAGS -DOPENSSL_API_COMPAT=0x10100000L"
-				AC_DEFINE([WITH_OPENSSL3], [1], [With OpenSSL3])
 				;;
-<<<<<<< HEAD
 		        *)
 				AC_MSG_ERROR([Unknown/unsupported OpenSSL version ("$ssl_showver")])
-=======
-			302*)
-				# OpenSSL Master Branch; request 1.1x API
-				CPPFLAGS="$CPPFLAGS -DOPENSSL_API_COMPAT=0x10100000L"
-				AC_DEFINE([WITH_OPENSSL3], [1], [With OpenSSL3])
-				;;
-			*)
-				AC_MSG_ERROR([Unknown/unsupported OpenSSL version ("$ssl_library_ver")])
->>>>>>> b86ad347
 		                ;;
 			esac
 			AC_MSG_RESULT([$ssl_showver])
@@ -5647,8 +5582,8 @@
 AC_SUBST([CFLAGS_NOPIE])
 
 AC_EXEEXT
-AC_CONFIG_FILES([Makefile buildpkg.sh opensshd.init hpnsshd.init hpnsshd.service \
-	openssh.xml openbsd-compat/Makefile openbsd-compat/regress/Makefile \
+AC_CONFIG_FILES([Makefile buildpkg.sh opensshd.init openssh.xml \
+	openbsd-compat/Makefile openbsd-compat/regress/Makefile \
 	survey.sh])
 AC_OUTPUT
 
