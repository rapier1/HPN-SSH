--- conflicted
+++ resolved
@@ -409,6 +409,28 @@
 	    ssh_remote_ipaddr(the_active_state),
 	    ssh_remote_port(the_active_state));
 
+static void
+sshd_exchange_identification(struct ssh *ssh, int sock_in, int sock_out)
+{
+	u_int i;
+	int remote_major, remote_minor;
+	char *s;
+	char buf[256];			/* Must not be larger than remote_version. */
+	char remote_version[256];	/* Must be at least as big as buf. */
+
+	xasprintf(&server_version_string, "SSH-%d.%d-%.100s%s%s\r\n",
+	    PROTOCOL_MAJOR_2, PROTOCOL_MINOR_2, SSH_RELEASE,
+	    *options.version_addendum == '\0' ? "" : " ",
+	    options.version_addendum);
+
+	/* Send our protocol version identification. */
+	if (atomicio(vwrite, sock_out, server_version_string,
+	    strlen(server_version_string))
+	    != strlen(server_version_string)) {
+		logit("Could not write ident string to %s port %d",
+		    ssh_remote_ipaddr(ssh), ssh_remote_port(ssh));
+		cleanup_exit(255);
+	}
 
 }
 
@@ -1052,7 +1074,6 @@
 		if (listen(listen_sock, SSH_LISTEN_BACKLOG) == -1)
 			fatal("listen on [%s]:%s: %.100s",
 			    ntop, strport, strerror(errno));
-<<<<<<< HEAD
 		logit("Server listening on %s port %s.", ntop, strport);
 
 #ifdef NERSC_MOD
@@ -1063,30 +1084,8 @@
 		client_session_id=0;
 		set_interface_list();
 #endif
-=======
-		logit("Server listening on %s port %s%s%s.",
-		    ntop, strport,
-		    la->rdomain == NULL ? "" : " rdomain ",
-		    la->rdomain == NULL ? "" : la->rdomain);
-	}
-}
-
-static void
-server_listen(void)
-{
-	u_int i;
-
-	for (i = 0; i < options.num_listen_addrs; i++) {
-		listen_on_addrs(&options.listen_addrs[i]);
-		freeaddrinfo(options.listen_addrs[i].addrs);
-		free(options.listen_addrs[i].rdomain);
-		memset(&options.listen_addrs[i], 0,
-		    sizeof(options.listen_addrs[i]));
->>>>>>> 8a3df28e
-	}
-	free(options.listen_addrs);
-	options.listen_addrs = NULL;
-	options.num_listen_addrs = 0;
+	}
+	freeaddrinfo(options.listen_addrs);
 
 	if (!num_listen_socks)
 		fatal("Cannot bind any address.");
@@ -1159,7 +1158,6 @@
 
 #ifndef NERSC_MOD
 		ret = select(maxfd+1, fdset, NULL, NULL, NULL);
-<<<<<<< HEAD
 #endif
 
 #ifdef NERSC_MOD
@@ -1180,9 +1178,6 @@
 #endif
 
 		if (ret < 0 && errno != EINTR)
-=======
-		if (ret == -1 && errno != EINTR)
->>>>>>> 8a3df28e
 			error("select: %.100s", strerror(errno));
 		if (received_sigterm) {
 			logit("Received signal %d; terminating.",
