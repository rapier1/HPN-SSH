/* $OpenBSD: sshd.c,v 1.480 2016/12/09 03:04:29 djm Exp $ */
/*
 * Author: Tatu Ylonen <ylo@cs.hut.fi>
 * Copyright (c) 1995 Tatu Ylonen <ylo@cs.hut.fi>, Espoo, Finland
 *                    All rights reserved
 * This program is the ssh daemon.  It listens for connections from clients,
 * and performs authentication, executes use commands or shell, and forwards
 * information to/from the application to the user client over an encrypted
 * connection.  This can also handle forwarding of X11, TCP/IP, and
 * authentication agent connections.
 *
 * As far as I am concerned, the code I have written for this software
 * can be used freely for any purpose.  Any derived versions of this
 * software must be clearly marked as such, and if the derived work is
 * incompatible with the protocol description in the RFC file, it must be
 * called by a name other than "ssh" or "Secure Shell".
 *
 * SSH2 implementation:
 * Privilege Separation:
 *
 * Copyright (c) 2000, 2001, 2002 Markus Friedl.  All rights reserved.
 * Copyright (c) 2002 Niels Provos.  All rights reserved.
 *
 * Redistribution and use in source and binary forms, with or without
 * modification, are permitted provided that the following conditions
 * are met:
 * 1. Redistributions of source code must retain the above copyright
 *    notice, this list of conditions and the following disclaimer.
 * 2. Redistributions in binary form must reproduce the above copyright
 *    notice, this list of conditions and the following disclaimer in the
 *    documentation and/or other materials provided with the distribution.
 *
 * THIS SOFTWARE IS PROVIDED BY THE AUTHOR ``AS IS'' AND ANY EXPRESS OR
 * IMPLIED WARRANTIES, INCLUDING, BUT NOT LIMITED TO, THE IMPLIED WARRANTIES
 * OF MERCHANTABILITY AND FITNESS FOR A PARTICULAR PURPOSE ARE DISCLAIMED.
 * IN NO EVENT SHALL THE AUTHOR BE LIABLE FOR ANY DIRECT, INDIRECT,
 * INCIDENTAL, SPECIAL, EXEMPLARY, OR CONSEQUENTIAL DAMAGES (INCLUDING, BUT
 * NOT LIMITED TO, PROCUREMENT OF SUBSTITUTE GOODS OR SERVICES; LOSS OF USE,
 * DATA, OR PROFITS; OR BUSINESS INTERRUPTION) HOWEVER CAUSED AND ON ANY
 * THEORY OF LIABILITY, WHETHER IN CONTRACT, STRICT LIABILITY, OR TORT
 * (INCLUDING NEGLIGENCE OR OTHERWISE) ARISING IN ANY WAY OUT OF THE USE OF
 * THIS SOFTWARE, EVEN IF ADVISED OF THE POSSIBILITY OF SUCH DAMAGE.
 */

#include "includes.h"

#include <sys/types.h>
#include <sys/ioctl.h>
#include <sys/socket.h>
#ifdef HAVE_SYS_STAT_H
# include <sys/stat.h>
#endif
#ifdef HAVE_SYS_TIME_H
# include <sys/time.h>
#endif
#include "openbsd-compat/sys-tree.h"
#include "openbsd-compat/sys-queue.h"
#include <sys/wait.h>

#include <errno.h>
#include <fcntl.h>
#include <netdb.h>
#ifdef HAVE_PATHS_H
#include <paths.h>
#endif
#include <grp.h>
#include <pwd.h>
#include <signal.h>
#include <stdarg.h>
#include <stdio.h>
#include <stdlib.h>
#include <string.h>
#include <unistd.h>
#include <limits.h>

#ifdef WITH_OPENSSL
#include <openssl/dh.h>
#include <openssl/bn.h>
#include <openssl/rand.h>
#include "openbsd-compat/openssl-compat.h"
#endif

#ifdef HAVE_SECUREWARE
#include <sys/security.h>
#include <prot.h>
#endif

#include "xmalloc.h"
#include "ssh.h"
#include "ssh2.h"
#include "rsa.h"
#include "sshpty.h"
#include "packet.h"
#include "log.h"
#include "buffer.h"
#include "misc.h"
#include "match.h"
#include "servconf.h"
#include "uidswap.h"
#include "compat.h"
#include "cipher.h"
#include "digest.h"
#include "key.h"
#include "kex.h"
#include "myproposal.h"
#include "authfile.h"
#include "pathnames.h"
#include "atomicio.h"
#include "canohost.h"
#include "hostfile.h"
#include "auth.h"
#include "authfd.h"
#include "msg.h"
#include "dispatch.h"
#include "channels.h"
#include "session.h"
#include "monitor.h"
#ifdef GSSAPI
#include "ssh-gss.h"
#endif
#include "monitor_wrap.h"
#include "ssh-sandbox.h"
#include "version.h"
#include "ssherr.h"

<<<<<<< HEAD
#ifdef LIBWRAP
#include <tcpd.h>
#include <syslog.h>
int allow_severity;
int deny_severity;
#endif /* LIBWRAP */

#ifndef O_NOCTTY
#define O_NOCTTY	0
#endif

=======
>>>>>>> 8d2d0178
/* Re-exec fds */
#define REEXEC_DEVCRYPTO_RESERVED_FD	(STDERR_FILENO + 1)
#define REEXEC_STARTUP_PIPE_FD		(STDERR_FILENO + 2)
#define REEXEC_CONFIG_PASS_FD		(STDERR_FILENO + 3)
#define REEXEC_MIN_FREE_FD		(STDERR_FILENO + 4)

#ifdef NERSC_MOD
#include "nersc.h"
extern char n_ntop[NI_MAXHOST];
extern char n_port[NI_MAXHOST];
extern int client_session_id;
extern char interface_list[256];
extern int audit_disabled = 0;
#endif

extern char *__progname;

/* Server configuration options. */
ServerOptions options;

/* Name of the server configuration file. */
char *config_file_name = _PATH_SERVER_CONFIG_FILE;

/*
 * Debug mode flag.  This can be set on the command line.  If debug
 * mode is enabled, extra debugging output will be sent to the system
 * log, the daemon will not go to background, and will exit after processing
 * the first connection.
 */
int debug_flag = 0;

/* Flag indicating that the daemon should only test the configuration and keys. */
int test_flag = 0;

/* Flag indicating that the daemon is being started from inetd. */
int inetd_flag = 0;

/* Flag indicating that sshd should not detach and become a daemon. */
int no_daemon_flag = 0;

/* debug goes to stderr unless inetd_flag is set */
int log_stderr = 0;

/* Saved arguments to main(). */
char **saved_argv;
int saved_argc;

/* re-exec */
int rexeced_flag = 0;
int rexec_flag = 1;
int rexec_argc = 0;
char **rexec_argv;

/*
 * The sockets that the server is listening; this is used in the SIGHUP
 * signal handler.
 */
#define	MAX_LISTEN_SOCKS	16
int listen_socks[MAX_LISTEN_SOCKS];
int num_listen_socks = 0;

/*
 * the client's version string, passed by sshd2 in compat mode. if != NULL,
 * sshd will skip the version-number exchange
 */
char *client_version_string = NULL;
char *server_version_string = NULL;

/* Daemon's agent connection */
int auth_sock = -1;
int have_agent = 0;

/*
 * Any really sensitive data in the application is contained in this
 * structure. The idea is that this structure could be locked into memory so
 * that the pages do not get written into swap.  However, there are some
 * problems. The private key contains BIGNUMs, and we do not (in principle)
 * have access to the internals of them, and locking just the structure is
 * not very useful.  Currently, memory locking is not implemented.
 */
struct {
	Key	**host_keys;		/* all private host keys */
	Key	**host_pubkeys;		/* all public host keys */
	Key	**host_certificates;	/* all public host certificates */
	int	have_ssh2_key;
} sensitive_data;

/* This is set to true when a signal is received. */
static volatile sig_atomic_t received_sighup = 0;
static volatile sig_atomic_t received_sigterm = 0;

/* session identifier, used by RSA-auth */
u_char session_id[16];

/* same for ssh2 */
u_char *session_id2 = NULL;
u_int session_id2_len = 0;

/* record remote hostname or ip */
u_int utmp_len = HOST_NAME_MAX+1;

/* options.max_startup sized array of fd ints */
int *startup_pipes = NULL;
int startup_pipe;		/* in child */

/* variables used for privilege separation */
int use_privsep = -1;
struct monitor *pmonitor = NULL;
int privsep_is_preauth = 1;

/* global authentication context */
Authctxt *the_authctxt = NULL;

/* sshd_config buffer */
Buffer cfg;

/* message to be displayed after login */
Buffer loginmsg;

/* Unprivileged user */
struct passwd *privsep_pw = NULL;

/* Prototypes for various functions defined later in this file. */
void destroy_sensitive_data(void);
void demote_sensitive_data(void);
static void do_ssh2_kex(void);

/*
 * Close all listening sockets
 */
static void
close_listen_socks(void)
{
	int i;

	for (i = 0; i < num_listen_socks; i++)
		close(listen_socks[i]);
	num_listen_socks = -1;
}

static void
close_startup_pipes(void)
{
	int i;

	if (startup_pipes)
		for (i = 0; i < options.max_startups; i++)
			if (startup_pipes[i] != -1)
				close(startup_pipes[i]);
}

/*
 * Signal handler for SIGHUP.  Sshd execs itself when it receives SIGHUP;
 * the effect is to reread the configuration file (and to regenerate
 * the server key).
 */

/*ARGSUSED*/
static void
sighup_handler(int sig)
{
	int save_errno = errno;

	received_sighup = 1;
	signal(SIGHUP, sighup_handler);
	errno = save_errno;
}

/*
 * Called from the main program after receiving SIGHUP.
 * Restarts the server.
 */
static void
sighup_restart(void)
{

#ifdef NERSC_MOD

	struct addrinfo *ai;
	char ntop[NI_MAXHOST], strport[NI_MAXSERV];

	ai = options.listen_addrs;
	
	if ( getnameinfo(ai->ai_addr, ai->ai_addrlen,ntop, sizeof(ntop), strport, 
			sizeof(strport),NI_NUMERICHOST|NI_NUMERICSERV) == 0) {
		s_audit("sshd_restart_3", "addr=%s  port=%s/tcp", ntop, strport);
	}
#endif

	logit("Received SIGHUP; restarting.");
	if (options.pid_file != NULL)
		unlink(options.pid_file);
	platform_pre_restart();
	close_listen_socks();
	close_startup_pipes();
	alarm(0);  /* alarm timer persists across exec */
	signal(SIGHUP, SIG_IGN); /* will be restored after exec */
	execv(saved_argv[0], saved_argv);
	logit("RESTART FAILED: av[0]='%.100s', error: %.100s.", saved_argv[0],
	    strerror(errno));
	exit(1);
}

/*
 * Generic signal handler for terminating signals in the master daemon.
 */
/*ARGSUSED*/
static void
sigterm_handler(int sig)
{
	received_sigterm = sig;
}

/*
 * SIGCHLD handler.  This is called whenever a child dies.  This will then
 * reap any zombies left by exited children.
 */
/*ARGSUSED*/
static void
main_sigchld_handler(int sig)
{
	int save_errno = errno;
	pid_t pid;
	int status;

	while ((pid = waitpid(-1, &status, WNOHANG)) > 0 ||
	    (pid < 0 && errno == EINTR))
		;

	signal(SIGCHLD, main_sigchld_handler);
	errno = save_errno;
}

/*
 * Signal handler for the alarm after the login grace period has expired.
 */
/*ARGSUSED*/
static void
grace_alarm_handler(int sig)
{
	if (use_privsep && pmonitor != NULL && pmonitor->m_pid > 0)
		kill(pmonitor->m_pid, SIGALRM);

	/*
	 * Try to kill any processes that we have spawned, E.g. authorized
	 * keys command helpers.
	 */
	if (getpgid(0) == getpid()) {
		signal(SIGTERM, SIG_IGN);
		kill(0, SIGTERM);
	}

	/* Log error and exit. */
	sigdie("Timeout before authentication for %s port %d",
	    ssh_remote_ipaddr(active_state), ssh_remote_port(active_state));
}

static void
sshd_exchange_identification(struct ssh *ssh, int sock_in, int sock_out)
{
	u_int i;
	int remote_major, remote_minor;
	char *s, *newline = "\n";
	char buf[256];			/* Must not be larger than remote_version. */
	char remote_version[256];	/* Must be at least as big as buf. */

	xasprintf(&server_version_string, "SSH-%d.%d-%.100s%s%s%s",
	    PROTOCOL_MAJOR_2, PROTOCOL_MINOR_2, SSH_RELEASE,
	    *options.version_addendum == '\0' ? "" : " ",
	    options.version_addendum, newline);

	/* Send our protocol version identification. */
	if (atomicio(vwrite, sock_out, server_version_string,
	    strlen(server_version_string))
	    != strlen(server_version_string)) {
		logit("Could not write ident string to %s port %d",
		    ssh_remote_ipaddr(ssh), ssh_remote_port(ssh));
		cleanup_exit(255);
	}

	/* Read other sides version identification. */
	memset(buf, 0, sizeof(buf));
	for (i = 0; i < sizeof(buf) - 1; i++) {
		if (atomicio(read, sock_in, &buf[i], 1) != 1) {
			logit("Did not receive identification string "
			    "from %s port %d",
			    ssh_remote_ipaddr(ssh), ssh_remote_port(ssh));
			cleanup_exit(255);
		}
		if (buf[i] == '\r') {
			buf[i] = 0;
			/* Kludge for F-Secure Macintosh < 1.0.2 */
			if (i == 12 &&
			    strncmp(buf, "SSH-1.5-W1.0", 12) == 0)
				break;
			continue;
		}
		if (buf[i] == '\n') {
			buf[i] = 0;
			break;
		}
	}
	buf[sizeof(buf) - 1] = 0;
	client_version_string = xstrdup(buf);

	/*
	 * Check that the versions match.  In future this might accept
	 * several versions and set appropriate flags to handle them.
	 */
	if (sscanf(client_version_string, "SSH-%d.%d-%[^\n]\n",
	    &remote_major, &remote_minor, remote_version) != 3) {
		s = "Protocol mismatch.\n";
		(void) atomicio(vwrite, sock_out, s, strlen(s));
		logit("Bad protocol version identification '%.100s' "
		    "from %s port %d", client_version_string,
		    ssh_remote_ipaddr(ssh), ssh_remote_port(ssh));
		close(sock_in);
		close(sock_out);
		cleanup_exit(255);
	}
	debug("Client protocol version %d.%d; client software version %.100s",
	    remote_major, remote_minor, remote_version);
	logit("SSH: Server;Ltype: Version;Remote: %s-%d;Protocol: %d.%d;Client: %.100s",
	    ssh_remote_ipaddr(ssh), ssh_remote_port(ssh),
	    remote_major, remote_minor, remote_version);

	ssh->compat = compat_datafellows(remote_version);

	if ((ssh->compat & SSH_BUG_PROBE) != 0) {
		logit("probed from %s port %d with %s.  Don't panic.",
		    ssh_remote_ipaddr(ssh), ssh_remote_port(ssh),
		    client_version_string);
		cleanup_exit(255);
	}
	if ((ssh->compat & SSH_BUG_SCANNER) != 0) {
		logit("scanned from %s port %d with %s.  Don't panic.",
		    ssh_remote_ipaddr(ssh), ssh_remote_port(ssh),
		    client_version_string);
		cleanup_exit(255);
	}
	if ((ssh->compat & SSH_BUG_RSASIGMD5) != 0) {
		logit("Client version \"%.100s\" uses unsafe RSA signature "
		    "scheme; disabling use of RSA keys", remote_version);
	}
	if ((ssh->compat & SSH_BUG_DERIVEKEY) != 0) {
		fatal("Client version \"%.100s\" uses unsafe key agreement; "
		    "refusing connection", remote_version);
	}

	chop(server_version_string);
	debug("Local version string %.200s", server_version_string);

	if (remote_major == 2 ||
	    (remote_major == 1 && remote_minor == 99)) {
		enable_compat20();
	} else {
		s = "Protocol major versions differ.\n";
		(void) atomicio(vwrite, sock_out, s, strlen(s));
		close(sock_in);
		close(sock_out);
		logit("Protocol major versions differ for %s port %d: "
		    "%.200s vs. %.200s",
		    ssh_remote_ipaddr(ssh), ssh_remote_port(ssh),
		    server_version_string, client_version_string);
		cleanup_exit(255);
	}
}

/* Destroy the host and server keys.  They will no longer be needed. */
void
destroy_sensitive_data(void)
{
	int i;

	for (i = 0; i < options.num_host_key_files; i++) {
		if (sensitive_data.host_keys[i]) {
			key_free(sensitive_data.host_keys[i]);
			sensitive_data.host_keys[i] = NULL;
		}
		if (sensitive_data.host_certificates[i]) {
			key_free(sensitive_data.host_certificates[i]);
			sensitive_data.host_certificates[i] = NULL;
		}
	}
}

/* Demote private to public keys for network child */
void
demote_sensitive_data(void)
{
	Key *tmp;
	int i;

	for (i = 0; i < options.num_host_key_files; i++) {
		if (sensitive_data.host_keys[i]) {
			tmp = key_demote(sensitive_data.host_keys[i]);
			key_free(sensitive_data.host_keys[i]);
			sensitive_data.host_keys[i] = tmp;
		}
		/* Certs do not need demotion */
	}
}

static void
reseed_prngs(void)
{
	u_int32_t rnd[256];

#ifdef WITH_OPENSSL
	RAND_poll();
#endif
	arc4random_stir(); /* noop on recent arc4random() implementations */
	arc4random_buf(rnd, sizeof(rnd)); /* let arc4random notice PID change */

#ifdef WITH_OPENSSL
	RAND_seed(rnd, sizeof(rnd));
	/* give libcrypto a chance to notice the PID change */
	if ((RAND_bytes((u_char *)rnd, 1)) != 1)
		fatal("%s: RAND_bytes failed", __func__);
#endif

	explicit_bzero(rnd, sizeof(rnd));
}

static void
privsep_preauth_child(void)
{
	gid_t gidset[1];

	/* Enable challenge-response authentication for privilege separation */
	privsep_challenge_enable();

#ifdef GSSAPI
	/* Cache supported mechanism OIDs for later use */
	if (options.gss_authentication)
		ssh_gssapi_prepare_supported_oids();
#endif

	reseed_prngs();

	/* Demote the private keys to public keys. */
	demote_sensitive_data();

	/* Demote the child */
	if (getuid() == 0 || geteuid() == 0) {
		/* Change our root directory */
		if (chroot(_PATH_PRIVSEP_CHROOT_DIR) == -1)
			fatal("chroot(\"%s\"): %s", _PATH_PRIVSEP_CHROOT_DIR,
			    strerror(errno));
		if (chdir("/") == -1)
			fatal("chdir(\"/\"): %s", strerror(errno));

		/* Drop our privileges */
		debug3("privsep user:group %u:%u", (u_int)privsep_pw->pw_uid,
		    (u_int)privsep_pw->pw_gid);
		gidset[0] = privsep_pw->pw_gid;
		if (setgroups(1, gidset) < 0)
			fatal("setgroups: %.100s", strerror(errno));
		permanently_set_uid(privsep_pw);
	}
}

static int
privsep_preauth(Authctxt *authctxt)
{
	int status, r;
	pid_t pid;
	struct ssh_sandbox *box = NULL;

	/* Set up unprivileged child process to deal with network data */
	pmonitor = monitor_init();
	/* Store a pointer to the kex for later rekeying */
	pmonitor->m_pkex = &active_state->kex;

	if (use_privsep == PRIVSEP_ON)
		box = ssh_sandbox_init(pmonitor);
	pid = fork();
	if (pid == -1) {
		fatal("fork of unprivileged child failed");
	} else if (pid != 0) {
		debug2("Network child is on pid %ld", (long)pid);

		pmonitor->m_pid = pid;
		if (have_agent) {
			r = ssh_get_authentication_socket(&auth_sock);
			if (r != 0) {
				error("Could not get agent socket: %s",
				    ssh_err(r));
				have_agent = 0;
			}
		}
		if (box != NULL)
			ssh_sandbox_parent_preauth(box, pid);
		monitor_child_preauth(authctxt, pmonitor);

		/* Wait for the child's exit status */
		while (waitpid(pid, &status, 0) < 0) {
			if (errno == EINTR)
				continue;
			pmonitor->m_pid = -1;
			fatal("%s: waitpid: %s", __func__, strerror(errno));
		}
		privsep_is_preauth = 0;
		pmonitor->m_pid = -1;
		if (WIFEXITED(status)) {
			if (WEXITSTATUS(status) != 0)
				fatal("%s: preauth child exited with status %d",
				    __func__, WEXITSTATUS(status));
		} else if (WIFSIGNALED(status))
			fatal("%s: preauth child terminated by signal %d",
			    __func__, WTERMSIG(status));
		if (box != NULL)
			ssh_sandbox_parent_finish(box);
		return 1;
	} else {
		/* child */
		close(pmonitor->m_sendfd);
		close(pmonitor->m_log_recvfd);

		/* Arrange for logging to be sent to the monitor */
		set_log_handler(mm_log_handler, pmonitor);

		privsep_preauth_child();
		setproctitle("%s", "[net]");
		if (box != NULL)
			ssh_sandbox_child(box);

		return 0;
	}
}

static void
privsep_postauth(Authctxt *authctxt)
{
#ifdef DISABLE_FD_PASSING
	if (1) {
#else
	if (authctxt->pw->pw_uid == 0) {
#endif
		/* File descriptor passing is broken or root login */
		use_privsep = 0;
		goto skip;
	}

	/* New socket pair */
	monitor_reinit(pmonitor);

	pmonitor->m_pid = fork();
	if (pmonitor->m_pid == -1)
		fatal("fork of unprivileged child failed");
	else if (pmonitor->m_pid != 0) {
		verbose("User child is on pid %ld", (long)pmonitor->m_pid);
		buffer_clear(&loginmsg);
		monitor_child_postauth(pmonitor);

		/* NEVERREACHED */
		exit(0);
	}

	/* child */

	close(pmonitor->m_sendfd);
	pmonitor->m_sendfd = -1;

	/* Demote the private keys to public keys. */
	demote_sensitive_data();

	reseed_prngs();

	/* Drop privileges */
	do_setusercontext(authctxt->pw);

 skip:
	/* It is safe now to apply the key state */
	monitor_apply_keystate(pmonitor);

	/*
	 * Tell the packet layer that authentication was successful, since
	 * this information is not part of the key state.
	 */
	packet_set_authenticated();
}

static char *
list_hostkey_types(void)
{
	Buffer b;
	const char *p;
	char *ret;
	int i;
	Key *key;

	buffer_init(&b);
	for (i = 0; i < options.num_host_key_files; i++) {
		key = sensitive_data.host_keys[i];
		if (key == NULL)
			key = sensitive_data.host_pubkeys[i];
		if (key == NULL)
			continue;
		/* Check that the key is accepted in HostkeyAlgorithms */
		if (match_pattern_list(sshkey_ssh_name(key),
		    options.hostkeyalgorithms, 0) != 1) {
			debug3("%s: %s key not permitted by HostkeyAlgorithms",
			    __func__, sshkey_ssh_name(key));
			continue;
		}
		switch (key->type) {
		case KEY_RSA:
		case KEY_DSA:
		case KEY_ECDSA:
		case KEY_ED25519:
			if (buffer_len(&b) > 0)
				buffer_append(&b, ",", 1);
			p = key_ssh_name(key);
			buffer_append(&b, p, strlen(p));

			/* for RSA we also support SHA2 signatures */
			if (key->type == KEY_RSA) {
				p = ",rsa-sha2-512,rsa-sha2-256";
				buffer_append(&b, p, strlen(p));
			}
			break;
		}
		/* If the private key has a cert peer, then list that too */
		key = sensitive_data.host_certificates[i];
		if (key == NULL)
			continue;
		switch (key->type) {
		case KEY_RSA_CERT:
		case KEY_DSA_CERT:
		case KEY_ECDSA_CERT:
		case KEY_ED25519_CERT:
			if (buffer_len(&b) > 0)
				buffer_append(&b, ",", 1);
			p = key_ssh_name(key);
			buffer_append(&b, p, strlen(p));
			break;
		}
	}
	if ((ret = sshbuf_dup_string(&b)) == NULL)
		fatal("%s: sshbuf_dup_string failed", __func__);
	buffer_free(&b);
	debug("list_hostkey_types: %s", ret);
	return ret;
}

static Key *
get_hostkey_by_type(int type, int nid, int need_private, struct ssh *ssh)
{
	int i;
	Key *key;

	for (i = 0; i < options.num_host_key_files; i++) {
		switch (type) {
		case KEY_RSA_CERT:
		case KEY_DSA_CERT:
		case KEY_ECDSA_CERT:
		case KEY_ED25519_CERT:
			key = sensitive_data.host_certificates[i];
			break;
		default:
			key = sensitive_data.host_keys[i];
			if (key == NULL && !need_private)
				key = sensitive_data.host_pubkeys[i];
			break;
		}
		if (key != NULL && key->type == type &&
		    (key->type != KEY_ECDSA || key->ecdsa_nid == nid))
			return need_private ?
			    sensitive_data.host_keys[i] : key;
	}
	return NULL;
}

Key *
get_hostkey_public_by_type(int type, int nid, struct ssh *ssh)
{
	return get_hostkey_by_type(type, nid, 0, ssh);
}

Key *
get_hostkey_private_by_type(int type, int nid, struct ssh *ssh)
{
	return get_hostkey_by_type(type, nid, 1, ssh);
}

Key *
get_hostkey_by_index(int ind)
{
	if (ind < 0 || ind >= options.num_host_key_files)
		return (NULL);
	return (sensitive_data.host_keys[ind]);
}

Key *
get_hostkey_public_by_index(int ind, struct ssh *ssh)
{
	if (ind < 0 || ind >= options.num_host_key_files)
		return (NULL);
	return (sensitive_data.host_pubkeys[ind]);
}

int
get_hostkey_index(Key *key, int compare, struct ssh *ssh)
{
	int i;

	for (i = 0; i < options.num_host_key_files; i++) {
		if (key_is_cert(key)) {
			if (key == sensitive_data.host_certificates[i] ||
			    (compare && sensitive_data.host_certificates[i] &&
			    sshkey_equal(key,
			    sensitive_data.host_certificates[i])))
				return (i);
		} else {
			if (key == sensitive_data.host_keys[i] ||
			    (compare && sensitive_data.host_keys[i] &&
			    sshkey_equal(key, sensitive_data.host_keys[i])))
				return (i);
			if (key == sensitive_data.host_pubkeys[i] ||
			    (compare && sensitive_data.host_pubkeys[i] &&
			    sshkey_equal(key, sensitive_data.host_pubkeys[i])))
				return (i);
		}
	}
	return (-1);
}

/* Inform the client of all hostkeys */
static void
notify_hostkeys(struct ssh *ssh)
{
	struct sshbuf *buf;
	struct sshkey *key;
	int i, nkeys, r;
	char *fp;

	/* Some clients cannot cope with the hostkeys message, skip those. */
	if (datafellows & SSH_BUG_HOSTKEYS)
		return;

	if ((buf = sshbuf_new()) == NULL)
		fatal("%s: sshbuf_new", __func__);
	for (i = nkeys = 0; i < options.num_host_key_files; i++) {
		key = get_hostkey_public_by_index(i, ssh);
		if (key == NULL || key->type == KEY_UNSPEC ||
		    sshkey_is_cert(key))
			continue;
		fp = sshkey_fingerprint(key, options.fingerprint_hash,
		    SSH_FP_DEFAULT);
		debug3("%s: key %d: %s %s", __func__, i,
		    sshkey_ssh_name(key), fp);
		free(fp);
		if (nkeys == 0) {
			packet_start(SSH2_MSG_GLOBAL_REQUEST);
			packet_put_cstring("hostkeys-00@openssh.com");
			packet_put_char(0); /* want-reply */
		}
		sshbuf_reset(buf);
		if ((r = sshkey_putb(key, buf)) != 0)
			fatal("%s: couldn't put hostkey %d: %s",
			    __func__, i, ssh_err(r));
		packet_put_string(sshbuf_ptr(buf), sshbuf_len(buf));
		nkeys++;
	}
	debug3("%s: sent %d hostkeys", __func__, nkeys);
	if (nkeys == 0)
		fatal("%s: no hostkeys", __func__);
	packet_send();
	sshbuf_free(buf);
}

/*
 * returns 1 if connection should be dropped, 0 otherwise.
 * dropping starts at connection #max_startups_begin with a probability
 * of (max_startups_rate/100). the probability increases linearly until
 * all connections are dropped for startups > max_startups
 */
static int
drop_connection(int startups)
{
	int p, r;

	if (startups < options.max_startups_begin)
		return 0;
	if (startups >= options.max_startups)
		return 1;
	if (options.max_startups_rate == 100)
		return 1;

	p  = 100 - options.max_startups_rate;
	p *= startups - options.max_startups_begin;
	p /= options.max_startups - options.max_startups_begin;
	p += options.max_startups_rate;
	r = arc4random_uniform(100);

	debug("drop_connection: p %d, r %d", p, r);
	return (r < p) ? 1 : 0;
}

static void
usage(void)
{
	fprintf(stderr, "%s, %s\n",
	    SSH_RELEASE,
#ifdef WITH_OPENSSL
	    SSLeay_version(SSLEAY_VERSION)
#else
	    "without OpenSSL"
#endif
	);
	fprintf(stderr,
"usage: sshd [-46DdeiqTt] [-C connection_spec] [-c host_cert_file]\n"
"            [-E log_file] [-f config_file] [-g login_grace_time]\n"
"            [-h host_key_file] [-o option] [-p port] [-u len]\n"
	);
	exit(1);
}

static void
send_rexec_state(int fd, struct sshbuf *conf)
{
	struct sshbuf *m;
	int r;

	debug3("%s: entering fd = %d config len %zu", __func__, fd,
	    sshbuf_len(conf));

	/*
	 * Protocol from reexec master to child:
	 *	string	configuration
	 *	string rngseed		(only if OpenSSL is not self-seeded)
	 */
	if ((m = sshbuf_new()) == NULL)
		fatal("%s: sshbuf_new failed", __func__);
	if ((r = sshbuf_put_stringb(m, conf)) != 0)
		fatal("%s: buffer error: %s", __func__, ssh_err(r));

#if defined(WITH_OPENSSL) && !defined(OPENSSL_PRNG_ONLY)
	rexec_send_rng_seed(m);
#endif

	if (ssh_msg_send(fd, 0, m) == -1)
		fatal("%s: ssh_msg_send failed", __func__);

	sshbuf_free(m);

	debug3("%s: done", __func__);
}

static void
recv_rexec_state(int fd, Buffer *conf)
{
	Buffer m;
	char *cp;
	u_int len;

	debug3("%s: entering fd = %d", __func__, fd);

	buffer_init(&m);

	if (ssh_msg_recv(fd, &m) == -1)
		fatal("%s: ssh_msg_recv failed", __func__);
	if (buffer_get_char(&m) != 0)
		fatal("%s: rexec version mismatch", __func__);

	cp = buffer_get_string(&m, &len);
	if (conf != NULL)
		buffer_append(conf, cp, len);
	free(cp);

#if defined(WITH_OPENSSL) && !defined(OPENSSL_PRNG_ONLY)
	rexec_recv_rng_seed(&m);
#endif

	buffer_free(&m);

	debug3("%s: done", __func__);
}

/* Accept a connection from inetd */
static void
server_accept_inetd(int *sock_in, int *sock_out)
{
	int fd;

	startup_pipe = -1;
	if (rexeced_flag) {
		close(REEXEC_CONFIG_PASS_FD);
		*sock_in = *sock_out = dup(STDIN_FILENO);
		if (!debug_flag) {
			startup_pipe = dup(REEXEC_STARTUP_PIPE_FD);
			close(REEXEC_STARTUP_PIPE_FD);
		}
	} else {
		*sock_in = dup(STDIN_FILENO);
		*sock_out = dup(STDOUT_FILENO);
	}
	/*
	 * We intentionally do not close the descriptors 0, 1, and 2
	 * as our code for setting the descriptors won't work if
	 * ttyfd happens to be one of those.
	 */
	if ((fd = open(_PATH_DEVNULL, O_RDWR, 0)) != -1) {
		dup2(fd, STDIN_FILENO);
		dup2(fd, STDOUT_FILENO);
		if (!log_stderr)
			dup2(fd, STDERR_FILENO);
		if (fd > (log_stderr ? STDERR_FILENO : STDOUT_FILENO))
			close(fd);
	}
	debug("inetd sockets after dupping: %d, %d", *sock_in, *sock_out);
}

/*
 * Listen for TCP connections
 */
static void
server_listen(void)
{
	int ret, listen_sock, on = 1;
	struct addrinfo *ai;
	char ntop[NI_MAXHOST], strport[NI_MAXSERV];
	int socksize;
	int socksizelen = sizeof(int);

	for (ai = options.listen_addrs; ai; ai = ai->ai_next) {
		if (ai->ai_family != AF_INET && ai->ai_family != AF_INET6)
			continue;
		if (num_listen_socks >= MAX_LISTEN_SOCKS)
			fatal("Too many listen sockets. "
			    "Enlarge MAX_LISTEN_SOCKS");
		if ((ret = getnameinfo(ai->ai_addr, ai->ai_addrlen,
		    ntop, sizeof(ntop), strport, sizeof(strport),
		    NI_NUMERICHOST|NI_NUMERICSERV)) != 0) {
			error("getnameinfo failed: %.100s",
			    ssh_gai_strerror(ret));
			continue;
		}
		/* Create socket for listening. */
		listen_sock = socket(ai->ai_family, ai->ai_socktype,
		    ai->ai_protocol);
		if (listen_sock < 0) {
			/* kernel may not support ipv6 */
			verbose("socket: %.100s", strerror(errno));
			continue;
		}
		if (set_nonblock(listen_sock) == -1) {
			close(listen_sock);
			continue;
		}
		/*
		 * Set socket options.
		 * Allow local port reuse in TIME_WAIT.
		 */
		if (setsockopt(listen_sock, SOL_SOCKET, SO_REUSEADDR,
		    &on, sizeof(on)) == -1)
			error("setsockopt SO_REUSEADDR: %s", strerror(errno));

		/* Only communicate in IPv6 over AF_INET6 sockets. */
		if (ai->ai_family == AF_INET6)
			sock_set_v6only(listen_sock);

		debug("Bind to port %s on %s.", strport, ntop);

		getsockopt(listen_sock, SOL_SOCKET, SO_RCVBUF,
				   &socksize, &socksizelen);
		debug("Server TCP RWIN socket size: %d", socksize);
		debug("HPN Buffer Size: %d", options.hpn_buffer_size);

		/* Bind the socket to the desired port. */
		if (bind(listen_sock, ai->ai_addr, ai->ai_addrlen) < 0) {
			error("Bind to port %s on %s failed: %.200s.",
			    strport, ntop, strerror(errno));
			close(listen_sock);
			continue;
		}
		listen_socks[num_listen_socks] = listen_sock;
		num_listen_socks++;

		/* Start listening on the port. */
		if (listen(listen_sock, SSH_LISTEN_BACKLOG) < 0)
			fatal("listen on [%s]:%s: %.100s",
			    ntop, strport, strerror(errno));
		logit("Server listening on %s port %s.", ntop, strport);

#ifdef NERSC_MOD
		/* set using (pid,address,port) */
		set_server_id(getpid(),ntop,(int)options.ports[0]);

		s_audit("sshd_start_3", "addr=%s port=%s/tcp", ntop, strport);
		client_session_id=0;
		set_interface_list();
#endif
	}
	freeaddrinfo(options.listen_addrs);

	if (!num_listen_socks)
		fatal("Cannot bind any address.");
}

/*
 * The main TCP accept loop. Note that, for the non-debug case, returns
 * from this function are in a forked subprocess.
 */
static void
server_accept_loop(int *sock_in, int *sock_out, int *newsock, int *config_s)
{

#ifdef NERSC_MOD
	struct addrinfo *ai;
	char ntop[NI_MAXHOST], strport[NI_MAXSERV];

	ai = options.listen_addrs;
	struct timeval l_tv;
	l_tv.tv_sec = 60;
	l_tv.tv_usec = 0;
#endif
	fd_set *fdset;
	int i, j, ret, maxfd;
	int startups = 0;
	int startup_p[2] = { -1 , -1 };
	struct sockaddr_storage from;
	socklen_t fromlen;
	pid_t pid;
	u_char rnd[256];

	/* setup fd set for accept */
	fdset = NULL;
	maxfd = 0;
	for (i = 0; i < num_listen_socks; i++)
		if (listen_socks[i] > maxfd)
			maxfd = listen_socks[i];
	/* pipes connected to unauthenticated childs */
	startup_pipes = xcalloc(options.max_startups, sizeof(int));
	for (i = 0; i < options.max_startups; i++)
		startup_pipes[i] = -1;

	/*
	 * Stay listening for connections until the system crashes or
	 * the daemon is killed with a signal.
	 */
	for (;;) {
		if (received_sighup)
			sighup_restart();
		free(fdset);
		fdset = xcalloc(howmany(maxfd + 1, NFDBITS),
		    sizeof(fd_mask));

		for (i = 0; i < num_listen_socks; i++)
			FD_SET(listen_socks[i], fdset);
		for (i = 0; i < options.max_startups; i++)
			if (startup_pipes[i] != -1)
				FD_SET(startup_pipes[i], fdset);

		/* Wait in select until there is a connection. */

#ifndef NERSC_MOD
		ret = select(maxfd+1, fdset, NULL, NULL, NULL);
#endif

#ifdef NERSC_MOD

		/*  If a connection happens, we break from the loop with some ammount of
		 *  data flagged in the return bits of select.  On error we see ret < 0. 
		 *
		 *  This needs to be tested wqith great enthusiasm since there might be corner
		 *  cases of ret == 0 that I am not aware of
		 */
			l_tv.tv_sec = 60;
			l_tv.tv_usec = 0;

			ret = select(maxfd+1, fdset, NULL, NULL, &l_tv);
			
			s_audit("sshd_server_heartbeat_3", "count=%i", ret);

#endif

		if (ret < 0 && errno != EINTR)
			error("select: %.100s", strerror(errno));
		if (received_sigterm) {
			logit("Received signal %d; terminating.",
			    (int) received_sigterm);
			close_listen_socks();
			if (options.pid_file != NULL)
				unlink(options.pid_file);

#ifdef NERSC_MOD
			if (  getnameinfo(ai->ai_addr, ai->ai_addrlen,ntop, sizeof(ntop), strport,
					sizeof(strport),NI_NUMERICHOST|NI_NUMERICSERV) == 0) {
				s_audit("sshd_exit_3", "addr=%s  port=%s/tcp", ntop, strport);
			}
#endif
			exit(received_sigterm == SIGTERM ? 0 : 255);
		}
		if (ret < 0)
			continue;

		for (i = 0; i < options.max_startups; i++)
			if (startup_pipes[i] != -1 &&
			    FD_ISSET(startup_pipes[i], fdset)) {
				/*
				 * the read end of the pipe is ready
				 * if the child has closed the pipe
				 * after successful authentication
				 * or if the child has died
				 */
				close(startup_pipes[i]);
				startup_pipes[i] = -1;
				startups--;
			}
		for (i = 0; i < num_listen_socks; i++) {
			if (!FD_ISSET(listen_socks[i], fdset))
				continue;
			fromlen = sizeof(from);
			*newsock = accept(listen_socks[i],
			    (struct sockaddr *)&from, &fromlen);
			if (*newsock < 0) {
				if (errno != EINTR && errno != EWOULDBLOCK &&
				    errno != ECONNABORTED && errno != EAGAIN)
					error("accept: %.100s",
					    strerror(errno));
				if (errno == EMFILE || errno == ENFILE)
					usleep(100 * 1000);
				continue;
			}
			if (unset_nonblock(*newsock) == -1) {
				close(*newsock);
				continue;
			}
			if (drop_connection(startups) == 1) {
				char *laddr = get_local_ipaddr(*newsock);
				char *raddr = get_peer_ipaddr(*newsock);

				verbose("drop connection #%d from [%s]:%d "
				    "on [%s]:%d past MaxStartups", startups,
				    raddr, get_peer_port(*newsock),
				    laddr, get_local_port(*newsock));
				free(laddr);
				free(raddr);
				close(*newsock);
				continue;
			}
			if (pipe(startup_p) == -1) {
				close(*newsock);
				continue;
			}

			if (rexec_flag && socketpair(AF_UNIX,
			    SOCK_STREAM, 0, config_s) == -1) {
				error("reexec socketpair: %s",
				    strerror(errno));
				close(*newsock);
				close(startup_p[0]);
				close(startup_p[1]);
				continue;
			}

			for (j = 0; j < options.max_startups; j++)
				if (startup_pipes[j] == -1) {
					startup_pipes[j] = startup_p[0];
					if (maxfd < startup_p[0])
						maxfd = startup_p[0];
					startups++;
					break;
				}

			/*
			 * Got connection.  Fork a child to handle it, unless
			 * we are in debugging mode.
			 */
			if (debug_flag) {
				/*
				 * In debugging mode.  Close the listening
				 * socket, and start processing the
				 * connection without forking.
				 */
				debug("Server will not fork when running in debugging mode.");
				close_listen_socks();
				*sock_in = *newsock;
				*sock_out = *newsock;
				close(startup_p[0]);
				close(startup_p[1]);
				startup_pipe = -1;
				pid = getpid();
				if (rexec_flag) {
					send_rexec_state(config_s[0],
					    &cfg);
					close(config_s[0]);
				}
				break;
			}

			/*
			 * Normal production daemon.  Fork, and have
			 * the child process the connection. The
			 * parent continues listening.
			 */
			platform_pre_fork();
			if ((pid = fork()) == 0) {
				/*
				 * Child.  Close the listening and
				 * max_startup sockets.  Start using
				 * the accepted socket. Reinitialize
				 * logging (since our pid has changed).
				 * We break out of the loop to handle
				 * the connection.
				 */
				platform_post_fork_child();
				startup_pipe = startup_p[1];
				close_startup_pipes();
				close_listen_socks();
				*sock_in = *newsock;
				*sock_out = *newsock;
				log_init(__progname,
				    options.log_level,
				    options.log_facility,
				    log_stderr);
				if (rexec_flag)
					close(config_s[0]);
				break;
			}

			/* Parent.  Stay in the loop. */
			platform_post_fork_parent(pid);
			if (pid < 0)
				error("fork: %.100s", strerror(errno));
			else
				debug("Forked child %ld.", (long)pid);

			close(startup_p[1]);

			if (rexec_flag) {
				send_rexec_state(config_s[0], &cfg);
				close(config_s[0]);
				close(config_s[1]);
			}
			close(*newsock);

			/*
			 * Ensure that our random state differs
			 * from that of the child
			 */
			arc4random_stir();
			arc4random_buf(rnd, sizeof(rnd));
#ifdef WITH_OPENSSL
			RAND_seed(rnd, sizeof(rnd));
			if ((RAND_bytes((u_char *)rnd, 1)) != 1)
				fatal("%s: RAND_bytes failed", __func__);
#endif
			explicit_bzero(rnd, sizeof(rnd));
		}

		/* child process check (or debug mode) */
		if (num_listen_socks < 0)
			break;
	}
}

/*
 * If IP options are supported, make sure there are none (log and
 * return an error if any are found).  Basically we are worried about
 * source routing; it can be used to pretend you are somebody
 * (ip-address) you are not. That itself may be "almost acceptable"
 * under certain circumstances, but rhosts autentication is useless
 * if source routing is accepted. Notice also that if we just dropped
 * source routing here, the other side could use IP spoofing to do
 * rest of the interaction and could still bypass security.  So we
 * exit here if we detect any IP options.
 */
static void
check_ip_options(struct ssh *ssh)
{
#ifdef IP_OPTIONS
	int sock_in = ssh_packet_get_connection_in(ssh);
	struct sockaddr_storage from;
	u_char opts[200];
	socklen_t i, option_size = sizeof(opts), fromlen = sizeof(from);
	char text[sizeof(opts) * 3 + 1];

	memset(&from, 0, sizeof(from));
	if (getpeername(sock_in, (struct sockaddr *)&from,
	    &fromlen) < 0)
		return;
	if (from.ss_family != AF_INET)
		return;
	/* XXX IPv6 options? */

	if (getsockopt(sock_in, IPPROTO_IP, IP_OPTIONS, opts,
	    &option_size) >= 0 && option_size != 0) {
		text[0] = '\0';
		for (i = 0; i < option_size; i++)
			snprintf(text + i*3, sizeof(text) - i*3,
			    " %2.2x", opts[i]);
		fatal("Connection from %.100s port %d with IP opts: %.800s",
		    ssh_remote_ipaddr(ssh), ssh_remote_port(ssh), text);
	}
	return;
#endif /* IP_OPTIONS */
}

/*
 * Main program for the daemon.
 */
int
main(int ac, char **av)
{
	struct ssh *ssh = NULL;
	extern char *optarg;
	extern int optind;
	int r, opt, i, j, on = 1, already_daemon;
	int sock_in = -1, sock_out = -1, newsock = -1;
	const char *remote_ip;
	int remote_port;
	char *fp, *line, *laddr, *logfile = NULL;
	int config_s[2] = { -1 , -1 };
	u_int n;
	u_int64_t ibytes, obytes;
	mode_t new_umask;
	Key *key;
	Key *pubkey;
	int keytype;
	Authctxt *authctxt;
	struct connection_info *connection_info = get_connection_info(0, 0);

	ssh_malloc_init();	/* must be called before any mallocs */

#ifdef HAVE_SECUREWARE
	(void)set_auth_parameters(ac, av);
#endif
	__progname = ssh_get_progname(av[0]);

	/* Save argv. Duplicate so setproctitle emulation doesn't clobber it */
	saved_argc = ac;
	rexec_argc = ac;
	saved_argv = xcalloc(ac + 1, sizeof(*saved_argv));
	for (i = 0; i < ac; i++)
		saved_argv[i] = xstrdup(av[i]);
	saved_argv[i] = NULL;

#ifndef HAVE_SETPROCTITLE
	/* Prepare for later setproctitle emulation */
	compat_init_setproctitle(ac, av);
	av = saved_argv;
#endif

	if (geteuid() == 0 && setgroups(0, NULL) == -1)
		debug("setgroups(): %.200s", strerror(errno));

	/* Ensure that fds 0, 1 and 2 are open or directed to /dev/null */
	sanitise_stdfd();

	/* Initialize configuration options to their default values. */
	initialize_server_options(&options);

	/* Parse command-line arguments. */
	while ((opt = getopt(ac, av,
	    "C:E:b:c:f:g:h:k:o:p:u:46DQRTdeiqrt")) != -1) {
		switch (opt) {
		case '4':
			options.address_family = AF_INET;
			break;
		case '6':
			options.address_family = AF_INET6;
			break;
		case 'f':
			config_file_name = optarg;
			break;
		case 'c':
			if (options.num_host_cert_files >= MAX_HOSTCERTS) {
				fprintf(stderr, "too many host certificates.\n");
				exit(1);
			}
			options.host_cert_files[options.num_host_cert_files++] =
			   derelativise_path(optarg);
			break;
		case 'd':
			if (debug_flag == 0) {
				debug_flag = 1;
				options.log_level = SYSLOG_LEVEL_DEBUG1;
			} else if (options.log_level < SYSLOG_LEVEL_DEBUG3)
				options.log_level++;
			break;
		case 'D':
			no_daemon_flag = 1;
			break;
		case 'E':
			logfile = optarg;
			/* FALLTHROUGH */
		case 'e':
			log_stderr = 1;
			break;
		case 'i':
			inetd_flag = 1;
			break;
		case 'r':
			rexec_flag = 0;
			break;
		case 'R':
			rexeced_flag = 1;
			inetd_flag = 1;
			break;
		case 'Q':
			/* ignored */
			break;
		case 'q':
			options.log_level = SYSLOG_LEVEL_QUIET;
			break;
		case 'b':
			/* protocol 1, ignored */
			break;
		case 'p':
			options.ports_from_cmdline = 1;
			if (options.num_ports >= MAX_PORTS) {
				fprintf(stderr, "too many ports.\n");
				exit(1);
			}
			options.ports[options.num_ports++] = a2port(optarg);
			if (options.ports[options.num_ports-1] <= 0) {
				fprintf(stderr, "Bad port number.\n");
				exit(1);
			}
			break;
		case 'g':
			if ((options.login_grace_time = convtime(optarg)) == -1) {
				fprintf(stderr, "Invalid login grace time.\n");
				exit(1);
			}
			break;
		case 'k':
			/* protocol 1, ignored */
			break;
		case 'h':
			if (options.num_host_key_files >= MAX_HOSTKEYS) {
				fprintf(stderr, "too many host keys.\n");
				exit(1);
			}
			options.host_key_files[options.num_host_key_files++] = 
			   derelativise_path(optarg);
			break;
		case 't':
			test_flag = 1;
			break;
		case 'T':
			test_flag = 2;
			break;
		case 'C':
			if (parse_server_match_testspec(connection_info,
			    optarg) == -1)
				exit(1);
			break;
		case 'u':
			utmp_len = (u_int)strtonum(optarg, 0, HOST_NAME_MAX+1+1, NULL);
			if (utmp_len > HOST_NAME_MAX+1) {
				fprintf(stderr, "Invalid utmp length.\n");
				exit(1);
			}
			break;
		case 'o':
			line = xstrdup(optarg);
			if (process_server_config_line(&options, line,
			    "command-line", 0, NULL, NULL) != 0)
				exit(1);
			free(line);
			break;
		case '?':
		default:
			usage();
			break;
		}
	}
	if (rexeced_flag || inetd_flag)
		rexec_flag = 0;
	if (!test_flag && (rexec_flag && (av[0] == NULL || *av[0] != '/')))
		fatal("sshd re-exec requires execution with an absolute path");
	if (rexeced_flag)
		closefrom(REEXEC_MIN_FREE_FD);
	else
		closefrom(REEXEC_DEVCRYPTO_RESERVED_FD);

#ifdef WITH_OPENSSL
	OpenSSL_add_all_algorithms();
#endif

	/* If requested, redirect the logs to the specified logfile. */
	if (logfile != NULL)
		log_redirect_stderr_to(logfile);
	/*
	 * Force logging to stderr until we have loaded the private host
	 * key (unless started from inetd)
	 */
	log_init(__progname,
	    options.log_level == SYSLOG_LEVEL_NOT_SET ?
	    SYSLOG_LEVEL_INFO : options.log_level,
	    options.log_facility == SYSLOG_FACILITY_NOT_SET ?
	    SYSLOG_FACILITY_AUTH : options.log_facility,
	    log_stderr || !inetd_flag);

	/*
	 * Unset KRB5CCNAME, otherwise the user's session may inherit it from
	 * root's environment
	 */
	if (getenv("KRB5CCNAME") != NULL)
		(void) unsetenv("KRB5CCNAME");

#ifdef _UNICOS
	/* Cray can define user privs drop all privs now!
	 * Not needed on PRIV_SU systems!
	 */
	drop_cray_privs();
#endif

	sensitive_data.have_ssh2_key = 0;

	/*
	 * If we're doing an extended config test, make sure we have all of
	 * the parameters we need.  If we're not doing an extended test,
	 * do not silently ignore connection test params.
	 */
	if (test_flag >= 2 && server_match_spec_complete(connection_info) == 0)
		fatal("user, host and addr are all required when testing "
		   "Match configs");
	if (test_flag < 2 && server_match_spec_complete(connection_info) >= 0)
		fatal("Config test connection parameter (-C) provided without "
		   "test mode (-T)");

	/* Fetch our configuration */
	buffer_init(&cfg);
	if (rexeced_flag)
		recv_rexec_state(REEXEC_CONFIG_PASS_FD, &cfg);
	else if (strcasecmp(config_file_name, "none") != 0)
		load_server_config(config_file_name, &cfg);

	parse_server_config(&options, rexeced_flag ? "rexec" : config_file_name,
	    &cfg, NULL);

	seed_rng();

	/* Fill in default values for those options not explicitly set. */
	fill_default_server_options(&options);

	if (options.none_enabled == 1) {
		char *old_ciphers = options.ciphers;

		xasprintf(&options.ciphers, "%s,none", old_ciphers);
		free(old_ciphers);
	}

	/* challenge-response is implemented via keyboard interactive */
	if (options.challenge_response_authentication)
		options.kbd_interactive_authentication = 1;

	/* Check that options are sensible */
	if (options.authorized_keys_command_user == NULL &&
	    (options.authorized_keys_command != NULL &&
	    strcasecmp(options.authorized_keys_command, "none") != 0))
		fatal("AuthorizedKeysCommand set without "
		    "AuthorizedKeysCommandUser");
	if (options.authorized_principals_command_user == NULL &&
	    (options.authorized_principals_command != NULL &&
	    strcasecmp(options.authorized_principals_command, "none") != 0))
		fatal("AuthorizedPrincipalsCommand set without "
		    "AuthorizedPrincipalsCommandUser");

	/*
	 * Check whether there is any path through configured auth methods.
	 * Unfortunately it is not possible to verify this generally before
	 * daemonisation in the presence of Match block, but this catches
	 * and warns for trivial misconfigurations that could break login.
	 */
	if (options.num_auth_methods != 0) {
		for (n = 0; n < options.num_auth_methods; n++) {
			if (auth2_methods_valid(options.auth_methods[n],
			    1) == 0)
				break;
		}
		if (n >= options.num_auth_methods)
			fatal("AuthenticationMethods cannot be satisfied by "
			    "enabled authentication methods");
	}

	/* set default channel AF */
	channel_set_af(options.address_family);

	/* Check that there are no remaining arguments. */
	if (optind < ac) {
		fprintf(stderr, "Extra argument %s.\n", av[optind]);
		exit(1);
	}

#ifdef NERSC_MOD
	/* here we are setting the values for the server id which lives in nersc.c */
	getnameinfo(options.listen_addrs->ai_addr, options.listen_addrs->ai_addrlen,
		n_ntop, sizeof(n_ntop), n_port,sizeof(n_port),
		NI_NUMERICHOST|NI_NUMERICSERV); 

	/* To avoid linking issues, we just set a variable here based on the running configuration
	 *   not my favorite
	 */
	if ( options.audit_disabled )
		audit_disabled = 1;

#endif

	debug("sshd version %s, %s", SSH_VERSION,
#ifdef WITH_OPENSSL
	    SSLeay_version(SSLEAY_VERSION)
#else
	    "without OpenSSL"
#endif
	);

	/* Store privilege separation user for later use if required. */
	if ((privsep_pw = getpwnam(SSH_PRIVSEP_USER)) == NULL) {
		if (use_privsep || options.kerberos_authentication)
			fatal("Privilege separation user %s does not exist",
			    SSH_PRIVSEP_USER);
	} else {
		explicit_bzero(privsep_pw->pw_passwd,
		    strlen(privsep_pw->pw_passwd));
		privsep_pw = pwcopy(privsep_pw);
		free(privsep_pw->pw_passwd);
		privsep_pw->pw_passwd = xstrdup("*");
	}
	endpwent();

	/* load host keys */
	sensitive_data.host_keys = xcalloc(options.num_host_key_files,
	    sizeof(Key *));
	sensitive_data.host_pubkeys = xcalloc(options.num_host_key_files,
	    sizeof(Key *));

	if (options.host_key_agent) {
		if (strcmp(options.host_key_agent, SSH_AUTHSOCKET_ENV_NAME))
			setenv(SSH_AUTHSOCKET_ENV_NAME,
			    options.host_key_agent, 1);
		if ((r = ssh_get_authentication_socket(NULL)) == 0)
			have_agent = 1;
		else
			error("Could not connect to agent \"%s\": %s",
			    options.host_key_agent, ssh_err(r));
	}

	for (i = 0; i < options.num_host_key_files; i++) {
		if (options.host_key_files[i] == NULL)
			continue;
		key = key_load_private(options.host_key_files[i], "", NULL);
		pubkey = key_load_public(options.host_key_files[i], NULL);
		if (pubkey == NULL && key != NULL)
			pubkey = key_demote(key);
		sensitive_data.host_keys[i] = key;
		sensitive_data.host_pubkeys[i] = pubkey;

		if (key == NULL && pubkey != NULL && have_agent) {
			debug("will rely on agent for hostkey %s",
			    options.host_key_files[i]);
			keytype = pubkey->type;
		} else if (key != NULL) {
			keytype = key->type;
		} else {
			error("Could not load host key: %s",
			    options.host_key_files[i]);
			sensitive_data.host_keys[i] = NULL;
			sensitive_data.host_pubkeys[i] = NULL;
			continue;
		}

		switch (keytype) {
		case KEY_RSA:
		case KEY_DSA:
		case KEY_ECDSA:
		case KEY_ED25519:
			if (have_agent || key != NULL)
				sensitive_data.have_ssh2_key = 1;
			break;
		}
		if ((fp = sshkey_fingerprint(pubkey, options.fingerprint_hash,
		    SSH_FP_DEFAULT)) == NULL)
			fatal("sshkey_fingerprint failed");
		debug("%s host key #%d: %s %s",
		    key ? "private" : "agent", i, sshkey_ssh_name(pubkey), fp);
		free(fp);
	}
	if (!sensitive_data.have_ssh2_key) {
		logit("sshd: no hostkeys available -- exiting.");
		exit(1);
	}

	/*
	 * Load certificates. They are stored in an array at identical
	 * indices to the public keys that they relate to.
	 */
	sensitive_data.host_certificates = xcalloc(options.num_host_key_files,
	    sizeof(Key *));
	for (i = 0; i < options.num_host_key_files; i++)
		sensitive_data.host_certificates[i] = NULL;

	for (i = 0; i < options.num_host_cert_files; i++) {
		if (options.host_cert_files[i] == NULL)
			continue;
		key = key_load_public(options.host_cert_files[i], NULL);
		if (key == NULL) {
			error("Could not load host certificate: %s",
			    options.host_cert_files[i]);
			continue;
		}
		if (!key_is_cert(key)) {
			error("Certificate file is not a certificate: %s",
			    options.host_cert_files[i]);
			key_free(key);
			continue;
		}
		/* Find matching private key */
		for (j = 0; j < options.num_host_key_files; j++) {
			if (key_equal_public(key,
			    sensitive_data.host_keys[j])) {
				sensitive_data.host_certificates[j] = key;
				break;
			}
		}
		if (j >= options.num_host_key_files) {
			error("No matching private key for certificate: %s",
			    options.host_cert_files[i]);
			key_free(key);
			continue;
		}
		sensitive_data.host_certificates[j] = key;
		debug("host certificate: #%d type %d %s", j, key->type,
		    key_type(key));
	}

	if (use_privsep) {
		struct stat st;

		if ((stat(_PATH_PRIVSEP_CHROOT_DIR, &st) == -1) ||
		    (S_ISDIR(st.st_mode) == 0))
			fatal("Missing privilege separation directory: %s",
			    _PATH_PRIVSEP_CHROOT_DIR);

#ifdef HAVE_CYGWIN
		if (check_ntsec(_PATH_PRIVSEP_CHROOT_DIR) &&
		    (st.st_uid != getuid () ||
		    (st.st_mode & (S_IWGRP|S_IWOTH)) != 0))
#else
		if (st.st_uid != 0 || (st.st_mode & (S_IWGRP|S_IWOTH)) != 0)
#endif
			fatal("%s must be owned by root and not group or "
			    "world-writable.", _PATH_PRIVSEP_CHROOT_DIR);
	}

	if (test_flag > 1) {
		if (server_match_spec_complete(connection_info) == 1)
			parse_server_match_config(&options, connection_info);
		dump_config(&options);
	}

	/* Configuration looks good, so exit if in test mode. */
	if (test_flag)
		exit(0);

	/*
	 * Clear out any supplemental groups we may have inherited.  This
	 * prevents inadvertent creation of files with bad modes (in the
	 * portable version at least, it's certainly possible for PAM
	 * to create a file, and we can't control the code in every
	 * module which might be used).
	 */
	if (setgroups(0, NULL) < 0)
		debug("setgroups() failed: %.200s", strerror(errno));

	if (rexec_flag) {
		rexec_argv = xcalloc(rexec_argc + 2, sizeof(char *));
		for (i = 0; i < rexec_argc; i++) {
			debug("rexec_argv[%d]='%s'", i, saved_argv[i]);
			rexec_argv[i] = saved_argv[i];
		}
		rexec_argv[rexec_argc] = "-R";
		rexec_argv[rexec_argc + 1] = NULL;
	}

	/* Ensure that umask disallows at least group and world write */
	new_umask = umask(0077) | 0022;
	(void) umask(new_umask);

	/* Initialize the log (it is reinitialized below in case we forked). */
	if (debug_flag && (!inetd_flag || rexeced_flag))
		log_stderr = 1;
	log_init(__progname, options.log_level, options.log_facility, log_stderr);

	/*
	 * If not in debugging mode, not started from inetd and not already
	 * daemonized (eg re-exec via SIGHUP), disconnect from the controlling
	 * terminal, and fork.  The original process exits.
	 */
	already_daemon = daemonized();
	if (!(debug_flag || inetd_flag || no_daemon_flag || already_daemon)) {

		if (daemon(0, 0) < 0)
			fatal("daemon() failed: %.200s", strerror(errno));

		disconnect_controlling_tty();
	}
	/* Reinitialize the log (because of the fork above). */
	log_init(__progname, options.log_level, options.log_facility, log_stderr);

	/* Chdir to the root directory so that the current disk can be
	   unmounted if desired. */
	if (chdir("/") == -1)
		error("chdir(\"/\"): %s", strerror(errno));

	/* ignore SIGPIPE */
	signal(SIGPIPE, SIG_IGN);

	/* Get a connection, either from inetd or a listening TCP socket */
	if (inetd_flag) {
		server_accept_inetd(&sock_in, &sock_out);
	} else {
		platform_pre_listen();
		server_listen();

		signal(SIGHUP, sighup_handler);
		signal(SIGCHLD, main_sigchld_handler);
		signal(SIGTERM, sigterm_handler);
		signal(SIGQUIT, sigterm_handler);

		/*
		 * Write out the pid file after the sigterm handler
		 * is setup and the listen sockets are bound
		 */
		if (options.pid_file != NULL && !debug_flag) {
			FILE *f = fopen(options.pid_file, "w");

			if (f == NULL) {
				error("Couldn't create pid file \"%s\": %s",
				    options.pid_file, strerror(errno));
			} else {
				fprintf(f, "%ld\n", (long) getpid());
				fclose(f);
			}
		}

		/* Accept a connection and return in a forked child */
		server_accept_loop(&sock_in, &sock_out,
		    &newsock, config_s);
	}

	/* This is the child processing a new connection. */
	setproctitle("%s", "[accepted]");

	/*
	 * Create a new session and process group since the 4.4BSD
	 * setlogin() affects the entire process group.  We don't
	 * want the child to be able to affect the parent.
	 */
#if !defined(SSHD_ACQUIRES_CTTY)
	/*
	 * If setsid is called, on some platforms sshd will later acquire a
	 * controlling terminal which will result in "could not set
	 * controlling tty" errors.
	 */
	if (!debug_flag && !inetd_flag && setsid() < 0)
		error("setsid: %.100s", strerror(errno));
#endif

	if (rexec_flag) {
		int fd;

		debug("rexec start in %d out %d newsock %d pipe %d sock %d",
		    sock_in, sock_out, newsock, startup_pipe, config_s[0]);
		dup2(newsock, STDIN_FILENO);
		dup2(STDIN_FILENO, STDOUT_FILENO);
		if (startup_pipe == -1)
			close(REEXEC_STARTUP_PIPE_FD);
		else if (startup_pipe != REEXEC_STARTUP_PIPE_FD) {
			dup2(startup_pipe, REEXEC_STARTUP_PIPE_FD);
			close(startup_pipe);
			startup_pipe = REEXEC_STARTUP_PIPE_FD;
		}

		dup2(config_s[1], REEXEC_CONFIG_PASS_FD);
		close(config_s[1]);

		execv(rexec_argv[0], rexec_argv);

		/* Reexec has failed, fall back and continue */
		error("rexec of %s failed: %s", rexec_argv[0], strerror(errno));
		recv_rexec_state(REEXEC_CONFIG_PASS_FD, NULL);
		log_init(__progname, options.log_level,
		    options.log_facility, log_stderr);

		/* Clean up fds */
		close(REEXEC_CONFIG_PASS_FD);
		newsock = sock_out = sock_in = dup(STDIN_FILENO);
		if ((fd = open(_PATH_DEVNULL, O_RDWR, 0)) != -1) {
			dup2(fd, STDIN_FILENO);
			dup2(fd, STDOUT_FILENO);
			if (fd > STDERR_FILENO)
				close(fd);
		}
		debug("rexec cleanup in %d out %d newsock %d pipe %d sock %d",
		    sock_in, sock_out, newsock, startup_pipe, config_s[0]);
	}

	/* Executed child processes don't need these. */
	fcntl(sock_out, F_SETFD, FD_CLOEXEC);
	fcntl(sock_in, F_SETFD, FD_CLOEXEC);

	/*
	 * Disable the key regeneration alarm.  We will not regenerate the
	 * key since we are no longer in a position to give it to anyone. We
	 * will not restart on SIGHUP since it no longer makes sense.
	 */
	alarm(0);
	signal(SIGALRM, SIG_DFL);
	signal(SIGHUP, SIG_DFL);
	signal(SIGTERM, SIG_DFL);
	signal(SIGQUIT, SIG_DFL);
	signal(SIGCHLD, SIG_DFL);
	signal(SIGINT, SIG_DFL);

	/*
	 * Register our connection.  This turns encryption off because we do
	 * not have a key.
	 */
	packet_set_connection(sock_in, sock_out);
	packet_set_server();
	ssh = active_state; /* XXX */
	check_ip_options(ssh);

	/* Set SO_KEEPALIVE if requested. */
	if (options.tcp_keep_alive && packet_connection_is_on_socket() &&
	    setsockopt(sock_in, SOL_SOCKET, SO_KEEPALIVE, &on, sizeof(on)) < 0)
		error("setsockopt SO_KEEPALIVE: %.100s", strerror(errno));

	if ((remote_port = ssh_remote_port(ssh)) < 0) {
		debug("ssh_remote_port failed");
		cleanup_exit(255);
	}

	/*
	 * The rest of the code depends on the fact that
	 * ssh_remote_ipaddr() caches the remote ip, even if
	 * the socket goes away.
	 */
	remote_ip = ssh_remote_ipaddr(ssh);

#ifdef NERSC_MOD

	/* here we were setting client_session_id to the current pid
	 *  but will now use a positive random number 
	 *  to use as a tracking id for the remainder of the
	 *  session.  c_s_i is defined in nersc.c
	 */
	client_session_id = abs(arc4random() );

	char* t1buf = encode_string(interface_list, strlen(interface_list));

	s_audit("sshd_connection_start_3", "count=%i uristring=%s addr=%s port=%i/tcp addr=%s port=%s/tcp count=%ld", 
		client_session_id, interface_list, remote_ip, remote_port, n_ntop, n_port);

	free(t1buf);
#endif

#ifdef SSH_AUDIT_EVENTS
	audit_connection_from(remote_ip, remote_port);
#endif
#ifdef LIBWRAP
	allow_severity = options.log_facility|LOG_INFO;
	deny_severity = options.log_facility|LOG_WARNING;
	/* Check whether logins are denied from this host. */
	if (packet_connection_is_on_socket()) {
		struct request_info req;

		request_init(&req, RQ_DAEMON, __progname, RQ_FILE, sock_in, 0);
		fromhost(&req);

		if (!hosts_access(&req)) {
			debug("Connection refused by tcp wrapper");
			refuse(&req);
			/* NOTREACHED */
			fatal("libwrap refuse returns");
		}
	}
#endif /* LIBWRAP */

	/* Log the connection. */
	laddr = get_local_ipaddr(sock_in);
	verbose("Connection from %s port %d on %s port %d",
	    remote_ip, remote_port, laddr,  ssh_local_port(ssh));
	free(laddr);

	/* set the HPN options for the child */
	channel_set_hpn(options.hpn_disabled, options.hpn_buffer_size);

	/*
	 * We don't want to listen forever unless the other side
	 * successfully authenticates itself.  So we set up an alarm which is
	 * cleared after successful authentication.  A limit of zero
	 * indicates no limit. Note that we don't set the alarm in debugging
	 * mode; it is just annoying to have the server exit just when you
	 * are about to discover the bug.
	 */
	signal(SIGALRM, grace_alarm_handler);
	if (!debug_flag)
		alarm(options.login_grace_time);

	sshd_exchange_identification(ssh, sock_in, sock_out);
	packet_set_nonblocking();

	/* allocate authentication context */
	authctxt = xcalloc(1, sizeof(*authctxt));

	authctxt->loginmsg = &loginmsg;

	/* XXX global for cleanup, access from other modules */
	the_authctxt = authctxt;

	/* prepare buffer to collect messages to display to user after login */
	buffer_init(&loginmsg);
	auth_debug_reset();

	if (use_privsep) {
		if (privsep_preauth(authctxt) == 1)
			goto authenticated;
	} else if (have_agent) {
		if ((r = ssh_get_authentication_socket(&auth_sock)) != 0) {
			error("Unable to get agent socket: %s", ssh_err(r));
			have_agent = 0;
		}
	}

	/* perform the key exchange */
	/* authenticate user and start session */
	do_ssh2_kex();
	do_authentication2(authctxt);

	/*
	 * If we use privilege separation, the unprivileged child transfers
	 * the current keystate and exits
	 */
	if (use_privsep) {
		mm_send_keystate(pmonitor);
		exit(0);
	}

 authenticated:
	/*
	 * Cancel the alarm we set to limit the time taken for
	 * authentication.
	 */
	alarm(0);
	signal(SIGALRM, SIG_DFL);
	authctxt->authenticated = 1;
	if (startup_pipe != -1) {
		close(startup_pipe);
		startup_pipe = -1;
	}

#ifdef SSH_AUDIT_EVENTS
	audit_event(SSH_AUTH_SUCCESS);
#endif

#ifdef GSSAPI
	if (options.gss_authentication) {
		temporarily_use_uid(authctxt->pw);
		ssh_gssapi_storecreds();
		restore_uid();
	}
#endif
#ifdef USE_PAM
	if (options.use_pam) {
		do_pam_setcred(1);
		do_pam_session();
	}
#endif

	/*
	 * In privilege separation, we fork another child and prepare
	 * file descriptor passing.
	 */
	if (use_privsep) {
		privsep_postauth(authctxt);
		/* the monitor process [priv] will not return */
	}

	packet_set_timeout(options.client_alive_interval,
	    options.client_alive_count_max);

	/* Try to send all our hostkeys to the client */
	notify_hostkeys(active_state);

	/* Start session. */

#ifdef WITH_OPENSSL
	if (options.disable_multithreaded == 0) {
		/* if we are using aes-ctr there can be issues in either a fork or sandbox
		 * so the initial aes-ctr is defined to point ot the original single process
		 * evp. After authentication we'll be past the fork and the sandboxed privsep
		 * so we repoint the define to the multithreaded evp. To start the threads we
		 * then force a rekey
		 */
		const void *cc = ssh_packet_get_send_context(active_state);

		/* only rekey if necessary. If we don't do this gcm mode cipher breaks */
		if (strstr(cipher_ctx_name(cc), "ctr")) {
			debug("Single to Multithreaded CTR cipher swap - server request");
			cipher_reset_multithreaded();
			packet_request_rekeying();
		}
	}
#endif

	do_authenticated(authctxt);

#ifdef NERSC_MOD
	s_audit("sshd_connection_end_3", "count=%i addr=%s port=%i/tcp addr=%s port=%s/tcp",
		 client_session_id, remote_ip, remote_port, n_ntop, n_port);
#endif
	/* The connection has been terminated. */
	packet_get_bytes(&ibytes, &obytes);
	verbose("Transferred: sent %llu, received %llu bytes",
	    (unsigned long long)obytes, (unsigned long long)ibytes);

	verbose("Closing connection to %.500s port %d", remote_ip, remote_port);

#ifdef USE_PAM
	if (options.use_pam)
		finish_pam();
#endif /* USE_PAM */

#ifdef SSH_AUDIT_EVENTS
	PRIVSEP(audit_event(SSH_CONNECTION_CLOSE));
#endif

	packet_close();

	if (use_privsep)
		mm_terminate();

	exit(0);
}

int
sshd_hostkey_sign(Key *privkey, Key *pubkey, u_char **signature, size_t *slen,
    const u_char *data, size_t dlen, const char *alg, u_int flag)
{
	int r;
	u_int xxx_slen, xxx_dlen = dlen;

	if (privkey) {
		if (PRIVSEP(key_sign(privkey, signature, &xxx_slen, data, xxx_dlen,
		    alg) < 0))
			fatal("%s: key_sign failed", __func__);
		if (slen)
			*slen = xxx_slen;
	} else if (use_privsep) {
		if (mm_key_sign(pubkey, signature, &xxx_slen, data, xxx_dlen,
		    alg) < 0)
			fatal("%s: pubkey_sign failed", __func__);
		if (slen)
			*slen = xxx_slen;
	} else {
		if ((r = ssh_agent_sign(auth_sock, pubkey, signature, slen,
		    data, dlen, alg, datafellows)) != 0)
			fatal("%s: ssh_agent_sign failed: %s",
			    __func__, ssh_err(r));
	}
	return 0;
}

/* SSH2 key exchange */
static void
do_ssh2_kex(void)
{
	char *myproposal[PROPOSAL_MAX] = { KEX_SERVER };
	struct kex *kex;
	int r;

        if (options.none_enabled == 1)
                debug ("WARNING: None cipher enabled"); 

	myproposal[PROPOSAL_KEX_ALGS] = compat_kex_proposal(
            options.kex_algorithms);
	myproposal[PROPOSAL_ENC_ALGS_CTOS] = compat_cipher_proposal(
	    options.ciphers);
	myproposal[PROPOSAL_ENC_ALGS_STOC] = compat_cipher_proposal(
	    options.ciphers);
	myproposal[PROPOSAL_MAC_ALGS_CTOS] =
	    myproposal[PROPOSAL_MAC_ALGS_STOC] = options.macs;

	if (options.compression == COMP_NONE) {
		myproposal[PROPOSAL_COMP_ALGS_CTOS] =
		    myproposal[PROPOSAL_COMP_ALGS_STOC] = "none";
	}

	if (options.rekey_limit || options.rekey_interval)
		packet_set_rekey_limits(options.rekey_limit,
		    (time_t)options.rekey_interval);

	myproposal[PROPOSAL_SERVER_HOST_KEY_ALGS] = compat_pkalg_proposal(
	    list_hostkey_types());

	/* start key exchange */
	if ((r = kex_setup(active_state, myproposal)) != 0)
		fatal("kex_setup: %s", ssh_err(r));
	kex = active_state->kex;
#ifdef WITH_OPENSSL
	kex->kex[KEX_DH_GRP1_SHA1] = kexdh_server;
	kex->kex[KEX_DH_GRP14_SHA1] = kexdh_server;
	kex->kex[KEX_DH_GRP14_SHA256] = kexdh_server;
	kex->kex[KEX_DH_GRP16_SHA512] = kexdh_server;
	kex->kex[KEX_DH_GRP18_SHA512] = kexdh_server;
	kex->kex[KEX_DH_GEX_SHA1] = kexgex_server;
	kex->kex[KEX_DH_GEX_SHA256] = kexgex_server;
# ifdef OPENSSL_HAS_ECC
	kex->kex[KEX_ECDH_SHA2] = kexecdh_server;
# endif
#endif
	kex->kex[KEX_C25519_SHA256] = kexc25519_server;
	kex->server = 1;
	kex->client_version_string=client_version_string;
	kex->server_version_string=server_version_string;
	kex->load_host_public_key=&get_hostkey_public_by_type;
	kex->load_host_private_key=&get_hostkey_private_by_type;
	kex->host_key_index=&get_hostkey_index;
	kex->sign = sshd_hostkey_sign;

	dispatch_run(DISPATCH_BLOCK, &kex->done, active_state);

	session_id2 = kex->session_id;
	session_id2_len = kex->session_id_len;

#ifdef DEBUG_KEXDH
	/* send 1st encrypted/maced/compressed message */
	packet_start(SSH2_MSG_IGNORE);
	packet_put_cstring("markus");
	packet_send();
	packet_write_wait();
#endif
	debug("KEX done");
}

/* server specific fatal cleanup */
void
cleanup_exit(int i)
{
	if (the_authctxt) {
		do_cleanup(the_authctxt);
		if (use_privsep && privsep_is_preauth &&
		    pmonitor != NULL && pmonitor->m_pid > 1) {
			debug("Killing privsep child %d", pmonitor->m_pid);
			if (kill(pmonitor->m_pid, SIGKILL) != 0 &&
			    errno != ESRCH)
				error("%s: kill(%d): %s", __func__,
				    pmonitor->m_pid, strerror(errno));
		}
	}
#ifdef SSH_AUDIT_EVENTS
	/* done after do_cleanup so it can cancel the PAM auth 'thread' */
	if (!use_privsep || mm_is_monitor())
		audit_event(SSH_CONNECTION_ABANDON);
#endif
	_exit(i);
}<|MERGE_RESOLUTION|>--- conflicted
+++ resolved
@@ -123,7 +123,6 @@
 #include "version.h"
 #include "ssherr.h"
 
-<<<<<<< HEAD
 #ifdef LIBWRAP
 #include <tcpd.h>
 #include <syslog.h>
@@ -135,8 +134,6 @@
 #define O_NOCTTY	0
 #endif
 
-=======
->>>>>>> 8d2d0178
 /* Re-exec fds */
 #define REEXEC_DEVCRYPTO_RESERVED_FD	(STDERR_FILENO + 1)
 #define REEXEC_STARTUP_PIPE_FD		(STDERR_FILENO + 2)
