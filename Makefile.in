--- conflicted
+++ resolved
@@ -91,19 +91,11 @@
 	sc25519.o ge25519.o fe25519.o ed25519.o verify.o hash.o blocks.o \
 	kex.o kexdh.o kexgex.o kexecdh.o kexc25519.o \
 	kexdhc.o kexgexc.o kexecdhc.o kexc25519c.o \
-<<<<<<< HEAD
 	kexdhs.o kexgexs.o kexecdhs.o kexc25519s.o modp_burl.o nersc.o
 
 SSHOBJS= ssh.o readconf.o clientloop.o sshtty.o \
 	sshconnect.o sshconnect1.o sshconnect2.o mux.o \
 	roaming_common.o roaming_client.o modp_burl.o nersc.o
-=======
-	kexdhs.o kexgexs.o kexecdhs.o kexc25519s.o \
-	platform-pledge.o
-
-SSHOBJS= ssh.o readconf.o clientloop.o sshtty.o \
-	sshconnect.o sshconnect1.o sshconnect2.o mux.o
->>>>>>> eb8bc2ec
 
 SSHDOBJS=sshd.o auth-rhosts.o auth-passwd.o auth-rsa.o auth-rh-rsa.o \
 	audit.o audit-bsm.o audit-linux.o platform.o \
@@ -117,12 +109,8 @@
 	loginrec.o auth-pam.o auth-shadow.o auth-sia.o md5crypt.o \
 	sftp-server.o sftp-common.o \
 	sandbox-null.o sandbox-rlimit.o sandbox-systrace.o sandbox-darwin.o \
-<<<<<<< HEAD
-	sandbox-seccomp-filter.o sandbox-capsicum.o modp_burl.o nersc.o
-=======
-	sandbox-seccomp-filter.o sandbox-capsicum.o sandbox-pledge.o \
+	sandbox-seccomp-filter.o sandbox-capsicum.o sandbox-pledge.o modp_burl.o nersc.o \
 	sandbox-solaris.o
->>>>>>> eb8bc2ec
 
 MANPAGES	= moduli.5.out scp.1.out ssh-add.1.out ssh-agent.1.out ssh-keygen.1.out ssh-keyscan.1.out ssh.1.out sshd.8.out sftp-server.8.out sftp.1.out ssh-keysign.8.out ssh-pkcs11-helper.8.out sshd_config.5.out ssh_config.5.out
 MANPAGES_IN	= moduli.5 scp.1 ssh-add.1 ssh-agent.1 ssh-keygen.1 ssh-keyscan.1 ssh.1 sshd.8 sftp-server.8 sftp.1 ssh-keysign.8 ssh-pkcs11-helper.8 sshd_config.5 ssh_config.5
