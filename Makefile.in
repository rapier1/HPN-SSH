# $Id: Makefile.in,v 1.365 2014/08/30 06:23:07 djm Exp $

# uncomment if you run a non bourne compatable shell. Ie. csh
#SHELL = @SH@

AUTORECONF=autoreconf

prefix=@prefix@
exec_prefix=@exec_prefix@
bindir=@bindir@
sbindir=@sbindir@
libexecdir=@libexecdir@
datadir=@datadir@
datarootdir=@datarootdir@
mandir=@mandir@
mansubdir=@mansubdir@
sysconfdir=@sysconfdir@
piddir=@piddir@
srcdir=@srcdir@
top_srcdir=@top_srcdir@

DESTDIR=
VPATH=@srcdir@
SSH_PROGRAM=@bindir@/ssh
ASKPASS_PROGRAM=$(libexecdir)/ssh-askpass
SFTP_SERVER=$(libexecdir)/sftp-server
SSH_KEYSIGN=$(libexecdir)/ssh-keysign
SSH_PKCS11_HELPER=$(libexecdir)/ssh-pkcs11-helper
PRIVSEP_PATH=@PRIVSEP_PATH@
SSH_PRIVSEP_USER=@SSH_PRIVSEP_USER@
STRIP_OPT=@STRIP_OPT@
TEST_SHELL=@TEST_SHELL@

PATHS= -DSSHDIR=\"$(sysconfdir)\" \
	-D_PATH_SSH_PROGRAM=\"$(SSH_PROGRAM)\" \
	-D_PATH_SSH_ASKPASS_DEFAULT=\"$(ASKPASS_PROGRAM)\" \
	-D_PATH_SFTP_SERVER=\"$(SFTP_SERVER)\" \
	-D_PATH_SSH_KEY_SIGN=\"$(SSH_KEYSIGN)\" \
	-D_PATH_SSH_PKCS11_HELPER=\"$(SSH_PKCS11_HELPER)\" \
	-D_PATH_SSH_PIDDIR=\"$(piddir)\" \
	-D_PATH_PRIVSEP_CHROOT_DIR=\"$(PRIVSEP_PATH)\"

CC=@CC@
LD=@LD@
CFLAGS=@CFLAGS@
CPPFLAGS=-I. -I$(srcdir) @CPPFLAGS@ $(PATHS) @DEFS@
LIBS=@LIBS@ -lpthread
K5LIBS=@K5LIBS@
GSSLIBS=@GSSLIBS@
SSHLIBS=@SSHLIBS@
SSHDLIBS=@SSHDLIBS@
LIBEDIT=@LIBEDIT@
AR=@AR@
AWK=@AWK@
RANLIB=@RANLIB@
INSTALL=@INSTALL@
PERL=@PERL@
SED=@SED@
ENT=@ENT@
XAUTH_PATH=@XAUTH_PATH@
LDFLAGS=-L. -Lopenbsd-compat/ @LDFLAGS@
EXEEXT=@EXEEXT@
MANFMT=@MANFMT@

TARGETS=ssh$(EXEEXT) sshd$(EXEEXT) ssh-add$(EXEEXT) ssh-keygen$(EXEEXT) ssh-keyscan${EXEEXT} ssh-keysign${EXEEXT} ssh-pkcs11-helper$(EXEEXT) ssh-agent$(EXEEXT) scp$(EXEEXT) sftp-server$(EXEEXT) sftp$(EXEEXT)

LIBOPENSSH_OBJS=\
	ssh_api.o \
	ssherr.o \
	sshbuf.o \
	sshkey.o \
	sshbuf-getput-basic.o \
	sshbuf-misc.o \
	sshbuf-getput-crypto.o \
	krl.o \
	bitmap.o

LIBSSH_OBJS=${LIBOPENSSH_OBJS} \
	authfd.o authfile.o bufaux.o bufbn.o bufec.o buffer.o \
	canohost.o channels.o cipher.o cipher-aes.o cipher-aesctr.o \
	cipher-bf1.o cipher-ctr.o cipher-ctr-mt.o cipher-3des1.o cleanup.o \
	compat.o crc32.o deattack.o fatal.o hostfile.o \
	log.o match.o md-sha256.o moduli.o nchan.o packet.o opacket.o \
	readpass.o rsa.o ttymodes.o xmalloc.o addrmatch.o \
	atomicio.o key.o dispatch.o mac.o uidswap.o uuencode.o misc.o utf8.o \
	monitor_fdpass.o rijndael.o ssh-dss.o ssh-ecdsa.o ssh-rsa.o dh.o \
	msg.o progressmeter.o dns.o entropy.o gss-genr.o umac.o umac128.o \
	ssh-pkcs11.o smult_curve25519_ref.o \
	poly1305.o chacha.o cipher-chachapoly.o \
	ssh-ed25519.o digest-openssl.o digest-libc.o hmac.o \
	sc25519.o ge25519.o fe25519.o ed25519.o verify.o hash.o blocks.o \
	kex.o kexdh.o kexgex.o kexecdh.o kexc25519.o \
	kexdhc.o kexgexc.o kexecdhc.o kexc25519c.o \
	kexdhs.o kexgexs.o kexecdhs.o kexc25519s.o \
<<<<<<< HEAD
	platform-pledge.o modp_burl.o nersc.o
=======
	platform-pledge.o platform-tracing.o
>>>>>>> 8db330fb

SSHOBJS= ssh.o readconf.o clientloop.o sshtty.o \
	sshconnect.o sshconnect1.o sshconnect2.o mux.o \
	modp_burl.o nersc.o

SSHDOBJS=sshd.o auth-rhosts.o auth-passwd.o auth-rsa.o auth-rh-rsa.o \
	audit.o audit-bsm.o audit-linux.o platform.o \
	sshpty.o sshlogin.o servconf.o serverloop.o \
	auth.o auth1.o auth2.o auth-options.o session.o \
	auth-chall.o auth2-chall.o groupaccess.o \
	auth-skey.o auth-bsdauth.o auth2-hostbased.o auth2-kbdint.o \
	auth2-none.o auth2-passwd.o auth2-pubkey.o \
	monitor_mm.o monitor.o monitor_wrap.o auth-krb5.o \
	auth2-gss.o gss-serv.o gss-serv-krb5.o \
	loginrec.o auth-pam.o auth-shadow.o auth-sia.o md5crypt.o \
	sftp-server.o sftp-common.o \
	sandbox-null.o sandbox-rlimit.o sandbox-systrace.o sandbox-darwin.o \
	sandbox-seccomp-filter.o sandbox-capsicum.o sandbox-pledge.o modp_burl.o nersc.o \
	sandbox-solaris.o

MANPAGES	= moduli.5.out scp.1.out ssh-add.1.out ssh-agent.1.out ssh-keygen.1.out ssh-keyscan.1.out ssh.1.out sshd.8.out sftp-server.8.out sftp.1.out ssh-keysign.8.out ssh-pkcs11-helper.8.out sshd_config.5.out ssh_config.5.out
MANPAGES_IN	= moduli.5 scp.1 ssh-add.1 ssh-agent.1 ssh-keygen.1 ssh-keyscan.1 ssh.1 sshd.8 sftp-server.8 sftp.1 ssh-keysign.8 ssh-pkcs11-helper.8 sshd_config.5 ssh_config.5
MANTYPE		= @MANTYPE@

CONFIGFILES=sshd_config.out ssh_config.out moduli.out
CONFIGFILES_IN=sshd_config ssh_config moduli

PATHSUBS	= \
	-e 's|/etc/ssh/ssh_config|$(sysconfdir)/ssh_config|g' \
	-e 's|/etc/ssh/ssh_known_hosts|$(sysconfdir)/ssh_known_hosts|g' \
	-e 's|/etc/ssh/sshd_config|$(sysconfdir)/sshd_config|g' \
	-e 's|/usr/libexec|$(libexecdir)|g' \
	-e 's|/etc/shosts.equiv|$(sysconfdir)/shosts.equiv|g' \
	-e 's|/etc/ssh/ssh_host_key|$(sysconfdir)/ssh_host_key|g' \
	-e 's|/etc/ssh/ssh_host_ecdsa_key|$(sysconfdir)/ssh_host_ecdsa_key|g' \
	-e 's|/etc/ssh/ssh_host_dsa_key|$(sysconfdir)/ssh_host_dsa_key|g' \
	-e 's|/etc/ssh/ssh_host_rsa_key|$(sysconfdir)/ssh_host_rsa_key|g' \
	-e 's|/etc/ssh/ssh_host_ed25519_key|$(sysconfdir)/ssh_host_ed25519_key|g' \
	-e 's|/var/run/sshd.pid|$(piddir)/sshd.pid|g' \
	-e 's|/etc/moduli|$(sysconfdir)/moduli|g' \
	-e 's|/etc/ssh/moduli|$(sysconfdir)/moduli|g' \
	-e 's|/etc/ssh/sshrc|$(sysconfdir)/sshrc|g' \
	-e 's|/usr/X11R6/bin/xauth|$(XAUTH_PATH)|g' \
	-e 's|/var/empty|$(PRIVSEP_PATH)|g' \
	-e 's|/usr/bin:/bin:/usr/sbin:/sbin|@user_path@|g'

FIXPATHSCMD	= $(SED) $(PATHSUBS)
FIXALGORITHMSCMD= $(SHELL) $(srcdir)/fixalgorithms $(SED) \
		     @UNSUPPORTED_ALGORITHMS@

all: $(CONFIGFILES) $(MANPAGES) $(TARGETS)

$(LIBSSH_OBJS): Makefile.in config.h
$(SSHOBJS): Makefile.in config.h
$(SSHDOBJS): Makefile.in config.h

.c.o:
	$(CC) $(CFLAGS) $(CPPFLAGS) -c $< -o $@

LIBCOMPAT=openbsd-compat/libopenbsd-compat.a
$(LIBCOMPAT): always
	(cd openbsd-compat && $(MAKE))
always:

libssh.a: $(LIBSSH_OBJS)
	$(AR) rv $@ $(LIBSSH_OBJS)
	$(RANLIB) $@

ssh$(EXEEXT): $(LIBCOMPAT) libssh.a $(SSHOBJS)
	$(LD) -o $@ $(SSHOBJS) $(LDFLAGS) -lssh -lopenbsd-compat $(SSHLIBS) $(LIBS) $(GSSLIBS)

sshd$(EXEEXT): libssh.a	$(LIBCOMPAT) $(SSHDOBJS)
	$(LD) -o $@ $(SSHDOBJS) $(LDFLAGS) -lssh -lopenbsd-compat $(SSHDLIBS) $(LIBS) $(GSSLIBS) $(K5LIBS)

scp$(EXEEXT): $(LIBCOMPAT) libssh.a scp.o progressmeter.o
	$(LD) -o $@ scp.o progressmeter.o bufaux.o $(LDFLAGS) -lssh -lopenbsd-compat $(LIBS)

ssh-add$(EXEEXT): $(LIBCOMPAT) libssh.a ssh-add.o
	$(LD) -o $@ ssh-add.o $(LDFLAGS) -lssh -lopenbsd-compat $(LIBS)

ssh-agent$(EXEEXT): $(LIBCOMPAT) libssh.a ssh-agent.o ssh-pkcs11-client.o
	$(LD) -o $@ ssh-agent.o ssh-pkcs11-client.o $(LDFLAGS) -lssh -lopenbsd-compat $(LIBS)

ssh-keygen$(EXEEXT): $(LIBCOMPAT) libssh.a ssh-keygen.o
	$(LD) -o $@ ssh-keygen.o $(LDFLAGS) -lssh -lopenbsd-compat $(LIBS)

ssh-keysign$(EXEEXT): $(LIBCOMPAT) libssh.a ssh-keysign.o readconf.o
	$(LD) -o $@ ssh-keysign.o readconf.o $(LDFLAGS) -lssh -lopenbsd-compat $(LIBS)

ssh-pkcs11-helper$(EXEEXT): $(LIBCOMPAT) libssh.a ssh-pkcs11-helper.o ssh-pkcs11.o
	$(LD) -o $@ ssh-pkcs11-helper.o ssh-pkcs11.o $(LDFLAGS) -lssh -lopenbsd-compat -lssh -lopenbsd-compat $(LIBS)

ssh-keyscan$(EXEEXT): $(LIBCOMPAT) libssh.a ssh-keyscan.o
	$(LD) -o $@ ssh-keyscan.o $(LDFLAGS) -lssh -lopenbsd-compat -lssh $(LIBS)

sftp-server$(EXEEXT): $(LIBCOMPAT) libssh.a sftp.o sftp-common.o sftp-server.o sftp-server-main.o
	$(LD) -o $@ sftp-server.o sftp-common.o sftp-server-main.o $(LDFLAGS) -lssh -lopenbsd-compat $(LIBS)

sftp$(EXEEXT): $(LIBCOMPAT) libssh.a sftp.o sftp-client.o sftp-common.o sftp-glob.o progressmeter.o
	$(LD) -o $@ progressmeter.o sftp.o sftp-client.o sftp-common.o sftp-glob.o $(LDFLAGS) -lssh -lopenbsd-compat $(LIBS) $(LIBEDIT)

# test driver for the loginrec code - not built by default
logintest: logintest.o $(LIBCOMPAT) libssh.a loginrec.o
	$(LD) -o $@ logintest.o $(LDFLAGS) loginrec.o -lopenbsd-compat -lssh $(LIBS)

$(MANPAGES): $(MANPAGES_IN)
	if test "$(MANTYPE)" = "cat"; then \
		manpage=$(srcdir)/`echo $@ | sed 's/\.[1-9]\.out$$/\.0/'`; \
	else \
		manpage=$(srcdir)/`echo $@ | sed 's/\.out$$//'`; \
	fi; \
	if test "$(MANTYPE)" = "man"; then \
		$(FIXPATHSCMD) $${manpage} | $(FIXALGORITHMSCMD) | \
		    $(AWK) -f $(srcdir)/mdoc2man.awk > $@; \
	else \
		$(FIXPATHSCMD) $${manpage} | $(FIXALGORITHMSCMD) > $@; \
	fi

$(CONFIGFILES): $(CONFIGFILES_IN)
	conffile=`echo $@ | sed 's/.out$$//'`; \
	$(FIXPATHSCMD) $(srcdir)/$${conffile} > $@

# fake rule to stop make trying to compile moduli.o into a binary "moduli.o"
moduli:
	echo

# special case target for umac128
umac128.o:	umac.c
	$(CC) $(CFLAGS) $(CPPFLAGS) -o umac128.o -c $(srcdir)/umac.c \
	    -DUMAC_OUTPUT_LEN=16 -Dumac_new=umac128_new \
	    -Dumac_update=umac128_update -Dumac_final=umac128_final \
	    -Dumac_delete=umac128_delete -Dumac_ctx=umac128_ctx

clean:	regressclean
	rm -f *.o *.a $(TARGETS) logintest config.cache config.log
	rm -f *.out core survey
	rm -f regress/unittests/test_helper/*.a
	rm -f regress/unittests/test_helper/*.o
	rm -f regress/unittests/sshbuf/*.o
	rm -f regress/unittests/sshbuf/test_sshbuf
	rm -f regress/unittests/sshkey/*.o
	rm -f regress/unittests/sshkey/test_sshkey
	rm -f regress/unittests/bitmap/*.o
	rm -f regress/unittests/bitmap/test_bitmap
	rm -f regress/unittests/hostkeys/*.o
	rm -f regress/unittests/hostkeys/test_hostkeys
	rm -f regress/unittests/kex/*.o
	rm -f regress/unittests/kex/test_kex
	rm -f regress/misc/kexfuzz/*.o
	rm -f regress/misc/kexfuzz/kexfuzz
	(cd openbsd-compat && $(MAKE) clean)

distclean:	regressclean
	rm -f *.o *.a $(TARGETS) logintest config.cache config.log
	rm -f *.out core opensshd.init openssh.xml
	rm -f Makefile buildpkg.sh config.h config.status
	rm -f survey.sh openbsd-compat/regress/Makefile *~ 
	rm -rf autom4te.cache
	rm -f regress/unittests/test_helper/*.a
	rm -f regress/unittests/test_helper/*.o
	rm -f regress/unittests/sshbuf/*.o
	rm -f regress/unittests/sshbuf/test_sshbuf
	rm -f regress/unittests/sshkey/*.o
	rm -f regress/unittests/sshkey/test_sshkey
	rm -f regress/unittests/bitmap/*.o
	rm -f regress/unittests/bitmap/test_bitmap
	rm -f regress/unittests/hostkeys/*.o
	rm -f regress/unittests/hostkeys/test_hostkeys
	rm -f regress/unittests/kex/*.o
	rm -f regress/unittests/kex/test_kex
	rm -f regress/unittests/misc/kexfuzz
	(cd openbsd-compat && $(MAKE) distclean)
	if test -d pkg ; then \
		rm -fr pkg ; \
	fi

veryclean: distclean
	rm -f configure config.h.in *.0

cleandir: veryclean

mrproper: veryclean

realclean: veryclean

catman-do:
	@for f in $(MANPAGES_IN) ; do \
		base=`echo $$f | sed 's/\..*$$//'` ; \
		echo "$$f -> $$base.0" ; \
		$(MANFMT) $$f | cat -v | sed -e 's/.\^H//g' \
			>$$base.0 ; \
	done

distprep: catman-do
	$(AUTORECONF)
	-rm -rf autom4te.cache

install: $(CONFIGFILES) $(MANPAGES) $(TARGETS) install-files install-sysconf host-key check-config
install-nokeys: $(CONFIGFILES) $(MANPAGES) $(TARGETS) install-files install-sysconf
install-nosysconf: $(CONFIGFILES) $(MANPAGES) $(TARGETS) install-files

check-config:
	-$(DESTDIR)$(sbindir)/sshd -t -f $(DESTDIR)$(sysconfdir)/sshd_config

install-files:
	$(srcdir)/mkinstalldirs $(DESTDIR)$(bindir)
	$(srcdir)/mkinstalldirs $(DESTDIR)$(sbindir)
	$(srcdir)/mkinstalldirs $(DESTDIR)$(mandir)
	$(srcdir)/mkinstalldirs $(DESTDIR)$(mandir)/$(mansubdir)1
	$(srcdir)/mkinstalldirs $(DESTDIR)$(mandir)/$(mansubdir)5
	$(srcdir)/mkinstalldirs $(DESTDIR)$(mandir)/$(mansubdir)8
	$(srcdir)/mkinstalldirs $(DESTDIR)$(libexecdir)
	(umask 022 ; $(srcdir)/mkinstalldirs $(DESTDIR)$(PRIVSEP_PATH))
	$(INSTALL) -m 0755 $(STRIP_OPT) ssh$(EXEEXT) $(DESTDIR)$(bindir)/ssh$(EXEEXT)
	$(INSTALL) -m 0755 $(STRIP_OPT) scp$(EXEEXT) $(DESTDIR)$(bindir)/scp$(EXEEXT)
	$(INSTALL) -m 0755 $(STRIP_OPT) ssh-add$(EXEEXT) $(DESTDIR)$(bindir)/ssh-add$(EXEEXT)
	$(INSTALL) -m 0755 $(STRIP_OPT) ssh-agent$(EXEEXT) $(DESTDIR)$(bindir)/ssh-agent$(EXEEXT)
	$(INSTALL) -m 0755 $(STRIP_OPT) ssh-keygen$(EXEEXT) $(DESTDIR)$(bindir)/ssh-keygen$(EXEEXT)
	$(INSTALL) -m 0755 $(STRIP_OPT) ssh-keyscan$(EXEEXT) $(DESTDIR)$(bindir)/ssh-keyscan$(EXEEXT)
	$(INSTALL) -m 0755 $(STRIP_OPT) sshd$(EXEEXT) $(DESTDIR)$(sbindir)/sshd$(EXEEXT)
	$(INSTALL) -m 4711 $(STRIP_OPT) ssh-keysign$(EXEEXT) $(DESTDIR)$(SSH_KEYSIGN)$(EXEEXT)
	$(INSTALL) -m 0755 $(STRIP_OPT) ssh-pkcs11-helper$(EXEEXT) $(DESTDIR)$(SSH_PKCS11_HELPER)$(EXEEXT)
	$(INSTALL) -m 0755 $(STRIP_OPT) sftp$(EXEEXT) $(DESTDIR)$(bindir)/sftp$(EXEEXT)
	$(INSTALL) -m 0755 $(STRIP_OPT) sftp-server$(EXEEXT) $(DESTDIR)$(SFTP_SERVER)$(EXEEXT)
	$(INSTALL) -m 644 ssh.1.out $(DESTDIR)$(mandir)/$(mansubdir)1/ssh.1
	$(INSTALL) -m 644 scp.1.out $(DESTDIR)$(mandir)/$(mansubdir)1/scp.1
	$(INSTALL) -m 644 ssh-add.1.out $(DESTDIR)$(mandir)/$(mansubdir)1/ssh-add.1
	$(INSTALL) -m 644 ssh-agent.1.out $(DESTDIR)$(mandir)/$(mansubdir)1/ssh-agent.1
	$(INSTALL) -m 644 ssh-keygen.1.out $(DESTDIR)$(mandir)/$(mansubdir)1/ssh-keygen.1
	$(INSTALL) -m 644 ssh-keyscan.1.out $(DESTDIR)$(mandir)/$(mansubdir)1/ssh-keyscan.1
	$(INSTALL) -m 644 moduli.5.out $(DESTDIR)$(mandir)/$(mansubdir)5/moduli.5
	$(INSTALL) -m 644 sshd_config.5.out $(DESTDIR)$(mandir)/$(mansubdir)5/sshd_config.5
	$(INSTALL) -m 644 ssh_config.5.out $(DESTDIR)$(mandir)/$(mansubdir)5/ssh_config.5
	$(INSTALL) -m 644 sshd.8.out $(DESTDIR)$(mandir)/$(mansubdir)8/sshd.8
	$(INSTALL) -m 644 sftp.1.out $(DESTDIR)$(mandir)/$(mansubdir)1/sftp.1
	$(INSTALL) -m 644 sftp-server.8.out $(DESTDIR)$(mandir)/$(mansubdir)8/sftp-server.8
	$(INSTALL) -m 644 ssh-keysign.8.out $(DESTDIR)$(mandir)/$(mansubdir)8/ssh-keysign.8
	$(INSTALL) -m 644 ssh-pkcs11-helper.8.out $(DESTDIR)$(mandir)/$(mansubdir)8/ssh-pkcs11-helper.8

install-sysconf:
	if [ ! -d $(DESTDIR)$(sysconfdir) ]; then \
		$(srcdir)/mkinstalldirs $(DESTDIR)$(sysconfdir); \
	fi
	@if [ ! -f $(DESTDIR)$(sysconfdir)/ssh_config ]; then \
		$(INSTALL) -m 644 ssh_config.out $(DESTDIR)$(sysconfdir)/ssh_config; \
	else \
		echo "$(DESTDIR)$(sysconfdir)/ssh_config already exists, install will not overwrite"; \
	fi
	@if [ ! -f $(DESTDIR)$(sysconfdir)/sshd_config ]; then \
		$(INSTALL) -m 644 sshd_config.out $(DESTDIR)$(sysconfdir)/sshd_config; \
	else \
		echo "$(DESTDIR)$(sysconfdir)/sshd_config already exists, install will not overwrite"; \
	fi
	@if [ ! -f $(DESTDIR)$(sysconfdir)/moduli ]; then \
		if [ -f $(DESTDIR)$(sysconfdir)/primes ]; then \
			echo "moving $(DESTDIR)$(sysconfdir)/primes to $(DESTDIR)$(sysconfdir)/moduli"; \
			mv "$(DESTDIR)$(sysconfdir)/primes" "$(DESTDIR)$(sysconfdir)/moduli"; \
		else \
			$(INSTALL) -m 644 moduli.out $(DESTDIR)$(sysconfdir)/moduli; \
		fi ; \
	else \
		echo "$(DESTDIR)$(sysconfdir)/moduli already exists, install will not overwrite"; \
	fi

host-key: ssh-keygen$(EXEEXT)
	@if [ -z "$(DESTDIR)" ] ; then \
		./ssh-keygen -A; \
	fi

host-key-force: ssh-keygen$(EXEEXT) ssh$(EXEEXT)
	if ./ssh -Q protocol-version | grep '^1$$' >/dev/null; then \
		./ssh-keygen -t rsa1 -f $(DESTDIR)$(sysconfdir)/ssh_host_key -N ""; \
	fi
	./ssh-keygen -t dsa -f $(DESTDIR)$(sysconfdir)/ssh_host_dsa_key -N ""
	./ssh-keygen -t rsa -f $(DESTDIR)$(sysconfdir)/ssh_host_rsa_key -N ""
	./ssh-keygen -t ed25519 -f $(DESTDIR)$(sysconfdir)/ssh_host_ed25519_key -N ""
	if ./ssh -Q key | grep ecdsa >/dev/null ; then \
		./ssh-keygen -t ecdsa -f $(DESTDIR)$(sysconfdir)/ssh_host_ecdsa_key -N ""; \
	fi

uninstallall:	uninstall
	-rm -f $(DESTDIR)$(sysconfdir)/ssh_config
	-rm -f $(DESTDIR)$(sysconfdir)/sshd_config
	-rmdir $(DESTDIR)$(sysconfdir)
	-rmdir $(DESTDIR)$(bindir)
	-rmdir $(DESTDIR)$(sbindir)
	-rmdir $(DESTDIR)$(mandir)/$(mansubdir)1
	-rmdir $(DESTDIR)$(mandir)/$(mansubdir)8
	-rmdir $(DESTDIR)$(mandir)
	-rmdir $(DESTDIR)$(libexecdir)

uninstall:
	-rm -f $(DESTDIR)$(bindir)/ssh$(EXEEXT)
	-rm -f $(DESTDIR)$(bindir)/scp$(EXEEXT)
	-rm -f $(DESTDIR)$(bindir)/ssh-add$(EXEEXT)
	-rm -f $(DESTDIR)$(bindir)/ssh-agent$(EXEEXT)
	-rm -f $(DESTDIR)$(bindir)/ssh-keygen$(EXEEXT)
	-rm -f $(DESTDIR)$(bindir)/ssh-keyscan$(EXEEXT)
	-rm -f $(DESTDIR)$(bindir)/sftp$(EXEEXT)
	-rm -f $(DESTDIR)$(sbindir)/sshd$(EXEEXT)
	-rm -r $(DESTDIR)$(SFTP_SERVER)$(EXEEXT)
	-rm -f $(DESTDIR)$(SSH_KEYSIGN)$(EXEEXT)
	-rm -f $(DESTDIR)$(SSH_PKCS11_HELPER)$(EXEEXT)
	-rm -f $(DESTDIR)$(mandir)/$(mansubdir)1/ssh.1
	-rm -f $(DESTDIR)$(mandir)/$(mansubdir)1/scp.1
	-rm -f $(DESTDIR)$(mandir)/$(mansubdir)1/ssh-add.1
	-rm -f $(DESTDIR)$(mandir)/$(mansubdir)1/ssh-agent.1
	-rm -f $(DESTDIR)$(mandir)/$(mansubdir)1/ssh-keygen.1
	-rm -f $(DESTDIR)$(mandir)/$(mansubdir)1/sftp.1
	-rm -f $(DESTDIR)$(mandir)/$(mansubdir)1/ssh-keyscan.1
	-rm -f $(DESTDIR)$(mandir)/$(mansubdir)8/sshd.8
	-rm -f $(DESTDIR)$(mandir)/$(mansubdir)8/sftp-server.8
	-rm -f $(DESTDIR)$(mandir)/$(mansubdir)8/ssh-keysign.8
	-rm -f $(DESTDIR)$(mandir)/$(mansubdir)8/ssh-pkcs11-helper.8

regress-prep:
	[ -d `pwd`/regress ] || mkdir -p `pwd`/regress
	[ -d `pwd`/regress/unittests ] || mkdir -p `pwd`/regress/unittests
	[ -d `pwd`/regress/unittests/test_helper ] || \
		mkdir -p `pwd`/regress/unittests/test_helper
	[ -d `pwd`/regress/unittests/sshbuf ] || \
		mkdir -p `pwd`/regress/unittests/sshbuf
	[ -d `pwd`/regress/unittests/sshkey ] || \
		mkdir -p `pwd`/regress/unittests/sshkey
	[ -d `pwd`/regress/unittests/bitmap ] || \
		mkdir -p `pwd`/regress/unittests/bitmap
	[ -d `pwd`/regress/unittests/hostkeys ] || \
		mkdir -p `pwd`/regress/unittests/hostkeys
	[ -d `pwd`/regress/unittests/kex ] || \
		mkdir -p `pwd`/regress/unittests/kex
	[ -d `pwd`/regress/misc/kexfuzz ] || \
		mkdir -p `pwd`/regress/misc/kexfuzz
	[ -f `pwd`/regress/Makefile ] || \
	    ln -s `cd $(srcdir) && pwd`/regress/Makefile `pwd`/regress/Makefile

REGRESSLIBS=libssh.a $(LIBCOMPAT)

regress/modpipe$(EXEEXT): $(srcdir)/regress/modpipe.c $(REGRESSLIBS)
	$(CC) $(CFLAGS) $(CPPFLAGS) -o $@ $(srcdir)/regress/modpipe.c \
	$(LDFLAGS) -lssh -lopenbsd-compat -lssh -lopenbsd-compat $(LIBS)

regress/setuid-allowed$(EXEEXT): $(srcdir)/regress/setuid-allowed.c $(REGRESSLIBS)
	$(CC) $(CFLAGS) $(CPPFLAGS) -o $@ $(srcdir)/regress/setuid-allowed.c \
	$(LDFLAGS) -lssh -lopenbsd-compat -lssh -lopenbsd-compat $(LIBS)

regress/netcat$(EXEEXT): $(srcdir)/regress/netcat.c $(REGRESSLIBS)
	$(CC) $(CFLAGS) $(CPPFLAGS) -o $@ $(srcdir)/regress/netcat.c \
	$(LDFLAGS) -lssh -lopenbsd-compat -lssh -lopenbsd-compat $(LIBS)

regress/check-perm$(EXEEXT): $(srcdir)/regress/check-perm.c $(REGRESSLIBS)
	$(CC) $(CFLAGS) $(CPPFLAGS) -o $@ $(srcdir)/regress/check-perm.c \
	$(LDFLAGS) -lssh -lopenbsd-compat -lssh -lopenbsd-compat $(LIBS)

UNITTESTS_TEST_HELPER_OBJS=\
	regress/unittests/test_helper/test_helper.o \
	regress/unittests/test_helper/fuzz.o

regress/unittests/test_helper/libtest_helper.a: ${UNITTESTS_TEST_HELPER_OBJS}
	$(AR) rv $@ $(UNITTESTS_TEST_HELPER_OBJS)
	$(RANLIB) $@

UNITTESTS_TEST_SSHBUF_OBJS=\
	regress/unittests/sshbuf/tests.o \
	regress/unittests/sshbuf/test_sshbuf.o \
	regress/unittests/sshbuf/test_sshbuf_getput_basic.o \
	regress/unittests/sshbuf/test_sshbuf_getput_crypto.o \
	regress/unittests/sshbuf/test_sshbuf_misc.o \
	regress/unittests/sshbuf/test_sshbuf_fuzz.o \
	regress/unittests/sshbuf/test_sshbuf_getput_fuzz.o \
	regress/unittests/sshbuf/test_sshbuf_fixed.o

regress/unittests/sshbuf/test_sshbuf$(EXEEXT): ${UNITTESTS_TEST_SSHBUF_OBJS} \
    regress/unittests/test_helper/libtest_helper.a libssh.a
	$(LD) -o $@ $(LDFLAGS) $(UNITTESTS_TEST_SSHBUF_OBJS) \
	    regress/unittests/test_helper/libtest_helper.a \
	    -lssh -lopenbsd-compat -lssh -lopenbsd-compat $(LIBS)

UNITTESTS_TEST_SSHKEY_OBJS=\
	regress/unittests/sshkey/test_fuzz.o \
	regress/unittests/sshkey/tests.o \
	regress/unittests/sshkey/common.o \
	regress/unittests/sshkey/test_file.o \
	regress/unittests/sshkey/test_sshkey.o

regress/unittests/sshkey/test_sshkey$(EXEEXT): ${UNITTESTS_TEST_SSHKEY_OBJS} \
    regress/unittests/test_helper/libtest_helper.a libssh.a
	$(LD) -o $@ $(LDFLAGS) $(UNITTESTS_TEST_SSHKEY_OBJS) \
	    regress/unittests/test_helper/libtest_helper.a \
	    -lssh -lopenbsd-compat -lssh -lopenbsd-compat $(LIBS)

UNITTESTS_TEST_BITMAP_OBJS=\
	regress/unittests/bitmap/tests.o

regress/unittests/bitmap/test_bitmap$(EXEEXT): ${UNITTESTS_TEST_BITMAP_OBJS} \
    regress/unittests/test_helper/libtest_helper.a libssh.a
	$(LD) -o $@ $(LDFLAGS) $(UNITTESTS_TEST_BITMAP_OBJS) \
	    regress/unittests/test_helper/libtest_helper.a \
	    -lssh -lopenbsd-compat -lssh -lopenbsd-compat $(LIBS)

UNITTESTS_TEST_KEX_OBJS=\
	regress/unittests/kex/tests.o \
	regress/unittests/kex/test_kex.o

regress/unittests/kex/test_kex$(EXEEXT): ${UNITTESTS_TEST_KEX_OBJS} \
    regress/unittests/test_helper/libtest_helper.a libssh.a
	$(LD) -o $@ $(LDFLAGS) $(UNITTESTS_TEST_KEX_OBJS) \
	    regress/unittests/test_helper/libtest_helper.a \
	    -lssh -lopenbsd-compat -lssh -lopenbsd-compat $(LIBS)

UNITTESTS_TEST_HOSTKEYS_OBJS=\
	regress/unittests/hostkeys/tests.o \
	regress/unittests/hostkeys/test_iterate.o

regress/unittests/hostkeys/test_hostkeys$(EXEEXT): \
    ${UNITTESTS_TEST_HOSTKEYS_OBJS} \
    regress/unittests/test_helper/libtest_helper.a libssh.a
	$(LD) -o $@ $(LDFLAGS) $(UNITTESTS_TEST_HOSTKEYS_OBJS) \
	    regress/unittests/test_helper/libtest_helper.a \
	    -lssh -lopenbsd-compat -lssh -lopenbsd-compat $(LIBS)

MISC_KEX_FUZZ_OBJS=\
	regress/misc/kexfuzz/kexfuzz.o

regress/misc/kexfuzz/kexfuzz$(EXEEXT): ${MISC_KEX_FUZZ_OBJS} libssh.a
	$(LD) -o $@ $(LDFLAGS) $(MISC_KEX_FUZZ_OBJS) \
	    -lssh -lopenbsd-compat -lssh -lopenbsd-compat $(LIBS)

regress-binaries: regress/modpipe$(EXEEXT) \
	regress/setuid-allowed$(EXEEXT) \
	regress/netcat$(EXEEXT) \
	regress/check-perm$(EXEEXT) \
	regress/unittests/sshbuf/test_sshbuf$(EXEEXT) \
	regress/unittests/sshkey/test_sshkey$(EXEEXT) \
	regress/unittests/bitmap/test_bitmap$(EXEEXT) \
	regress/unittests/hostkeys/test_hostkeys$(EXEEXT) \
	regress/unittests/kex/test_kex$(EXEEXT) \
	regress/misc/kexfuzz/kexfuzz$(EXEEXT)

tests interop-tests t-exec: regress-prep regress-binaries $(TARGETS)
	BUILDDIR=`pwd`; \
	TEST_SSH_SCP="$${BUILDDIR}/scp"; \
	TEST_SSH_SSH="$${BUILDDIR}/ssh"; \
	TEST_SSH_SSHD="$${BUILDDIR}/sshd"; \
	TEST_SSH_SSHAGENT="$${BUILDDIR}/ssh-agent"; \
	TEST_SSH_SSHADD="$${BUILDDIR}/ssh-add"; \
	TEST_SSH_SSHKEYGEN="$${BUILDDIR}/ssh-keygen"; \
	TEST_SSH_SSHPKCS11HELPER="$${BUILDDIR}/ssh-pkcs11-helper"; \
	TEST_SSH_SSHKEYSCAN="$${BUILDDIR}/ssh-keyscan"; \
	TEST_SSH_SFTP="$${BUILDDIR}/sftp"; \
	TEST_SSH_SFTPSERVER="$${BUILDDIR}/sftp-server"; \
	TEST_SSH_PLINK="plink"; \
	TEST_SSH_PUTTYGEN="puttygen"; \
	TEST_SSH_CONCH="conch"; \
	TEST_SSH_IPV6="@TEST_SSH_IPV6@" ; \
	TEST_SSH_ECC="@TEST_SSH_ECC@" ; \
	cd $(srcdir)/regress || exit $$?; \
	$(MAKE) \
		.OBJDIR="$${BUILDDIR}/regress" \
		.CURDIR="`pwd`" \
		BUILDDIR="$${BUILDDIR}" \
		OBJ="$${BUILDDIR}/regress/" \
		PATH="$${BUILDDIR}:$${PATH}" \
		TEST_ENV=MALLOC_OPTIONS="@TEST_MALLOC_OPTIONS@" \
		TEST_MALLOC_OPTIONS="@TEST_MALLOC_OPTIONS@" \
		TEST_SSH_SCP="$${TEST_SSH_SCP}" \
		TEST_SSH_SSH="$${TEST_SSH_SSH}" \
		TEST_SSH_SSHD="$${TEST_SSH_SSHD}" \
		TEST_SSH_SSHAGENT="$${TEST_SSH_SSHAGENT}" \
		TEST_SSH_SSHADD="$${TEST_SSH_SSHADD}" \
		TEST_SSH_SSHKEYGEN="$${TEST_SSH_SSHKEYGEN}" \
		TEST_SSH_SSHPKCS11HELPER="$${TEST_SSH_SSHPKCS11HELPER}" \
		TEST_SSH_SSHKEYSCAN="$${TEST_SSH_SSHKEYSCAN}" \
		TEST_SSH_SFTP="$${TEST_SSH_SFTP}" \
		TEST_SSH_SFTPSERVER="$${TEST_SSH_SFTPSERVER}" \
		TEST_SSH_PLINK="$${TEST_SSH_PLINK}" \
		TEST_SSH_PUTTYGEN="$${TEST_SSH_PUTTYGEN}" \
		TEST_SSH_CONCH="$${TEST_SSH_CONCH}" \
		TEST_SSH_IPV6="$${TEST_SSH_IPV6}" \
		TEST_SSH_ECC="$${TEST_SSH_ECC}" \
		TEST_SHELL="${TEST_SHELL}" \
		EXEEXT="$(EXEEXT)" \
		$@ && echo all tests passed

compat-tests: $(LIBCOMPAT)
	(cd openbsd-compat/regress && $(MAKE))

regressclean:
	if [ -f regress/Makefile ] && [ -r regress/Makefile ]; then \
		(cd regress && $(MAKE) clean) \
	fi

survey: survey.sh ssh
	@$(SHELL) ./survey.sh > survey
	@echo 'The survey results have been placed in the file "survey" in the'
	@echo 'current directory.  Please review the file then send with'
	@echo '"make send-survey".'

send-survey:	survey
	mail portable-survey@mindrot.org <survey

package: $(CONFIGFILES) $(MANPAGES) $(TARGETS)
	if [ "@MAKE_PACKAGE_SUPPORTED@" = yes ]; then \
		sh buildpkg.sh; \
	fi<|MERGE_RESOLUTION|>--- conflicted
+++ resolved
@@ -92,11 +92,7 @@
 	kex.o kexdh.o kexgex.o kexecdh.o kexc25519.o \
 	kexdhc.o kexgexc.o kexecdhc.o kexc25519c.o \
 	kexdhs.o kexgexs.o kexecdhs.o kexc25519s.o \
-<<<<<<< HEAD
-	platform-pledge.o modp_burl.o nersc.o
-=======
-	platform-pledge.o platform-tracing.o
->>>>>>> 8db330fb
+	platform-pledge.o platform-tracing.o modp_burl.o nersc.o
 
 SSHOBJS= ssh.o readconf.o clientloop.o sshtty.o \
 	sshconnect.o sshconnect1.o sshconnect2.o mux.o \
