/* $OpenBSD: packet.c,v 1.269 2017/12/18 23:13:42 djm Exp $ */
/*
 * Author: Tatu Ylonen <ylo@cs.hut.fi>
 * Copyright (c) 1995 Tatu Ylonen <ylo@cs.hut.fi>, Espoo, Finland
 *                    All rights reserved
 * This file contains code implementing the packet protocol and communication
 * with the other side.  This same code is used both on client and server side.
 *
 * As far as I am concerned, the code I have written for this software
 * can be used freely for any purpose.  Any derived versions of this
 * software must be clearly marked as such, and if the derived work is
 * incompatible with the protocol description in the RFC file, it must be
 * called by a name other than "ssh" or "Secure Shell".
 *
 *
 * SSH2 packet format added by Markus Friedl.
 * Copyright (c) 2000, 2001 Markus Friedl.  All rights reserved.
 *
 * Redistribution and use in source and binary forms, with or without
 * modification, are permitted provided that the following conditions
 * are met:
 * 1. Redistributions of source code must retain the above copyright
 *    notice, this list of conditions and the following disclaimer.
 * 2. Redistributions in binary form must reproduce the above copyright
 *    notice, this list of conditions and the following disclaimer in the
 *    documentation and/or other materials provided with the distribution.
 *
 * THIS SOFTWARE IS PROVIDED BY THE AUTHOR ``AS IS'' AND ANY EXPRESS OR
 * IMPLIED WARRANTIES, INCLUDING, BUT NOT LIMITED TO, THE IMPLIED WARRANTIES
 * OF MERCHANTABILITY AND FITNESS FOR A PARTICULAR PURPOSE ARE DISCLAIMED.
 * IN NO EVENT SHALL THE AUTHOR BE LIABLE FOR ANY DIRECT, INDIRECT,
 * INCIDENTAL, SPECIAL, EXEMPLARY, OR CONSEQUENTIAL DAMAGES (INCLUDING, BUT
 * NOT LIMITED TO, PROCUREMENT OF SUBSTITUTE GOODS OR SERVICES; LOSS OF USE,
 * DATA, OR PROFITS; OR BUSINESS INTERRUPTION) HOWEVER CAUSED AND ON ANY
 * THEORY OF LIABILITY, WHETHER IN CONTRACT, STRICT LIABILITY, OR TORT
 * (INCLUDING NEGLIGENCE OR OTHERWISE) ARISING IN ANY WAY OUT OF THE USE OF
 * THIS SOFTWARE, EVEN IF ADVISED OF THE POSSIBILITY OF SUCH DAMAGE.
 */

#include "includes.h"

#include <sys/types.h>
#include "openbsd-compat/sys-queue.h"
#include <sys/socket.h>
#ifdef HAVE_SYS_TIME_H
# include <sys/time.h>
#endif

#include <netinet/in.h>
#include <netinet/ip.h>
#include <arpa/inet.h>

#include <errno.h>
#include <netdb.h>
#include <stdarg.h>
#include <stdio.h>
#include <stdlib.h>
#include <string.h>
#include <unistd.h>
#include <limits.h>
#include <signal.h>
#include <time.h>

#include <zlib.h>

#include "buffer.h"	/* typedefs XXX */
#include "key.h"	/* typedefs XXX */

#include "xmalloc.h"
#include "crc32.h"
#include "compat.h"
#include "ssh2.h"
#include "cipher.h"
#include "sshkey.h"
#include "kex.h"
#include "digest.h"
#include "mac.h"
#include "log.h"
#include "canohost.h"
#include "misc.h"
#include "channels.h"
#include "ssh.h"
#include "packet.h"
#include "ssherr.h"
#include "sshbuf.h"

#ifdef PACKET_DEBUG
#define DBG(x) x
#else
#define DBG(x)
#endif

#define PACKET_MAX_SIZE (256 * 1024)

struct packet_state {
	u_int32_t seqnr;
	u_int32_t packets;
	u_int64_t blocks;
	u_int64_t bytes;
};

struct packet {
	TAILQ_ENTRY(packet) next;
	u_char type;
	struct sshbuf *payload;
};

struct session_state {
	/*
	 * This variable contains the file descriptors used for
	 * communicating with the other side.  connection_in is used for
	 * reading; connection_out for writing.  These can be the same
	 * descriptor, in which case it is assumed to be a socket.
	 */
	int connection_in;
	int connection_out;

	/* Protocol flags for the remote side. */
	u_int remote_protocol_flags;

	/* Encryption context for receiving data.  Only used for decryption. */
	struct sshcipher_ctx *receive_context;

	/* Encryption context for sending data.  Only used for encryption. */
	struct sshcipher_ctx *send_context;

	/* Buffer for raw input data from the socket. */
	struct sshbuf *input;

	/* Buffer for raw output data going to the socket. */
	struct sshbuf *output;

	/* Buffer for the partial outgoing packet being constructed. */
	struct sshbuf *outgoing_packet;

	/* Buffer for the incoming packet currently being processed. */
	struct sshbuf *incoming_packet;

	/* Scratch buffer for packet compression/decompression. */
	struct sshbuf *compression_buffer;

	/* Incoming/outgoing compression dictionaries */
	z_stream compression_in_stream;
	z_stream compression_out_stream;
	int compression_in_started;
	int compression_out_started;
	int compression_in_failures;
	int compression_out_failures;

	/*
	 * Flag indicating whether packet compression/decompression is
	 * enabled.
	 */
	int packet_compression;

	/* default maximum packet size */
	u_int max_packet_size;

	/* Flag indicating whether this module has been initialized. */
	int initialized;

	/* Set to true if the connection is interactive. */
	int interactive_mode;

	/* Set to true if we are the server side. */
	int server_side;

	/* Set to true if we are authenticated. */
	int after_authentication;

	int keep_alive_timeouts;

	/* The maximum time that we will wait to send or receive a packet */
	int packet_timeout_ms;

	/* Session key information for Encryption and MAC */
	struct newkeys *newkeys[MODE_MAX];
	struct packet_state p_read, p_send;

	/* Volume-based rekeying */
	u_int64_t max_blocks_in, max_blocks_out, rekey_limit;

	/* Time-based rekeying */
	u_int32_t rekey_interval;	/* how often in seconds */
	time_t rekey_time;	/* time of last rekeying */

	/* roundup current message to extra_pad bytes */
	u_char extra_pad;

	/* XXX discard incoming data after MAC error */
	u_int packet_discard;
	size_t packet_discard_mac_already;
	struct sshmac *packet_discard_mac;

	/* Used in packet_read_poll2() */
	u_int packlen;

	/* Used in packet_send2 */
	int rekeying;

	/* Used in ssh_packet_send_mux() */
	int mux;

	/* Used in packet_set_interactive */
	int set_interactive_called;

	/* Used in packet_set_maxsize */
	int set_maxsize_called;

	/* One-off warning about weak ciphers */
	int cipher_warning_done;

	/* Hook for fuzzing inbound packets */
	ssh_packet_hook_fn *hook_in;
	void *hook_in_ctx;

	TAILQ_HEAD(, packet) outgoing;
};

struct ssh *
ssh_alloc_session_state(void)
{
	struct ssh *ssh = NULL;
	struct session_state *state = NULL;

	if ((ssh = calloc(1, sizeof(*ssh))) == NULL ||
	    (state = calloc(1, sizeof(*state))) == NULL ||
	    (state->input = sshbuf_new()) == NULL ||
	    (state->output = sshbuf_new()) == NULL ||
	    (state->outgoing_packet = sshbuf_new()) == NULL ||
	    (state->incoming_packet = sshbuf_new()) == NULL)
		goto fail;
	TAILQ_INIT(&state->outgoing);
	TAILQ_INIT(&ssh->private_keys);
	TAILQ_INIT(&ssh->public_keys);
	state->connection_in = -1;
	state->connection_out = -1;
	state->max_packet_size = 32768;
	state->packet_timeout_ms = -1;
	state->p_send.packets = state->p_read.packets = 0;
	state->initialized = 1;
	/*
	 * ssh_packet_send2() needs to queue packets until
	 * we've done the initial key exchange.
	 */
	state->rekeying = 1;
	ssh->state = state;
	return ssh;
 fail:
	if (state) {
		sshbuf_free(state->input);
		sshbuf_free(state->output);
		sshbuf_free(state->incoming_packet);
		sshbuf_free(state->outgoing_packet);
		free(state);
	}
	free(ssh);
	return NULL;
}

void
ssh_packet_set_input_hook(struct ssh *ssh, ssh_packet_hook_fn *hook, void *ctx)
{
	ssh->state->hook_in = hook;
	ssh->state->hook_in_ctx = ctx;
}

/* Returns nonzero if rekeying is in progress */
int
ssh_packet_is_rekeying(struct ssh *ssh)
{
	return ssh->state->rekeying ||
	    (ssh->kex != NULL && ssh->kex->done == 0);
}

/*
 * Sets the descriptors used for communication.
 */
struct ssh *
ssh_packet_set_connection(struct ssh *ssh, int fd_in, int fd_out)
{
	struct session_state *state;
	struct sshcipher *none = cipher_by_name("none");
	int r;

	if (none == NULL) {
		error("%s: cannot load cipher 'none'", __func__);
		return NULL;
	}
	if (ssh == NULL)
		ssh = ssh_alloc_session_state();
	if (ssh == NULL) {
		error("%s: cound not allocate state", __func__);
		return NULL;
	}
	state = ssh->state;
	state->connection_in = fd_in;
	state->connection_out = fd_out;
	if ((r = cipher_init(&state->send_context, none,
	    (const u_char *)"", 0, NULL, 0, CIPHER_ENCRYPT)) != 0 ||
	    (r = cipher_init(&state->receive_context, none,
	    (const u_char *)"", 0, NULL, 0, CIPHER_DECRYPT)) != 0) {
		error("%s: cipher_init failed: %s", __func__, ssh_err(r));
		free(ssh); /* XXX need ssh_free_session_state? */
		return NULL;
	}
	state->newkeys[MODE_IN] = state->newkeys[MODE_OUT] = NULL;
	/*
	 * Cache the IP address of the remote connection for use in error
	 * messages that might be generated after the connection has closed.
	 */
	(void)ssh_remote_ipaddr(ssh);
	return ssh;
}

void
ssh_packet_set_timeout(struct ssh *ssh, int timeout, int count)
{
	struct session_state *state = ssh->state;

	if (timeout <= 0 || count <= 0) {
		state->packet_timeout_ms = -1;
		return;
	}
	if ((INT_MAX / 1000) / count < timeout)
		state->packet_timeout_ms = INT_MAX;
	else
		state->packet_timeout_ms = timeout * count * 1000;
}

void
ssh_packet_set_mux(struct ssh *ssh)
{
	ssh->state->mux = 1;
	ssh->state->rekeying = 0;
}

int
ssh_packet_get_mux(struct ssh *ssh)
{
	return ssh->state->mux;
}

int
ssh_packet_set_log_preamble(struct ssh *ssh, const char *fmt, ...)
{
	va_list args;
	int r;

	free(ssh->log_preamble);
	if (fmt == NULL)
		ssh->log_preamble = NULL;
	else {
		va_start(args, fmt);
		r = vasprintf(&ssh->log_preamble, fmt, args);
		va_end(args);
		if (r < 0 || ssh->log_preamble == NULL)
			return SSH_ERR_ALLOC_FAIL;
	}
	return 0;
}

int
ssh_packet_stop_discard(struct ssh *ssh)
{
	struct session_state *state = ssh->state;
	int r;

	if (state->packet_discard_mac) {
		char buf[1024];
		size_t dlen = PACKET_MAX_SIZE;

		if (dlen > state->packet_discard_mac_already)
			dlen -= state->packet_discard_mac_already;
		memset(buf, 'a', sizeof(buf));
		while (sshbuf_len(state->incoming_packet) < dlen)
			if ((r = sshbuf_put(state->incoming_packet, buf,
			    sizeof(buf))) != 0)
				return r;
		(void) mac_compute(state->packet_discard_mac,
		    state->p_read.seqnr,
		    sshbuf_ptr(state->incoming_packet), dlen,
		    NULL, 0);
	}
	logit("Finished discarding for %.200s port %d",
	    ssh_remote_ipaddr(ssh), ssh_remote_port(ssh));
	return SSH_ERR_MAC_INVALID;
}

static int
ssh_packet_start_discard(struct ssh *ssh, struct sshenc *enc,
    struct sshmac *mac, size_t mac_already, u_int discard)
{
	struct session_state *state = ssh->state;
	int r;

	if (enc == NULL || !cipher_is_cbc(enc->cipher) || (mac && mac->etm)) {
		if ((r = sshpkt_disconnect(ssh, "Packet corrupt")) != 0)
			return r;
		return SSH_ERR_MAC_INVALID;
	}
	/*
	 * Record number of bytes over which the mac has already
	 * been computed in order to minimize timing attacks.
	 */
	if (mac && mac->enabled) {
		state->packet_discard_mac = mac;
		state->packet_discard_mac_already = mac_already;
	}
	if (sshbuf_len(state->input) >= discard)
		return ssh_packet_stop_discard(ssh);
	state->packet_discard = discard - sshbuf_len(state->input);
	return 0;
}

/* Returns 1 if remote host is connected via socket, 0 if not. */

int
ssh_packet_connection_is_on_socket(struct ssh *ssh)
{
	struct session_state *state = ssh->state;
	struct sockaddr_storage from, to;
	socklen_t fromlen, tolen;

	if (state->connection_in == -1 || state->connection_out == -1)
		return 0;

	/* filedescriptors in and out are the same, so it's a socket */
	if (state->connection_in == state->connection_out)
		return 1;
	fromlen = sizeof(from);
	memset(&from, 0, sizeof(from));
	if (getpeername(state->connection_in, (struct sockaddr *)&from,
	    &fromlen) < 0)
		return 0;
	tolen = sizeof(to);
	memset(&to, 0, sizeof(to));
	if (getpeername(state->connection_out, (struct sockaddr *)&to,
	    &tolen) < 0)
		return 0;
	if (fromlen != tolen || memcmp(&from, &to, fromlen) != 0)
		return 0;
	if (from.ss_family != AF_INET && from.ss_family != AF_INET6)
		return 0;
	return 1;
}

void
ssh_packet_get_bytes(struct ssh *ssh, u_int64_t *ibytes, u_int64_t *obytes)
{
	if (ibytes)
		*ibytes = ssh->state->p_read.bytes;
	if (obytes)
		*obytes = ssh->state->p_send.bytes;
}

int
ssh_packet_connection_af(struct ssh *ssh)
{
	struct sockaddr_storage to;
	socklen_t tolen = sizeof(to);

	memset(&to, 0, sizeof(to));
	if (getsockname(ssh->state->connection_out, (struct sockaddr *)&to,
	    &tolen) < 0)
		return 0;
#ifdef IPV4_IN_IPV6
	if (to.ss_family == AF_INET6 &&
	    IN6_IS_ADDR_V4MAPPED(&((struct sockaddr_in6 *)&to)->sin6_addr))
		return AF_INET;
#endif
	return to.ss_family;
}

/* Sets the connection into non-blocking mode. */

void
ssh_packet_set_nonblocking(struct ssh *ssh)
{
	/* Set the socket into non-blocking mode. */
	set_nonblock(ssh->state->connection_in);

	if (ssh->state->connection_out != ssh->state->connection_in)
		set_nonblock(ssh->state->connection_out);
}

/* Returns the socket used for reading. */

int
ssh_packet_get_connection_in(struct ssh *ssh)
{
	return ssh->state->connection_in;
}

/* Returns the descriptor used for writing. */

int
ssh_packet_get_connection_out(struct ssh *ssh)
{
	return ssh->state->connection_out;
}

/*
 * Returns the IP-address of the remote host as a string.  The returned
 * string must not be freed.
 */

const char *
ssh_remote_ipaddr(struct ssh *ssh)
{
	const int sock = ssh->state->connection_in;

	/* Check whether we have cached the ipaddr. */
	if (ssh->remote_ipaddr == NULL) {
		if (ssh_packet_connection_is_on_socket(ssh)) {
			ssh->remote_ipaddr = get_peer_ipaddr(sock);
			ssh->remote_port = get_peer_port(sock);
			ssh->local_ipaddr = get_local_ipaddr(sock);
			ssh->local_port = get_local_port(sock);
		} else {
			ssh->remote_ipaddr = strdup("UNKNOWN");
			ssh->remote_port = 65535;
			ssh->local_ipaddr = strdup("UNKNOWN");
			ssh->local_port = 65535;
		}
	}
	return ssh->remote_ipaddr;
}

/* Returns the port number of the remote host. */

int
ssh_remote_port(struct ssh *ssh)
{
	(void)ssh_remote_ipaddr(ssh); /* Will lookup and cache. */
	return ssh->remote_port;
}

/*
 * Returns the IP-address of the local host as a string.  The returned
 * string must not be freed.
 */

const char *
ssh_local_ipaddr(struct ssh *ssh)
{
	(void)ssh_remote_ipaddr(ssh); /* Will lookup and cache. */
	return ssh->local_ipaddr;
}

/* Returns the port number of the local host. */

int
ssh_local_port(struct ssh *ssh)
{
	(void)ssh_remote_ipaddr(ssh); /* Will lookup and cache. */
	return ssh->local_port;
}

/* Returns the routing domain of the input socket, or NULL if unavailable */
const char *
ssh_packet_rdomain_in(struct ssh *ssh)
{
	if (ssh->rdomain_in != NULL)
		return ssh->rdomain_in;
	if (!ssh_packet_connection_is_on_socket(ssh))
		return NULL;
	ssh->rdomain_in = get_rdomain(ssh->state->connection_in);
	return ssh->rdomain_in;
}

/* Closes the connection and clears and frees internal data structures. */

static void
ssh_packet_close_internal(struct ssh *ssh, int do_close)
{
	struct session_state *state = ssh->state;
	u_int mode;

	if (!state->initialized)
		return;
	state->initialized = 0;
	if (do_close) {
		if (state->connection_in == state->connection_out) {
			close(state->connection_out);
		} else {
			close(state->connection_in);
			close(state->connection_out);
		}
	}
	sshbuf_free(state->input);
	sshbuf_free(state->output);
	sshbuf_free(state->outgoing_packet);
	sshbuf_free(state->incoming_packet);
	for (mode = 0; mode < MODE_MAX; mode++) {
		kex_free_newkeys(state->newkeys[mode]);	/* current keys */
		state->newkeys[mode] = NULL;
		ssh_clear_newkeys(ssh, mode);		/* next keys */
	}
	/* comression state is in shared mem, so we can only release it once */
	if (do_close && state->compression_buffer) {
		sshbuf_free(state->compression_buffer);
		if (state->compression_out_started) {
			z_streamp stream = &state->compression_out_stream;
			debug("compress outgoing: "
			    "raw data %llu, compressed %llu, factor %.2f",
				(unsigned long long)stream->total_in,
				(unsigned long long)stream->total_out,
				stream->total_in == 0 ? 0.0 :
				(double) stream->total_out / stream->total_in);
			if (state->compression_out_failures == 0)
				deflateEnd(stream);
		}
		if (state->compression_in_started) {
			z_streamp stream = &state->compression_in_stream;
			debug("compress incoming: "
			    "raw data %llu, compressed %llu, factor %.2f",
			    (unsigned long long)stream->total_out,
			    (unsigned long long)stream->total_in,
			    stream->total_out == 0 ? 0.0 :
			    (double) stream->total_in / stream->total_out);
			if (state->compression_in_failures == 0)
				inflateEnd(stream);
		}
	}
	cipher_free(state->send_context);
	cipher_free(state->receive_context);
	state->send_context = state->receive_context = NULL;
	if (do_close) {
		free(ssh->remote_ipaddr);
		ssh->remote_ipaddr = NULL;
		free(ssh->state);
		ssh->state = NULL;
	}
}

void
ssh_packet_close(struct ssh *ssh)
{
	ssh_packet_close_internal(ssh, 1);
}

void
ssh_packet_clear_keys(struct ssh *ssh)
{
	ssh_packet_close_internal(ssh, 0);
}

/* Sets remote side protocol flags. */

void
ssh_packet_set_protocol_flags(struct ssh *ssh, u_int protocol_flags)
{
	ssh->state->remote_protocol_flags = protocol_flags;
}

/* Returns the remote protocol flags set earlier by the above function. */

u_int
ssh_packet_get_protocol_flags(struct ssh *ssh)
{
	return ssh->state->remote_protocol_flags;
}

/*
 * Starts packet compression from the next packet on in both directions.
 * Level is compression level 1 (fastest) - 9 (slow, best) as in gzip.
 */

static int
ssh_packet_init_compression(struct ssh *ssh)
{
	if (!ssh->state->compression_buffer &&
	   ((ssh->state->compression_buffer = sshbuf_new()) == NULL))
		return SSH_ERR_ALLOC_FAIL;
	return 0;
}

static int
start_compression_out(struct ssh *ssh, int level)
{
	if (level < 1 || level > 9)
		return SSH_ERR_INVALID_ARGUMENT;
	debug("Enabling compression at level %d.", level);
	if (ssh->state->compression_out_started == 1)
		deflateEnd(&ssh->state->compression_out_stream);
	switch (deflateInit(&ssh->state->compression_out_stream, level)) {
	case Z_OK:
		ssh->state->compression_out_started = 1;
		break;
	case Z_MEM_ERROR:
		return SSH_ERR_ALLOC_FAIL;
	default:
		return SSH_ERR_INTERNAL_ERROR;
	}
	return 0;
}

static int
start_compression_in(struct ssh *ssh)
{
	if (ssh->state->compression_in_started == 1)
		inflateEnd(&ssh->state->compression_in_stream);
	switch (inflateInit(&ssh->state->compression_in_stream)) {
	case Z_OK:
		ssh->state->compression_in_started = 1;
		break;
	case Z_MEM_ERROR:
		return SSH_ERR_ALLOC_FAIL;
	default:
		return SSH_ERR_INTERNAL_ERROR;
	}
	return 0;
}

int
ssh_packet_start_compression(struct ssh *ssh, int level)
{
	int r;

	if (ssh->state->packet_compression)
		return SSH_ERR_INTERNAL_ERROR;
	ssh->state->packet_compression = 1;
	if ((r = ssh_packet_init_compression(ssh)) != 0 ||
	    (r = start_compression_in(ssh)) != 0 ||
	    (r = start_compression_out(ssh, level)) != 0)
		return r;
	return 0;
}

/* XXX remove need for separate compression buffer */
static int
compress_buffer(struct ssh *ssh, struct sshbuf *in, struct sshbuf *out)
{
	u_char buf[4096];
	int r, status;

	if (ssh->state->compression_out_started != 1)
		return SSH_ERR_INTERNAL_ERROR;

	/* This case is not handled below. */
	if (sshbuf_len(in) == 0)
		return 0;

	/* Input is the contents of the input buffer. */
	if ((ssh->state->compression_out_stream.next_in =
	    sshbuf_mutable_ptr(in)) == NULL)
		return SSH_ERR_INTERNAL_ERROR;
	ssh->state->compression_out_stream.avail_in = sshbuf_len(in);

	/* Loop compressing until deflate() returns with avail_out != 0. */
	do {
		/* Set up fixed-size output buffer. */
		ssh->state->compression_out_stream.next_out = buf;
		ssh->state->compression_out_stream.avail_out = sizeof(buf);

		/* Compress as much data into the buffer as possible. */
		status = deflate(&ssh->state->compression_out_stream,
		    Z_PARTIAL_FLUSH);
		switch (status) {
		case Z_MEM_ERROR:
			return SSH_ERR_ALLOC_FAIL;
		case Z_OK:
			/* Append compressed data to output_buffer. */
			if ((r = sshbuf_put(out, buf, sizeof(buf) -
			    ssh->state->compression_out_stream.avail_out)) != 0)
				return r;
			break;
		case Z_STREAM_ERROR:
		default:
			ssh->state->compression_out_failures++;
			return SSH_ERR_INVALID_FORMAT;
		}
	} while (ssh->state->compression_out_stream.avail_out == 0);
	return 0;
}

static int
uncompress_buffer(struct ssh *ssh, struct sshbuf *in, struct sshbuf *out)
{
	u_char buf[4096];
	int r, status;

	if (ssh->state->compression_in_started != 1)
		return SSH_ERR_INTERNAL_ERROR;

	if ((ssh->state->compression_in_stream.next_in =
	    sshbuf_mutable_ptr(in)) == NULL)
		return SSH_ERR_INTERNAL_ERROR;
	ssh->state->compression_in_stream.avail_in = sshbuf_len(in);

	for (;;) {
		/* Set up fixed-size output buffer. */
		ssh->state->compression_in_stream.next_out = buf;
		ssh->state->compression_in_stream.avail_out = sizeof(buf);

		status = inflate(&ssh->state->compression_in_stream,
		    Z_PARTIAL_FLUSH);
		switch (status) {
		case Z_OK:
			if ((r = sshbuf_put(out, buf, sizeof(buf) -
			    ssh->state->compression_in_stream.avail_out)) != 0)
				return r;
			break;
		case Z_BUF_ERROR:
			/*
			 * Comments in zlib.h say that we should keep calling
			 * inflate() until we get an error.  This appears to
			 * be the error that we get.
			 */
			return 0;
		case Z_DATA_ERROR:
			return SSH_ERR_INVALID_FORMAT;
		case Z_MEM_ERROR:
			return SSH_ERR_ALLOC_FAIL;
		case Z_STREAM_ERROR:
		default:
			ssh->state->compression_in_failures++;
			return SSH_ERR_INTERNAL_ERROR;
		}
	}
	/* NOTREACHED */
}

void
ssh_clear_newkeys(struct ssh *ssh, int mode)
{
	if (ssh->kex && ssh->kex->newkeys[mode]) {
		kex_free_newkeys(ssh->kex->newkeys[mode]);
		ssh->kex->newkeys[mode] = NULL;
	}
}

int
ssh_set_newkeys(struct ssh *ssh, int mode)
{
	struct session_state *state = ssh->state;
	struct sshenc *enc;
	struct sshmac *mac;
	struct sshcomp *comp;
	struct sshcipher_ctx **ccp;
	struct packet_state *ps;
	u_int64_t *max_blocks;
	const char *wmsg;
	int r, crypt_type;

	debug2("set_newkeys: mode %d", mode);

	if (mode == MODE_OUT) {
		ccp = &state->send_context;
		crypt_type = CIPHER_ENCRYPT;
		ps = &state->p_send;
		max_blocks = &state->max_blocks_out;
	} else {
		ccp = &state->receive_context;
		crypt_type = CIPHER_DECRYPT;
		ps = &state->p_read;
		max_blocks = &state->max_blocks_in;
	}
	if (state->newkeys[mode] != NULL) {
		debug("set_newkeys: rekeying, input %llu bytes %llu blocks, "
		   "output %llu bytes %llu blocks",
		   (unsigned long long)state->p_read.bytes,
		   (unsigned long long)state->p_read.blocks,
		   (unsigned long long)state->p_send.bytes,
		   (unsigned long long)state->p_send.blocks);
		cipher_free(*ccp);
		*ccp = NULL;
		kex_free_newkeys(state->newkeys[mode]);
		state->newkeys[mode] = NULL;
	}
	/* note that both bytes and the seqnr are not reset */
	ps->packets = ps->blocks = 0;
	/* move newkeys from kex to state */
	if ((state->newkeys[mode] = ssh->kex->newkeys[mode]) == NULL)
		return SSH_ERR_INTERNAL_ERROR;
	ssh->kex->newkeys[mode] = NULL;
	enc  = &state->newkeys[mode]->enc;
	mac  = &state->newkeys[mode]->mac;
	comp = &state->newkeys[mode]->comp;
	if (cipher_authlen(enc->cipher) == 0) {
		if ((r = mac_init(mac)) != 0)
			return r;
	}
	mac->enabled = 1;
	DBG(debug("cipher_init_context: %d", mode));
	if ((r = cipher_init(ccp, enc->cipher, enc->key, enc->key_len,
	    enc->iv, enc->iv_len, crypt_type)) != 0)
		return r;
	if (!state->cipher_warning_done &&
	    (wmsg = cipher_warning_message(*ccp)) != NULL) {
		error("Warning: %s", wmsg);
		state->cipher_warning_done = 1;
	}
	/* Deleting the keys does not gain extra security */
	/* explicit_bzero(enc->iv,  enc->block_size);
	   explicit_bzero(enc->key, enc->key_len);
	   explicit_bzero(mac->key, mac->key_len); */
	if ((comp->type == COMP_ZLIB ||
	    (comp->type == COMP_DELAYED &&
	     state->after_authentication)) && comp->enabled == 0) {
		if ((r = ssh_packet_init_compression(ssh)) < 0)
			return r;
		if (mode == MODE_OUT) {
			if ((r = start_compression_out(ssh, 6)) != 0)
				return r;
		} else {
			if ((r = start_compression_in(ssh)) != 0)
				return r;
		}
		comp->enabled = 1;
	}
	/*
	 * The 2^(blocksize*2) limit is too expensive for 3DES,
	 * so enforce a 1GB limit for small blocksizes.
	 * See RFC4344 section 3.2.
	 */
	if (enc->block_size >= 16)
		*max_blocks = (u_int64_t)1 << (enc->block_size*2);
	else
		*max_blocks = ((u_int64_t)1 << 30) / enc->block_size;
	if (state->rekey_limit)
		*max_blocks = MINIMUM(*max_blocks,
		    state->rekey_limit / enc->block_size);
	debug("rekey after %llu blocks", (unsigned long long)*max_blocks);
	return 0;
}

/* this supports the forced rekeying required for the NONE cipher */
int rekey_requested = 0;
void
packet_request_rekeying(void)
{
<<<<<<< HEAD
	rekey_requested = 1;
}

/* used to determine if pre or post auth when rekeying for aes-ctr
 * and none cipher switch */
int
packet_authentication_state(const struct ssh *ssh)
{
	struct session_state *state = ssh->state;

	return state->after_authentication;
=======
        rekey_requested = 1;
>>>>>>> ad649ab8
}

#define MAX_PACKETS	(1U<<31)
static int
ssh_packet_need_rekeying(struct ssh *ssh, u_int outbound_packet_len)
{
	struct session_state *state = ssh->state;
	u_int32_t out_blocks;

	/* XXX client can't cope with rekeying pre-auth */
	if (!state->after_authentication)
		return 0;

	/* Haven't keyed yet or KEX in progress. */
	if (ssh->kex == NULL || ssh_packet_is_rekeying(ssh))
		return 0;

	/* Peer can't rekey */
	if (ssh->compat & SSH_BUG_NOREKEY)
		return 0;

	/*
	 * Permit one packet in or out per rekey - this allows us to
	 * make progress when rekey limits are very small.
	 */
	if (state->p_send.packets == 0 && state->p_read.packets == 0)
		return 0;

<<<<<<< HEAD
	/* used to force rekeying when called for by the none
         * cipher switch methods -cjr */
=======
        /* used to force rekeying when called for by the none
         * cipher switch and aes-mt-ctr methods -cjr */
>>>>>>> ad649ab8
        if (rekey_requested == 1) {
                rekey_requested = 0;
                return 1;
        }
<<<<<<< HEAD

=======
	
>>>>>>> ad649ab8
	/* Time-based rekeying */
	if (state->rekey_interval != 0 &&
	    (int64_t)state->rekey_time + state->rekey_interval <= monotime())
		return 1;

	/*
	 * Always rekey when MAX_PACKETS sent in either direction 
	 * As per RFC4344 section 3.1 we do this after 2^31 packets.
	 */
	if (state->p_send.packets > MAX_PACKETS ||
	    state->p_read.packets > MAX_PACKETS)
		return 1;

	/* Rekey after (cipher-specific) maxiumum blocks */
	out_blocks = ROUNDUP(outbound_packet_len,
	    state->newkeys[MODE_OUT]->enc.block_size);
	return (state->max_blocks_out &&
	    (state->p_send.blocks + out_blocks > state->max_blocks_out)) ||
	    (state->max_blocks_in &&
	    (state->p_read.blocks > state->max_blocks_in));
}

/*
 * Delayed compression for SSH2 is enabled after authentication:
 * This happens on the server side after a SSH2_MSG_USERAUTH_SUCCESS is sent,
 * and on the client side after a SSH2_MSG_USERAUTH_SUCCESS is received.
 */
static int
ssh_packet_enable_delayed_compress(struct ssh *ssh)
{
	struct session_state *state = ssh->state;
	struct sshcomp *comp = NULL;
	int r, mode;

	/*
	 * Remember that we are past the authentication step, so rekeying
	 * with COMP_DELAYED will turn on compression immediately.
	 */
	state->after_authentication = 1;
	for (mode = 0; mode < MODE_MAX; mode++) {
		/* protocol error: USERAUTH_SUCCESS received before NEWKEYS */
		if (state->newkeys[mode] == NULL)
			continue;
		comp = &state->newkeys[mode]->comp;
		if (comp && !comp->enabled && comp->type == COMP_DELAYED) {
			if ((r = ssh_packet_init_compression(ssh)) != 0)
				return r;
			if (mode == MODE_OUT) {
				if ((r = start_compression_out(ssh, 6)) != 0)
					return r;
			} else {
				if ((r = start_compression_in(ssh)) != 0)
					return r;
			}
			comp->enabled = 1;
		}
	}
	return 0;
}

/* Used to mute debug logging for noisy packet types */
int
ssh_packet_log_type(u_char type)
{
	switch (type) {
	case SSH2_MSG_CHANNEL_DATA:
	case SSH2_MSG_CHANNEL_EXTENDED_DATA:
	case SSH2_MSG_CHANNEL_WINDOW_ADJUST:
		return 0;
	default:
		return 1;
	}
}

/*
 * Finalize packet in SSH2 format (compress, mac, encrypt, enqueue)
 */
int
ssh_packet_send2_wrapped(struct ssh *ssh)
{
	struct session_state *state = ssh->state;
	u_char type, *cp, macbuf[SSH_DIGEST_MAX_LENGTH];
	u_char tmp, padlen, pad = 0;
	u_int authlen = 0, aadlen = 0;
	u_int len;
	struct sshenc *enc   = NULL;
	struct sshmac *mac   = NULL;
	struct sshcomp *comp = NULL;
	int r, block_size;

	if (state->newkeys[MODE_OUT] != NULL) {
		enc  = &state->newkeys[MODE_OUT]->enc;
		mac  = &state->newkeys[MODE_OUT]->mac;
		comp = &state->newkeys[MODE_OUT]->comp;
		/* disable mac for authenticated encryption */
		if ((authlen = cipher_authlen(enc->cipher)) != 0)
			mac = NULL;
	}
	block_size = enc ? enc->block_size : 8;
	aadlen = (mac && mac->enabled && mac->etm) || authlen ? 4 : 0;

	type = (sshbuf_ptr(state->outgoing_packet))[5];
	if (ssh_packet_log_type(type))
		debug3("send packet: type %u", type);
#ifdef PACKET_DEBUG
	fprintf(stderr, "plain:     ");
	sshbuf_dump(state->outgoing_packet, stderr);
#endif

	if (comp && comp->enabled) {
		len = sshbuf_len(state->outgoing_packet);
		/* skip header, compress only payload */
		if ((r = sshbuf_consume(state->outgoing_packet, 5)) != 0)
			goto out;
		sshbuf_reset(state->compression_buffer);
		if ((r = compress_buffer(ssh, state->outgoing_packet,
		    state->compression_buffer)) != 0)
			goto out;
		sshbuf_reset(state->outgoing_packet);
		if ((r = sshbuf_put(state->outgoing_packet,
		    "\0\0\0\0\0", 5)) != 0 ||
		    (r = sshbuf_putb(state->outgoing_packet,
		    state->compression_buffer)) != 0)
			goto out;
		DBG(debug("compression: raw %d compressed %zd", len,
		    sshbuf_len(state->outgoing_packet)));
	}

	/* sizeof (packet_len + pad_len + payload) */
	len = sshbuf_len(state->outgoing_packet);

	/*
	 * calc size of padding, alloc space, get random data,
	 * minimum padding is 4 bytes
	 */
	len -= aadlen; /* packet length is not encrypted for EtM modes */
	padlen = block_size - (len % block_size);
	if (padlen < 4)
		padlen += block_size;
	if (state->extra_pad) {
		tmp = state->extra_pad;
		state->extra_pad =
		    ROUNDUP(state->extra_pad, block_size);
		/* check if roundup overflowed */
		if (state->extra_pad < tmp)
			return SSH_ERR_INVALID_ARGUMENT;
		tmp = (len + padlen) % state->extra_pad;
		/* Check whether pad calculation below will underflow */
		if (tmp > state->extra_pad)
			return SSH_ERR_INVALID_ARGUMENT;
		pad = state->extra_pad - tmp;
		DBG(debug3("%s: adding %d (len %d padlen %d extra_pad %d)",
		    __func__, pad, len, padlen, state->extra_pad));
		tmp = padlen;
		padlen += pad;
		/* Check whether padlen calculation overflowed */
		if (padlen < tmp)
			return SSH_ERR_INVALID_ARGUMENT; /* overflow */
		state->extra_pad = 0;
	}
	if ((r = sshbuf_reserve(state->outgoing_packet, padlen, &cp)) != 0)
		goto out;
	if (enc && !cipher_ctx_is_plaintext(state->send_context)) {
		/* random padding */
		arc4random_buf(cp, padlen);
	} else {
		/* clear padding */
		explicit_bzero(cp, padlen);
	}
	/* sizeof (packet_len + pad_len + payload + padding) */
	len = sshbuf_len(state->outgoing_packet);
	cp = sshbuf_mutable_ptr(state->outgoing_packet);
	if (cp == NULL) {
		r = SSH_ERR_INTERNAL_ERROR;
		goto out;
	}
	/* packet_length includes payload, padding and padding length field */
	POKE_U32(cp, len - 4);
	cp[4] = padlen;
	DBG(debug("send: len %d (includes padlen %d, aadlen %d)",
	    len, padlen, aadlen));

	/* compute MAC over seqnr and packet(length fields, payload, padding) */
	if (mac && mac->enabled && !mac->etm) {
		if ((r = mac_compute(mac, state->p_send.seqnr,
		    sshbuf_ptr(state->outgoing_packet), len,
		    macbuf, sizeof(macbuf))) != 0)
			goto out;
		DBG(debug("done calc MAC out #%d", state->p_send.seqnr));
	}
	/* encrypt packet and append to output buffer. */
	if ((r = sshbuf_reserve(state->output,
	    sshbuf_len(state->outgoing_packet) + authlen, &cp)) != 0)
		goto out;
	if ((r = cipher_crypt(state->send_context, state->p_send.seqnr, cp,
	    sshbuf_ptr(state->outgoing_packet),
	    len - aadlen, aadlen, authlen)) != 0)
		goto out;
	/* append unencrypted MAC */
	if (mac && mac->enabled) {
		if (mac->etm) {
			/* EtM: compute mac over aadlen + cipher text */
			if ((r = mac_compute(mac, state->p_send.seqnr,
			    cp, len, macbuf, sizeof(macbuf))) != 0)
				goto out;
			DBG(debug("done calc MAC(EtM) out #%d",
			    state->p_send.seqnr));
		}
		if ((r = sshbuf_put(state->output, macbuf, mac->mac_len)) != 0)
			goto out;
	}
#ifdef PACKET_DEBUG
	fprintf(stderr, "encrypted: ");
	sshbuf_dump(state->output, stderr);
#endif
	/* increment sequence number for outgoing packets */
	if (++state->p_send.seqnr == 0)
		logit("outgoing seqnr wraps around");
	if (++state->p_send.packets == 0)
		if (!(ssh->compat & SSH_BUG_NOREKEY))
			return SSH_ERR_NEED_REKEY;
	state->p_send.blocks += len / block_size;
	state->p_send.bytes += len;
	sshbuf_reset(state->outgoing_packet);

	if (type == SSH2_MSG_NEWKEYS)
		r = ssh_set_newkeys(ssh, MODE_OUT);
	else if (type == SSH2_MSG_USERAUTH_SUCCESS && state->server_side)
		r = ssh_packet_enable_delayed_compress(ssh);
	else
		r = 0;
 out:
	return r;
}

/* returns non-zero if the specified packet type is usec by KEX */
static int
ssh_packet_type_is_kex(u_char type)
{
	return
	    type >= SSH2_MSG_TRANSPORT_MIN &&
	    type <= SSH2_MSG_TRANSPORT_MAX &&
	    type != SSH2_MSG_SERVICE_REQUEST &&
	    type != SSH2_MSG_SERVICE_ACCEPT &&
	    type != SSH2_MSG_EXT_INFO;
}

int
ssh_packet_send2(struct ssh *ssh)
{
	struct session_state *state = ssh->state;
	struct packet *p;
	u_char type;
	int r, need_rekey;

	if (sshbuf_len(state->outgoing_packet) < 6)
		return SSH_ERR_INTERNAL_ERROR;
	type = sshbuf_ptr(state->outgoing_packet)[5];
	need_rekey = !ssh_packet_type_is_kex(type) &&
	    ssh_packet_need_rekeying(ssh, sshbuf_len(state->outgoing_packet));

	/*
	 * During rekeying we can only send key exchange messages.
	 * Queue everything else.
	 */
	if ((need_rekey || state->rekeying) && !ssh_packet_type_is_kex(type)) {
		if (need_rekey)
			debug3("%s: rekex triggered", __func__);
		debug("enqueue packet: %u", type);
		p = calloc(1, sizeof(*p));
		if (p == NULL)
			return SSH_ERR_ALLOC_FAIL;
		p->type = type;
		p->payload = state->outgoing_packet;
		TAILQ_INSERT_TAIL(&state->outgoing, p, next);
		state->outgoing_packet = sshbuf_new();
		if (state->outgoing_packet == NULL)
			return SSH_ERR_ALLOC_FAIL;
		if (need_rekey) {
			/*
			 * This packet triggered a rekey, so send the
			 * KEXINIT now.
			 * NB. reenters this function via kex_start_rekex().
			 */
			return kex_start_rekex(ssh);
		}
		return 0;
	}

	/* rekeying starts with sending KEXINIT */
	if (type == SSH2_MSG_KEXINIT)
		state->rekeying = 1;

	if ((r = ssh_packet_send2_wrapped(ssh)) != 0)
		return r;

	/* after a NEWKEYS message we can send the complete queue */
	if (type == SSH2_MSG_NEWKEYS) {
		state->rekeying = 0;
		state->rekey_time = monotime();
		while ((p = TAILQ_FIRST(&state->outgoing))) {
			type = p->type;
			/*
			 * If this packet triggers a rekex, then skip the
			 * remaining packets in the queue for now.
			 * NB. re-enters this function via kex_start_rekex.
			 */
			if (ssh_packet_need_rekeying(ssh,
			    sshbuf_len(p->payload))) {
				debug3("%s: queued packet triggered rekex",
				    __func__);
				return kex_start_rekex(ssh);
			}
			debug("dequeue packet: %u", type);
			sshbuf_free(state->outgoing_packet);
			state->outgoing_packet = p->payload;
			TAILQ_REMOVE(&state->outgoing, p, next);
			memset(p, 0, sizeof(*p));
			free(p);
			if ((r = ssh_packet_send2_wrapped(ssh)) != 0)
				return r;
		}
	}
	return 0;
}

/*
 * Waits until a packet has been received, and returns its type.  Note that
 * no other data is processed until this returns, so this function should not
 * be used during the interactive session.
 */

int
ssh_packet_read_seqnr(struct ssh *ssh, u_char *typep, u_int32_t *seqnr_p)
{
	struct session_state *state = ssh->state;
	int len, r, ms_remain;
	fd_set *setp;
	char buf[8192];
	struct timeval timeout, start, *timeoutp = NULL;

	DBG(debug("packet_read()"));

	setp = calloc(howmany(state->connection_in + 1,
	    NFDBITS), sizeof(fd_mask));
	if (setp == NULL)
		return SSH_ERR_ALLOC_FAIL;

	/*
	 * Since we are blocking, ensure that all written packets have
	 * been sent.
	 */
	if ((r = ssh_packet_write_wait(ssh)) != 0)
		goto out;

	/* Stay in the loop until we have received a complete packet. */
	for (;;) {
		/* Try to read a packet from the buffer. */
		r = ssh_packet_read_poll_seqnr(ssh, typep, seqnr_p);
		if (r != 0)
			break;
		/* If we got a packet, return it. */
		if (*typep != SSH_MSG_NONE)
			break;
		/*
		 * Otherwise, wait for some data to arrive, add it to the
		 * buffer, and try again.
		 */
		memset(setp, 0, howmany(state->connection_in + 1,
		    NFDBITS) * sizeof(fd_mask));
		FD_SET(state->connection_in, setp);

		if (state->packet_timeout_ms > 0) {
			ms_remain = state->packet_timeout_ms;
			timeoutp = &timeout;
		}
		/* Wait for some data to arrive. */
		for (;;) {
			if (state->packet_timeout_ms != -1) {
				ms_to_timeval(&timeout, ms_remain);
				monotime_tv(&start);
			}
			if ((r = select(state->connection_in + 1, setp,
			    NULL, NULL, timeoutp)) >= 0)
				break;
			if (errno != EAGAIN && errno != EINTR &&
			    errno != EWOULDBLOCK)
				break;
			if (state->packet_timeout_ms == -1)
				continue;
			ms_subtract_diff(&start, &ms_remain);
			if (ms_remain <= 0) {
				r = 0;
				break;
			}
		}
		if (r == 0) {
			r = SSH_ERR_CONN_TIMEOUT;
			goto out;
		}
		/* Read data from the socket. */
		len = read(state->connection_in, buf, sizeof(buf));
		if (len == 0) {
			r = SSH_ERR_CONN_CLOSED;
			goto out;
		}
		if (len < 0) {
			r = SSH_ERR_SYSTEM_ERROR;
			goto out;
		}

		/* Append it to the buffer. */
		if ((r = ssh_packet_process_incoming(ssh, buf, len)) != 0)
			goto out;
	}
 out:
	free(setp);
	return r;
}

int
ssh_packet_read(struct ssh *ssh)
{
	u_char type;
	int r;

	if ((r = ssh_packet_read_seqnr(ssh, &type, NULL)) != 0)
		fatal("%s: %s", __func__, ssh_err(r));
	return type;
}

/*
 * Waits until a packet has been received, verifies that its type matches
 * that given, and gives a fatal error and exits if there is a mismatch.
 */

int
ssh_packet_read_expect(struct ssh *ssh, u_int expected_type)
{
	int r;
	u_char type;

	if ((r = ssh_packet_read_seqnr(ssh, &type, NULL)) != 0)
		return r;
	if (type != expected_type) {
		if ((r = sshpkt_disconnect(ssh,
		    "Protocol error: expected packet type %d, got %d",
		    expected_type, type)) != 0)
			return r;
		return SSH_ERR_PROTOCOL_ERROR;
	}
	return 0;
}

static int
ssh_packet_read_poll2_mux(struct ssh *ssh, u_char *typep, u_int32_t *seqnr_p)
{
	struct session_state *state = ssh->state;
	const u_char *cp;
	size_t need;
	int r;

	if (ssh->kex)
		return SSH_ERR_INTERNAL_ERROR;
	*typep = SSH_MSG_NONE;
	cp = sshbuf_ptr(state->input);
	if (state->packlen == 0) {
		if (sshbuf_len(state->input) < 4 + 1)
			return 0; /* packet is incomplete */
		state->packlen = PEEK_U32(cp);
		if (state->packlen < 4 + 1 ||
		    state->packlen > PACKET_MAX_SIZE)
			return SSH_ERR_MESSAGE_INCOMPLETE;
	}
	need = state->packlen + 4;
	if (sshbuf_len(state->input) < need)
		return 0; /* packet is incomplete */
	sshbuf_reset(state->incoming_packet);
	if ((r = sshbuf_put(state->incoming_packet, cp + 4,
	    state->packlen)) != 0 ||
	    (r = sshbuf_consume(state->input, need)) != 0 ||
	    (r = sshbuf_get_u8(state->incoming_packet, NULL)) != 0 ||
	    (r = sshbuf_get_u8(state->incoming_packet, typep)) != 0)
		return r;
	if (ssh_packet_log_type(*typep))
		debug3("%s: type %u", __func__, *typep);
	/* sshbuf_dump(state->incoming_packet, stderr); */
	/* reset for next packet */
	state->packlen = 0;
	return r;
}

int
ssh_packet_read_poll2(struct ssh *ssh, u_char *typep, u_int32_t *seqnr_p)
{
	struct session_state *state = ssh->state;
	u_int padlen, need;
	u_char *cp;
	u_int maclen, aadlen = 0, authlen = 0, block_size;
	struct sshenc *enc   = NULL;
	struct sshmac *mac   = NULL;
	struct sshcomp *comp = NULL;
	int r;

	if (state->mux)
		return ssh_packet_read_poll2_mux(ssh, typep, seqnr_p);

	*typep = SSH_MSG_NONE;

	if (state->packet_discard)
		return 0;

	if (state->newkeys[MODE_IN] != NULL) {
		enc  = &state->newkeys[MODE_IN]->enc;
		mac  = &state->newkeys[MODE_IN]->mac;
		comp = &state->newkeys[MODE_IN]->comp;
		/* disable mac for authenticated encryption */
		if ((authlen = cipher_authlen(enc->cipher)) != 0)
			mac = NULL;
	}
	maclen = mac && mac->enabled ? mac->mac_len : 0;
	block_size = enc ? enc->block_size : 8;
	aadlen = (mac && mac->enabled && mac->etm) || authlen ? 4 : 0;

	if (aadlen && state->packlen == 0) {
		if (cipher_get_length(state->receive_context,
		    &state->packlen, state->p_read.seqnr,
		    sshbuf_ptr(state->input), sshbuf_len(state->input)) != 0)
			return 0;
		if (state->packlen < 1 + 4 ||
		    state->packlen > PACKET_MAX_SIZE) {
#ifdef PACKET_DEBUG
			sshbuf_dump(state->input, stderr);
#endif
			logit("Bad packet length %u.", state->packlen);
			if ((r = sshpkt_disconnect(ssh, "Packet corrupt")) != 0)
				return r;
			return SSH_ERR_CONN_CORRUPT;
		}
		sshbuf_reset(state->incoming_packet);
	} else if (state->packlen == 0) {
		/*
		 * check if input size is less than the cipher block size,
		 * decrypt first block and extract length of incoming packet
		 */
		if (sshbuf_len(state->input) < block_size)
			return 0;
		sshbuf_reset(state->incoming_packet);
		if ((r = sshbuf_reserve(state->incoming_packet, block_size,
		    &cp)) != 0)
			goto out;
		if ((r = cipher_crypt(state->receive_context,
		    state->p_send.seqnr, cp, sshbuf_ptr(state->input),
		    block_size, 0, 0)) != 0)
			goto out;
		state->packlen = PEEK_U32(sshbuf_ptr(state->incoming_packet));
		if (state->packlen < 1 + 4 ||
		    state->packlen > PACKET_MAX_SIZE) {
#ifdef PACKET_DEBUG
			fprintf(stderr, "input: \n");
			sshbuf_dump(state->input, stderr);
			fprintf(stderr, "incoming_packet: \n");
			sshbuf_dump(state->incoming_packet, stderr);
#endif
			logit("Bad packet length %u.", state->packlen);
			return ssh_packet_start_discard(ssh, enc, mac, 0,
			    PACKET_MAX_SIZE);
		}
		if ((r = sshbuf_consume(state->input, block_size)) != 0)
			goto out;
	}
	DBG(debug("input: packet len %u", state->packlen+4));

	if (aadlen) {
		/* only the payload is encrypted */
		need = state->packlen;
	} else {
		/*
		 * the payload size and the payload are encrypted, but we
		 * have a partial packet of block_size bytes
		 */
		need = 4 + state->packlen - block_size;
	}
	DBG(debug("partial packet: block %d, need %d, maclen %d, authlen %d,"
	    " aadlen %d", block_size, need, maclen, authlen, aadlen));
	if (need % block_size != 0) {
		logit("padding error: need %d block %d mod %d",
		    need, block_size, need % block_size);
		return ssh_packet_start_discard(ssh, enc, mac, 0,
		    PACKET_MAX_SIZE - block_size);
	}
	/*
	 * check if the entire packet has been received and
	 * decrypt into incoming_packet:
	 * 'aadlen' bytes are unencrypted, but authenticated.
	 * 'need' bytes are encrypted, followed by either
	 * 'authlen' bytes of authentication tag or
	 * 'maclen' bytes of message authentication code.
	 */
	if (sshbuf_len(state->input) < aadlen + need + authlen + maclen)
		return 0; /* packet is incomplete */
#ifdef PACKET_DEBUG
	fprintf(stderr, "read_poll enc/full: ");
	sshbuf_dump(state->input, stderr);
#endif
	/* EtM: check mac over encrypted input */
	if (mac && mac->enabled && mac->etm) {
		if ((r = mac_check(mac, state->p_read.seqnr,
		    sshbuf_ptr(state->input), aadlen + need,
		    sshbuf_ptr(state->input) + aadlen + need + authlen,
		    maclen)) != 0) {
			if (r == SSH_ERR_MAC_INVALID)
				logit("Corrupted MAC on input.");
			goto out;
		}
	}
	if ((r = sshbuf_reserve(state->incoming_packet, aadlen + need,
	    &cp)) != 0)
		goto out;
	if ((r = cipher_crypt(state->receive_context, state->p_read.seqnr, cp,
	    sshbuf_ptr(state->input), need, aadlen, authlen)) != 0)
		goto out;
	if ((r = sshbuf_consume(state->input, aadlen + need + authlen)) != 0)
		goto out;
	if (mac && mac->enabled) {
		/* Not EtM: check MAC over cleartext */
		if (!mac->etm && (r = mac_check(mac, state->p_read.seqnr,
		    sshbuf_ptr(state->incoming_packet),
		    sshbuf_len(state->incoming_packet),
		    sshbuf_ptr(state->input), maclen)) != 0) {
			if (r != SSH_ERR_MAC_INVALID)
				goto out;
			logit("Corrupted MAC on input.");
			if (need + block_size > PACKET_MAX_SIZE)
				return SSH_ERR_INTERNAL_ERROR;
			return ssh_packet_start_discard(ssh, enc, mac,
			    sshbuf_len(state->incoming_packet),
			    PACKET_MAX_SIZE - need - block_size);
		}
		/* Remove MAC from input buffer */
		DBG(debug("MAC #%d ok", state->p_read.seqnr));
		if ((r = sshbuf_consume(state->input, mac->mac_len)) != 0)
			goto out;
	}
	if (seqnr_p != NULL)
		*seqnr_p = state->p_read.seqnr;
	if (++state->p_read.seqnr == 0)
		logit("incoming seqnr wraps around");
	if (++state->p_read.packets == 0)
		if (!(ssh->compat & SSH_BUG_NOREKEY))
			return SSH_ERR_NEED_REKEY;
	state->p_read.blocks += (state->packlen + 4) / block_size;
	state->p_read.bytes += state->packlen + 4;

	/* get padlen */
	padlen = sshbuf_ptr(state->incoming_packet)[4];
	DBG(debug("input: padlen %d", padlen));
	if (padlen < 4)	{
		if ((r = sshpkt_disconnect(ssh,
		    "Corrupted padlen %d on input.", padlen)) != 0 ||
		    (r = ssh_packet_write_wait(ssh)) != 0)
			return r;
		return SSH_ERR_CONN_CORRUPT;
	}

	/* skip packet size + padlen, discard padding */
	if ((r = sshbuf_consume(state->incoming_packet, 4 + 1)) != 0 ||
	    ((r = sshbuf_consume_end(state->incoming_packet, padlen)) != 0))
		goto out;

	DBG(debug("input: len before de-compress %zd",
	    sshbuf_len(state->incoming_packet)));
	if (comp && comp->enabled) {
		sshbuf_reset(state->compression_buffer);
		if ((r = uncompress_buffer(ssh, state->incoming_packet,
		    state->compression_buffer)) != 0)
			goto out;
		sshbuf_reset(state->incoming_packet);
		if ((r = sshbuf_putb(state->incoming_packet,
		    state->compression_buffer)) != 0)
			goto out;
		DBG(debug("input: len after de-compress %zd",
		    sshbuf_len(state->incoming_packet)));
	}
	/*
	 * get packet type, implies consume.
	 * return length of payload (without type field)
	 */
	if ((r = sshbuf_get_u8(state->incoming_packet, typep)) != 0)
		goto out;
	if (ssh_packet_log_type(*typep))
		debug3("receive packet: type %u", *typep);
	if (*typep < SSH2_MSG_MIN || *typep >= SSH2_MSG_LOCAL_MIN) {
		if ((r = sshpkt_disconnect(ssh,
		    "Invalid ssh2 packet type: %d", *typep)) != 0 ||
		    (r = ssh_packet_write_wait(ssh)) != 0)
			return r;
		return SSH_ERR_PROTOCOL_ERROR;
	}
	if (state->hook_in != NULL &&
	    (r = state->hook_in(ssh, state->incoming_packet, typep,
	    state->hook_in_ctx)) != 0)
		return r;
	if (*typep == SSH2_MSG_USERAUTH_SUCCESS && !state->server_side)
		r = ssh_packet_enable_delayed_compress(ssh);
	else
		r = 0;
#ifdef PACKET_DEBUG
	fprintf(stderr, "read/plain[%d]:\r\n", *typep);
	sshbuf_dump(state->incoming_packet, stderr);
#endif
	/* reset for next packet */
	state->packlen = 0;

	/* do we need to rekey? */
	if (ssh_packet_need_rekeying(ssh, 0)) {
		debug3("%s: rekex triggered", __func__);
		if ((r = kex_start_rekex(ssh)) != 0)
			return r;
	}
 out:
	return r;
}

int
ssh_packet_read_poll_seqnr(struct ssh *ssh, u_char *typep, u_int32_t *seqnr_p)
{
	struct session_state *state = ssh->state;
	u_int reason, seqnr;
	int r;
	u_char *msg;

	for (;;) {
		msg = NULL;
		r = ssh_packet_read_poll2(ssh, typep, seqnr_p);
		if (r != 0)
			return r;
		if (*typep) {
			state->keep_alive_timeouts = 0;
			DBG(debug("received packet type %d", *typep));
		}
		switch (*typep) {
		case SSH2_MSG_IGNORE:
			debug3("Received SSH2_MSG_IGNORE");
			break;
		case SSH2_MSG_DEBUG:
			if ((r = sshpkt_get_u8(ssh, NULL)) != 0 ||
			    (r = sshpkt_get_string(ssh, &msg, NULL)) != 0 ||
			    (r = sshpkt_get_string(ssh, NULL, NULL)) != 0) {
				free(msg);
				return r;
			}
			debug("Remote: %.900s", msg);
			free(msg);
			break;
		case SSH2_MSG_DISCONNECT:
			if ((r = sshpkt_get_u32(ssh, &reason)) != 0 ||
			    (r = sshpkt_get_string(ssh, &msg, NULL)) != 0)
				return r;
			/* Ignore normal client exit notifications */
			do_log2(ssh->state->server_side &&
			    reason == SSH2_DISCONNECT_BY_APPLICATION ?
			    SYSLOG_LEVEL_INFO : SYSLOG_LEVEL_ERROR,
			    "Received disconnect from %s port %d:"
			    "%u: %.400s", ssh_remote_ipaddr(ssh),
			    ssh_remote_port(ssh), reason, msg);
			free(msg);
			return SSH_ERR_DISCONNECTED;
		case SSH2_MSG_UNIMPLEMENTED:
			if ((r = sshpkt_get_u32(ssh, &seqnr)) != 0)
				return r;
			debug("Received SSH2_MSG_UNIMPLEMENTED for %u",
			    seqnr);
			break;
		default:
			return 0;
		}
	}
}

/*
 * Buffers the given amount of input characters.  This is intended to be used
 * together with packet_read_poll.
 */

int
ssh_packet_process_incoming(struct ssh *ssh, const char *buf, u_int len)
{
	struct session_state *state = ssh->state;
	int r;

	if (state->packet_discard) {
		state->keep_alive_timeouts = 0; /* ?? */
		if (len >= state->packet_discard) {
			if ((r = ssh_packet_stop_discard(ssh)) != 0)
				return r;
		}
		state->packet_discard -= len;
		return 0;
	}
	if ((r = sshbuf_put(ssh->state->input, buf, len)) != 0)
		return r;

	return 0;
}

int
ssh_packet_remaining(struct ssh *ssh)
{
	return sshbuf_len(ssh->state->incoming_packet);
}

/*
 * Sends a diagnostic message from the server to the client.  This message
 * can be sent at any time (but not while constructing another message). The
 * message is printed immediately, but only if the client is being executed
 * in verbose mode.  These messages are primarily intended to ease debugging
 * authentication problems.   The length of the formatted message must not
 * exceed 1024 bytes.  This will automatically call ssh_packet_write_wait.
 */
void
ssh_packet_send_debug(struct ssh *ssh, const char *fmt,...)
{
	char buf[1024];
	va_list args;
	int r;

	if ((ssh->compat & SSH_BUG_DEBUG))
		return;

	va_start(args, fmt);
	vsnprintf(buf, sizeof(buf), fmt, args);
	va_end(args);

	debug3("sending debug message: %s", buf);

	if ((r = sshpkt_start(ssh, SSH2_MSG_DEBUG)) != 0 ||
	    (r = sshpkt_put_u8(ssh, 0)) != 0 || /* always display */
	    (r = sshpkt_put_cstring(ssh, buf)) != 0 ||
	    (r = sshpkt_put_cstring(ssh, "")) != 0 ||
	    (r = sshpkt_send(ssh)) != 0 ||
	    (r = ssh_packet_write_wait(ssh)) != 0)
		fatal("%s: %s", __func__, ssh_err(r));
}

void
sshpkt_fmt_connection_id(struct ssh *ssh, char *s, size_t l)
{
	snprintf(s, l, "%.200s%s%s port %d",
	    ssh->log_preamble ? ssh->log_preamble : "",
	    ssh->log_preamble ? " " : "",
	    ssh_remote_ipaddr(ssh), ssh_remote_port(ssh));
}

/*
 * Pretty-print connection-terminating errors and exit.
 */
void
sshpkt_fatal(struct ssh *ssh, const char *tag, int r)
{
	char remote_id[512];

	sshpkt_fmt_connection_id(ssh, remote_id, sizeof(remote_id));

	switch (r) {
	case SSH_ERR_CONN_CLOSED:
		ssh_packet_clear_keys(ssh);
		logdie("Connection closed by %s", remote_id);
	case SSH_ERR_CONN_TIMEOUT:
		ssh_packet_clear_keys(ssh);
		logdie("Connection %s %s timed out",
		    ssh->state->server_side ? "from" : "to", remote_id);
	case SSH_ERR_DISCONNECTED:
		ssh_packet_clear_keys(ssh);
		logdie("Disconnected from %s", remote_id);
	case SSH_ERR_SYSTEM_ERROR:
		if (errno == ECONNRESET) {
			ssh_packet_clear_keys(ssh);
			logdie("Connection reset by %s", remote_id);
		}
		/* FALLTHROUGH */
	case SSH_ERR_NO_CIPHER_ALG_MATCH:
	case SSH_ERR_NO_MAC_ALG_MATCH:
	case SSH_ERR_NO_COMPRESS_ALG_MATCH:
	case SSH_ERR_NO_KEX_ALG_MATCH:
	case SSH_ERR_NO_HOSTKEY_ALG_MATCH:
		if (ssh && ssh->kex && ssh->kex->failed_choice) {
			ssh_packet_clear_keys(ssh);
			logdie("Unable to negotiate with %s: %s. "
			    "Their offer: %s", remote_id, ssh_err(r),
			    ssh->kex->failed_choice);
		}
		/* FALLTHROUGH */
	default:
		ssh_packet_clear_keys(ssh);
		logdie("%s%sConnection %s %s: %s",
		    tag != NULL ? tag : "", tag != NULL ? ": " : "",
		    ssh->state->server_side ? "from" : "to",
		    remote_id, ssh_err(r));
	}
}

/*
 * Logs the error plus constructs and sends a disconnect packet, closes the
 * connection, and exits.  This function never returns. The error message
 * should not contain a newline.  The length of the formatted message must
 * not exceed 1024 bytes.
 */
void
ssh_packet_disconnect(struct ssh *ssh, const char *fmt,...)
{
	char buf[1024], remote_id[512];
	va_list args;
	static int disconnecting = 0;
	int r;

	if (disconnecting)	/* Guard against recursive invocations. */
		fatal("packet_disconnect called recursively.");
	disconnecting = 1;

	/*
	 * Format the message.  Note that the caller must make sure the
	 * message is of limited size.
	 */
	sshpkt_fmt_connection_id(ssh, remote_id, sizeof(remote_id));
	va_start(args, fmt);
	vsnprintf(buf, sizeof(buf), fmt, args);
	va_end(args);

	/* Display the error locally */
	logit("Disconnecting %s: %.100s", remote_id, buf);

	/*
	 * Send the disconnect message to the other side, and wait
	 * for it to get sent.
	 */
	if ((r = sshpkt_disconnect(ssh, "%s", buf)) != 0)
		sshpkt_fatal(ssh, __func__, r);

	if ((r = ssh_packet_write_wait(ssh)) != 0)
		sshpkt_fatal(ssh, __func__, r);

	/* Close the connection. */
	ssh_packet_close(ssh);
	cleanup_exit(255);
}

/*
 * Checks if there is any buffered output, and tries to write some of
 * the output.
 */
int
ssh_packet_write_poll(struct ssh *ssh)
{
	struct session_state *state = ssh->state;
	int len = sshbuf_len(state->output);
	int r;

	if (len > 0) {
		len = write(state->connection_out,
		    sshbuf_ptr(state->output), len);
		if (len == -1) {
			if (errno == EINTR || errno == EAGAIN ||
			    errno == EWOULDBLOCK)
				return 0;
			return SSH_ERR_SYSTEM_ERROR;
		}
		if (len == 0)
			return SSH_ERR_CONN_CLOSED;
		if ((r = sshbuf_consume(state->output, len)) != 0)
			return r;
	}
	return 0;
}

/*
 * Calls packet_write_poll repeatedly until all pending output data has been
 * written.
 */
int
ssh_packet_write_wait(struct ssh *ssh)
{
	fd_set *setp;
	int ret, r, ms_remain = 0;
	struct timeval start, timeout, *timeoutp = NULL;
	struct session_state *state = ssh->state;

	setp = calloc(howmany(state->connection_out + 1,
	    NFDBITS), sizeof(fd_mask));
	if (setp == NULL)
		return SSH_ERR_ALLOC_FAIL;
	if ((r = ssh_packet_write_poll(ssh)) != 0) {
		free(setp);
		return r;
	}
	while (ssh_packet_have_data_to_write(ssh)) {
		memset(setp, 0, howmany(state->connection_out + 1,
		    NFDBITS) * sizeof(fd_mask));
		FD_SET(state->connection_out, setp);

		if (state->packet_timeout_ms > 0) {
			ms_remain = state->packet_timeout_ms;
			timeoutp = &timeout;
		}
		for (;;) {
			if (state->packet_timeout_ms != -1) {
				ms_to_timeval(&timeout, ms_remain);
				monotime_tv(&start);
			}
			if ((ret = select(state->connection_out + 1,
			    NULL, setp, NULL, timeoutp)) >= 0)
				break;
			if (errno != EAGAIN && errno != EINTR &&
			    errno != EWOULDBLOCK)
				break;
			if (state->packet_timeout_ms == -1)
				continue;
			ms_subtract_diff(&start, &ms_remain);
			if (ms_remain <= 0) {
				ret = 0;
				break;
			}
		}
		if (ret == 0) {
			free(setp);
			return SSH_ERR_CONN_TIMEOUT;
		}
		if ((r = ssh_packet_write_poll(ssh)) != 0) {
			free(setp);
			return r;
		}
	}
	free(setp);
	return 0;
}

/* Returns true if there is buffered data to write to the connection. */

int
ssh_packet_have_data_to_write(struct ssh *ssh)
{
	return sshbuf_len(ssh->state->output) != 0;
}

/* Returns true if there is not too much data to write to the connection. */

int
ssh_packet_not_very_much_data_to_write(struct ssh *ssh)
{
	if (ssh->state->interactive_mode)
		return sshbuf_len(ssh->state->output) < 16384;
	else
		return sshbuf_len(ssh->state->output) < 128 * 1024;
}

void
ssh_packet_set_tos(struct ssh *ssh, int tos)
{
#ifndef IP_TOS_IS_BROKEN
	if (!ssh_packet_connection_is_on_socket(ssh) || tos == INT_MAX)
		return;
	switch (ssh_packet_connection_af(ssh)) {
# ifdef IP_TOS
	case AF_INET:
		debug3("%s: set IP_TOS 0x%02x", __func__, tos);
		if (setsockopt(ssh->state->connection_in,
		    IPPROTO_IP, IP_TOS, &tos, sizeof(tos)) < 0)
			error("setsockopt IP_TOS %d: %.100s:",
			    tos, strerror(errno));
		break;
# endif /* IP_TOS */
# ifdef IPV6_TCLASS
	case AF_INET6:
		debug3("%s: set IPV6_TCLASS 0x%02x", __func__, tos);
		if (setsockopt(ssh->state->connection_in,
		    IPPROTO_IPV6, IPV6_TCLASS, &tos, sizeof(tos)) < 0)
			error("setsockopt IPV6_TCLASS %d: %.100s:",
			    tos, strerror(errno));
		break;
# endif /* IPV6_TCLASS */
	}
#endif /* IP_TOS_IS_BROKEN */
}

/* Informs that the current session is interactive.  Sets IP flags for that. */

void
ssh_packet_set_interactive(struct ssh *ssh, int interactive, int qos_interactive, int qos_bulk)
{
	struct session_state *state = ssh->state;

	if (state->set_interactive_called)
		return;
	state->set_interactive_called = 1;

	/* Record that we are in interactive mode. */
	state->interactive_mode = interactive;

	/* Only set socket options if using a socket.  */
	if (!ssh_packet_connection_is_on_socket(ssh))
		return;
	set_nodelay(state->connection_in);
	ssh_packet_set_tos(ssh, interactive ? qos_interactive :
	    qos_bulk);
}

/* Returns true if the current connection is interactive. */

int
ssh_packet_is_interactive(struct ssh *ssh)
{
	return ssh->state->interactive_mode;
}

int
ssh_packet_set_maxsize(struct ssh *ssh, u_int s)
{
	struct session_state *state = ssh->state;

	if (state->set_maxsize_called) {
		logit("packet_set_maxsize: called twice: old %d new %d",
		    state->max_packet_size, s);
		return -1;
	}
	if (s < 4 * 1024 || s > 1024 * 1024) {
		logit("packet_set_maxsize: bad size %d", s);
		return -1;
	}
	state->set_maxsize_called = 1;
	debug("packet_set_maxsize: setting to %d", s);
	state->max_packet_size = s;
	return s;
}

int
ssh_packet_inc_alive_timeouts(struct ssh *ssh)
{
	return ++ssh->state->keep_alive_timeouts;
}

void
ssh_packet_set_alive_timeouts(struct ssh *ssh, int ka)
{
	ssh->state->keep_alive_timeouts = ka;
}

u_int
ssh_packet_get_maxsize(struct ssh *ssh)
{
	return ssh->state->max_packet_size;
}

void
ssh_packet_set_rekey_limits(struct ssh *ssh, u_int64_t bytes, u_int32_t seconds)
{
	debug3("rekey after %llu bytes, %u seconds", (unsigned long long)bytes,
	    (unsigned int)seconds);
	ssh->state->rekey_limit = bytes;
	ssh->state->rekey_interval = seconds;
}

time_t
ssh_packet_get_rekey_timeout(struct ssh *ssh)
{
	time_t seconds;

	seconds = ssh->state->rekey_time + ssh->state->rekey_interval -
	    monotime();
	return (seconds <= 0 ? 1 : seconds);
}

void
ssh_packet_set_server(struct ssh *ssh)
{
	ssh->state->server_side = 1;
}

void
ssh_packet_set_authenticated(struct ssh *ssh)
{
	ssh->state->after_authentication = 1;
}

void *
ssh_packet_get_input(struct ssh *ssh)
{
	return (void *)ssh->state->input;
}

void *
ssh_packet_get_output(struct ssh *ssh)
{
	return (void *)ssh->state->output;
}

/* Reset after_authentication and reset compression in post-auth privsep */
static int
ssh_packet_set_postauth(struct ssh *ssh)
{
	int r;

	debug("%s: called", __func__);
	/* This was set in net child, but is not visible in user child */
	ssh->state->after_authentication = 1;
	ssh->state->rekeying = 0;
	if ((r = ssh_packet_enable_delayed_compress(ssh)) != 0)
		return r;
	return 0;
}

/* Packet state (de-)serialization for privsep */

/* turn kex into a blob for packet state serialization */
static int
kex_to_blob(struct sshbuf *m, struct kex *kex)
{
	int r;

	if ((r = sshbuf_put_string(m, kex->session_id,
	    kex->session_id_len)) != 0 ||
	    (r = sshbuf_put_u32(m, kex->we_need)) != 0 ||
	    (r = sshbuf_put_cstring(m, kex->hostkey_alg)) != 0 ||
	    (r = sshbuf_put_u32(m, kex->hostkey_type)) != 0 ||
	    (r = sshbuf_put_u32(m, kex->hostkey_nid)) != 0 ||
	    (r = sshbuf_put_u32(m, kex->kex_type)) != 0 ||
	    (r = sshbuf_put_stringb(m, kex->my)) != 0 ||
	    (r = sshbuf_put_stringb(m, kex->peer)) != 0 ||
	    (r = sshbuf_put_u32(m, kex->flags)) != 0 ||
	    (r = sshbuf_put_cstring(m, kex->client_version_string)) != 0 ||
	    (r = sshbuf_put_cstring(m, kex->server_version_string)) != 0)
		return r;
	return 0;
}

/* turn key exchange results into a blob for packet state serialization */
static int
newkeys_to_blob(struct sshbuf *m, struct ssh *ssh, int mode)
{
	struct sshbuf *b;
	struct sshcipher_ctx *cc;
	struct sshcomp *comp;
	struct sshenc *enc;
	struct sshmac *mac;
	struct newkeys *newkey;
	int r;

	if ((newkey = ssh->state->newkeys[mode]) == NULL)
		return SSH_ERR_INTERNAL_ERROR;
	enc = &newkey->enc;
	mac = &newkey->mac;
	comp = &newkey->comp;
	cc = (mode == MODE_OUT) ? ssh->state->send_context :
	    ssh->state->receive_context;
	if ((r = cipher_get_keyiv(cc, enc->iv, enc->iv_len)) != 0)
		return r;
	if ((b = sshbuf_new()) == NULL)
		return SSH_ERR_ALLOC_FAIL;
	if ((r = sshbuf_put_cstring(b, enc->name)) != 0 ||
	    (r = sshbuf_put_u32(b, enc->enabled)) != 0 ||
	    (r = sshbuf_put_u32(b, enc->block_size)) != 0 ||
	    (r = sshbuf_put_string(b, enc->key, enc->key_len)) != 0 ||
	    (r = sshbuf_put_string(b, enc->iv, enc->iv_len)) != 0)
		goto out;
	if (cipher_authlen(enc->cipher) == 0) {
		if ((r = sshbuf_put_cstring(b, mac->name)) != 0 ||
		    (r = sshbuf_put_u32(b, mac->enabled)) != 0 ||
		    (r = sshbuf_put_string(b, mac->key, mac->key_len)) != 0)
			goto out;
	}
	if ((r = sshbuf_put_u32(b, comp->type)) != 0 ||
	    (r = sshbuf_put_cstring(b, comp->name)) != 0)
		goto out;
	r = sshbuf_put_stringb(m, b);
 out:
	sshbuf_free(b);
	return r;
}

/* serialize packet state into a blob */
int
ssh_packet_get_state(struct ssh *ssh, struct sshbuf *m)
{
	struct session_state *state = ssh->state;
	int r;

	if ((r = kex_to_blob(m, ssh->kex)) != 0 ||
	    (r = newkeys_to_blob(m, ssh, MODE_OUT)) != 0 ||
	    (r = newkeys_to_blob(m, ssh, MODE_IN)) != 0 ||
	    (r = sshbuf_put_u64(m, state->rekey_limit)) != 0 ||
	    (r = sshbuf_put_u32(m, state->rekey_interval)) != 0 ||
	    (r = sshbuf_put_u32(m, state->p_send.seqnr)) != 0 ||
	    (r = sshbuf_put_u64(m, state->p_send.blocks)) != 0 ||
	    (r = sshbuf_put_u32(m, state->p_send.packets)) != 0 ||
	    (r = sshbuf_put_u64(m, state->p_send.bytes)) != 0 ||
	    (r = sshbuf_put_u32(m, state->p_read.seqnr)) != 0 ||
	    (r = sshbuf_put_u64(m, state->p_read.blocks)) != 0 ||
	    (r = sshbuf_put_u32(m, state->p_read.packets)) != 0 ||
	    (r = sshbuf_put_u64(m, state->p_read.bytes)) != 0 ||
	    (r = sshbuf_put_stringb(m, state->input)) != 0 ||
	    (r = sshbuf_put_stringb(m, state->output)) != 0)
		return r;

	return 0;
}

/* restore key exchange results from blob for packet state de-serialization */
static int
newkeys_from_blob(struct sshbuf *m, struct ssh *ssh, int mode)
{
	struct sshbuf *b = NULL;
	struct sshcomp *comp;
	struct sshenc *enc;
	struct sshmac *mac;
	struct newkeys *newkey = NULL;
	size_t keylen, ivlen, maclen;
	int r;

	if ((newkey = calloc(1, sizeof(*newkey))) == NULL) {
		r = SSH_ERR_ALLOC_FAIL;
		goto out;
	}
	if ((r = sshbuf_froms(m, &b)) != 0)
		goto out;
#ifdef DEBUG_PK
	sshbuf_dump(b, stderr);
#endif
	enc = &newkey->enc;
	mac = &newkey->mac;
	comp = &newkey->comp;

	if ((r = sshbuf_get_cstring(b, &enc->name, NULL)) != 0 ||
	    (r = sshbuf_get_u32(b, (u_int *)&enc->enabled)) != 0 ||
	    (r = sshbuf_get_u32(b, &enc->block_size)) != 0 ||
	    (r = sshbuf_get_string(b, &enc->key, &keylen)) != 0 ||
	    (r = sshbuf_get_string(b, &enc->iv, &ivlen)) != 0)
		goto out;
	if ((enc->cipher = cipher_by_name(enc->name)) == NULL) {
		r = SSH_ERR_INVALID_FORMAT;
		goto out;
	}
	if (cipher_authlen(enc->cipher) == 0) {
		if ((r = sshbuf_get_cstring(b, &mac->name, NULL)) != 0)
			goto out;
		if ((r = mac_setup(mac, mac->name)) != 0)
			goto out;
		if ((r = sshbuf_get_u32(b, (u_int *)&mac->enabled)) != 0 ||
		    (r = sshbuf_get_string(b, &mac->key, &maclen)) != 0)
			goto out;
		if (maclen > mac->key_len) {
			r = SSH_ERR_INVALID_FORMAT;
			goto out;
		}
		mac->key_len = maclen;
	}
	if ((r = sshbuf_get_u32(b, &comp->type)) != 0 ||
	    (r = sshbuf_get_cstring(b, &comp->name, NULL)) != 0)
		goto out;
	if (sshbuf_len(b) != 0) {
		r = SSH_ERR_INVALID_FORMAT;
		goto out;
	}
	enc->key_len = keylen;
	enc->iv_len = ivlen;
	ssh->kex->newkeys[mode] = newkey;
	newkey = NULL;
	r = 0;
 out:
	free(newkey);
	sshbuf_free(b);
	return r;
}

/* restore kex from blob for packet state de-serialization */
static int
kex_from_blob(struct sshbuf *m, struct kex **kexp)
{
	struct kex *kex;
	int r;

	if ((kex = calloc(1, sizeof(struct kex))) == NULL ||
	    (kex->my = sshbuf_new()) == NULL ||
	    (kex->peer = sshbuf_new()) == NULL) {
		r = SSH_ERR_ALLOC_FAIL;
		goto out;
	}
	if ((r = sshbuf_get_string(m, &kex->session_id, &kex->session_id_len)) != 0 ||
	    (r = sshbuf_get_u32(m, &kex->we_need)) != 0 ||
	    (r = sshbuf_get_cstring(m, &kex->hostkey_alg, NULL)) != 0 ||
	    (r = sshbuf_get_u32(m, (u_int *)&kex->hostkey_type)) != 0 ||
	    (r = sshbuf_get_u32(m, (u_int *)&kex->hostkey_nid)) != 0 ||
	    (r = sshbuf_get_u32(m, &kex->kex_type)) != 0 ||
	    (r = sshbuf_get_stringb(m, kex->my)) != 0 ||
	    (r = sshbuf_get_stringb(m, kex->peer)) != 0 ||
	    (r = sshbuf_get_u32(m, &kex->flags)) != 0 ||
	    (r = sshbuf_get_cstring(m, &kex->client_version_string, NULL)) != 0 ||
	    (r = sshbuf_get_cstring(m, &kex->server_version_string, NULL)) != 0)
		goto out;
	kex->server = 1;
	kex->done = 1;
	r = 0;
 out:
	if (r != 0 || kexp == NULL) {
		if (kex != NULL) {
			sshbuf_free(kex->my);
			sshbuf_free(kex->peer);
			free(kex);
		}
		if (kexp != NULL)
			*kexp = NULL;
	} else {
		*kexp = kex;
	}
	return r;
}

/*
 * Restore packet state from content of blob 'm' (de-serialization).
 * Note that 'm' will be partially consumed on parsing or any other errors.
 */
int
ssh_packet_set_state(struct ssh *ssh, struct sshbuf *m)
{
	struct session_state *state = ssh->state;
	const u_char *input, *output;
	size_t ilen, olen;
	int r;

	if ((r = kex_from_blob(m, &ssh->kex)) != 0 ||
	    (r = newkeys_from_blob(m, ssh, MODE_OUT)) != 0 ||
	    (r = newkeys_from_blob(m, ssh, MODE_IN)) != 0 ||
	    (r = sshbuf_get_u64(m, &state->rekey_limit)) != 0 ||
	    (r = sshbuf_get_u32(m, &state->rekey_interval)) != 0 ||
	    (r = sshbuf_get_u32(m, &state->p_send.seqnr)) != 0 ||
	    (r = sshbuf_get_u64(m, &state->p_send.blocks)) != 0 ||
	    (r = sshbuf_get_u32(m, &state->p_send.packets)) != 0 ||
	    (r = sshbuf_get_u64(m, &state->p_send.bytes)) != 0 ||
	    (r = sshbuf_get_u32(m, &state->p_read.seqnr)) != 0 ||
	    (r = sshbuf_get_u64(m, &state->p_read.blocks)) != 0 ||
	    (r = sshbuf_get_u32(m, &state->p_read.packets)) != 0 ||
	    (r = sshbuf_get_u64(m, &state->p_read.bytes)) != 0)
		return r;
	/*
	 * We set the time here so that in post-auth privsep slave we
	 * count from the completion of the authentication.
	 */
	state->rekey_time = monotime();
	/* XXX ssh_set_newkeys overrides p_read.packets? XXX */
	if ((r = ssh_set_newkeys(ssh, MODE_IN)) != 0 ||
	    (r = ssh_set_newkeys(ssh, MODE_OUT)) != 0)
		return r;

	if ((r = ssh_packet_set_postauth(ssh)) != 0)
		return r;

	sshbuf_reset(state->input);
	sshbuf_reset(state->output);
	if ((r = sshbuf_get_string_direct(m, &input, &ilen)) != 0 ||
	    (r = sshbuf_get_string_direct(m, &output, &olen)) != 0 ||
	    (r = sshbuf_put(state->input, input, ilen)) != 0 ||
	    (r = sshbuf_put(state->output, output, olen)) != 0)
		return r;

	if (sshbuf_len(m))
		return SSH_ERR_INVALID_FORMAT;
	debug3("%s: done", __func__);
	return 0;
}

/* NEW API */

/* put data to the outgoing packet */

int
sshpkt_put(struct ssh *ssh, const void *v, size_t len)
{
	return sshbuf_put(ssh->state->outgoing_packet, v, len);
}

int
sshpkt_putb(struct ssh *ssh, const struct sshbuf *b)
{
	return sshbuf_putb(ssh->state->outgoing_packet, b);
}

int
sshpkt_put_u8(struct ssh *ssh, u_char val)
{
	return sshbuf_put_u8(ssh->state->outgoing_packet, val);
}

int
sshpkt_put_u32(struct ssh *ssh, u_int32_t val)
{
	return sshbuf_put_u32(ssh->state->outgoing_packet, val);
}

int
sshpkt_put_u64(struct ssh *ssh, u_int64_t val)
{
	return sshbuf_put_u64(ssh->state->outgoing_packet, val);
}

int
sshpkt_put_string(struct ssh *ssh, const void *v, size_t len)
{
	return sshbuf_put_string(ssh->state->outgoing_packet, v, len);
}

int
sshpkt_put_cstring(struct ssh *ssh, const void *v)
{
	return sshbuf_put_cstring(ssh->state->outgoing_packet, v);
}

int
sshpkt_put_stringb(struct ssh *ssh, const struct sshbuf *v)
{
	return sshbuf_put_stringb(ssh->state->outgoing_packet, v);
}

#ifdef WITH_OPENSSL
#ifdef OPENSSL_HAS_ECC
int
sshpkt_put_ec(struct ssh *ssh, const EC_POINT *v, const EC_GROUP *g)
{
	return sshbuf_put_ec(ssh->state->outgoing_packet, v, g);
}
#endif /* OPENSSL_HAS_ECC */


int
sshpkt_put_bignum2(struct ssh *ssh, const BIGNUM *v)
{
	return sshbuf_put_bignum2(ssh->state->outgoing_packet, v);
}
#endif /* WITH_OPENSSL */

/* fetch data from the incoming packet */

int
sshpkt_get(struct ssh *ssh, void *valp, size_t len)
{
	return sshbuf_get(ssh->state->incoming_packet, valp, len);
}

int
sshpkt_get_u8(struct ssh *ssh, u_char *valp)
{
	return sshbuf_get_u8(ssh->state->incoming_packet, valp);
}

int
sshpkt_get_u32(struct ssh *ssh, u_int32_t *valp)
{
	return sshbuf_get_u32(ssh->state->incoming_packet, valp);
}

int
sshpkt_get_u64(struct ssh *ssh, u_int64_t *valp)
{
	return sshbuf_get_u64(ssh->state->incoming_packet, valp);
}

int
sshpkt_get_string(struct ssh *ssh, u_char **valp, size_t *lenp)
{
	return sshbuf_get_string(ssh->state->incoming_packet, valp, lenp);
}

int
sshpkt_get_string_direct(struct ssh *ssh, const u_char **valp, size_t *lenp)
{
	return sshbuf_get_string_direct(ssh->state->incoming_packet, valp, lenp);
}

int
sshpkt_peek_string_direct(struct ssh *ssh, const u_char **valp, size_t *lenp)
{
	return sshbuf_peek_string_direct(ssh->state->incoming_packet, valp, lenp);
}

int
sshpkt_get_cstring(struct ssh *ssh, char **valp, size_t *lenp)
{
	return sshbuf_get_cstring(ssh->state->incoming_packet, valp, lenp);
}

#ifdef WITH_OPENSSL
#ifdef OPENSSL_HAS_ECC
int
sshpkt_get_ec(struct ssh *ssh, EC_POINT *v, const EC_GROUP *g)
{
	return sshbuf_get_ec(ssh->state->incoming_packet, v, g);
}
#endif /* OPENSSL_HAS_ECC */


int
sshpkt_get_bignum2(struct ssh *ssh, BIGNUM *v)
{
	return sshbuf_get_bignum2(ssh->state->incoming_packet, v);
}
#endif /* WITH_OPENSSL */

int
sshpkt_get_end(struct ssh *ssh)
{
	if (sshbuf_len(ssh->state->incoming_packet) > 0)
		return SSH_ERR_UNEXPECTED_TRAILING_DATA;
	return 0;
}

const u_char *
sshpkt_ptr(struct ssh *ssh, size_t *lenp)
{
	if (lenp != NULL)
		*lenp = sshbuf_len(ssh->state->incoming_packet);
	return sshbuf_ptr(ssh->state->incoming_packet);
}

/* start a new packet */

int
sshpkt_start(struct ssh *ssh, u_char type)
{
	u_char buf[6]; /* u32 packet length, u8 pad len, u8 type */

	DBG(debug("packet_start[%d]", type));
	memset(buf, 0, sizeof(buf));
	buf[sizeof(buf) - 1] = type;
	sshbuf_reset(ssh->state->outgoing_packet);
	return sshbuf_put(ssh->state->outgoing_packet, buf, sizeof(buf));
}

static int
ssh_packet_send_mux(struct ssh *ssh)
{
	struct session_state *state = ssh->state;
	u_char type, *cp;
	size_t len;
	int r;

	if (ssh->kex)
		return SSH_ERR_INTERNAL_ERROR;
	len = sshbuf_len(state->outgoing_packet);
	if (len < 6)
		return SSH_ERR_INTERNAL_ERROR;
	cp = sshbuf_mutable_ptr(state->outgoing_packet);
	type = cp[5];
	if (ssh_packet_log_type(type))
		debug3("%s: type %u", __func__, type);
	/* drop everything, but the connection protocol */
	if (type >= SSH2_MSG_CONNECTION_MIN &&
	    type <= SSH2_MSG_CONNECTION_MAX) {
		POKE_U32(cp, len - 4);
		if ((r = sshbuf_putb(state->output,
		    state->outgoing_packet)) != 0)
			return r;
		/* sshbuf_dump(state->output, stderr); */
	}
	sshbuf_reset(state->outgoing_packet);
	return 0;
}

/*
 * 9.2.  Ignored Data Message
 *
 *   byte      SSH_MSG_IGNORE
 *   string    data
 *
 * All implementations MUST understand (and ignore) this message at any
 * time (after receiving the protocol version). No implementation is
 * required to send them. This message can be used as an additional
 * protection measure against advanced traffic analysis techniques.
 */
int
sshpkt_msg_ignore(struct ssh *ssh, u_int nbytes)
{
	u_int32_t rnd = 0;
	int r;
	u_int i;

	if ((r = sshpkt_start(ssh, SSH2_MSG_IGNORE)) != 0 ||
	    (r = sshpkt_put_u32(ssh, nbytes)) != 0)
		return r;
	for (i = 0; i < nbytes; i++) {
		if (i % 4 == 0)
			rnd = arc4random();
		if ((r = sshpkt_put_u8(ssh, (u_char)rnd & 0xff)) != 0)
			return r;
		rnd >>= 8;
	}
	return 0;
}

/* send it */

int
sshpkt_send(struct ssh *ssh)
{
	if (ssh->state && ssh->state->mux)
		return ssh_packet_send_mux(ssh);
	return ssh_packet_send2(ssh);
}

int
sshpkt_disconnect(struct ssh *ssh, const char *fmt,...)
{
	char buf[1024];
	va_list args;
	int r;

	va_start(args, fmt);
	vsnprintf(buf, sizeof(buf), fmt, args);
	va_end(args);

	if ((r = sshpkt_start(ssh, SSH2_MSG_DISCONNECT)) != 0 ||
	    (r = sshpkt_put_u32(ssh, SSH2_DISCONNECT_PROTOCOL_ERROR)) != 0 ||
	    (r = sshpkt_put_cstring(ssh, buf)) != 0 ||
	    (r = sshpkt_put_cstring(ssh, "")) != 0 ||
	    (r = sshpkt_send(ssh)) != 0)
		return r;
	return 0;
}

/* roundup current message to pad bytes */
int
sshpkt_add_padding(struct ssh *ssh, u_char pad)
{
	ssh->state->extra_pad = pad;
	return 0;
}

/* need this for the moment for the aes-ctr cipher */
void *
ssh_packet_get_send_context(struct ssh *ssh)
{
        return ssh->state->send_context;
}<|MERGE_RESOLUTION|>--- conflicted
+++ resolved
@@ -931,7 +931,6 @@
 void
 packet_request_rekeying(void)
 {
-<<<<<<< HEAD
 	rekey_requested = 1;
 }
 
@@ -943,9 +942,6 @@
 	struct session_state *state = ssh->state;
 
 	return state->after_authentication;
-=======
-        rekey_requested = 1;
->>>>>>> ad649ab8
 }
 
 #define MAX_PACKETS	(1U<<31)
@@ -974,22 +970,13 @@
 	if (state->p_send.packets == 0 && state->p_read.packets == 0)
 		return 0;
 
-<<<<<<< HEAD
-	/* used to force rekeying when called for by the none
-         * cipher switch methods -cjr */
-=======
         /* used to force rekeying when called for by the none
          * cipher switch and aes-mt-ctr methods -cjr */
->>>>>>> ad649ab8
         if (rekey_requested == 1) {
                 rekey_requested = 0;
                 return 1;
         }
-<<<<<<< HEAD
-
-=======
-	
->>>>>>> ad649ab8
+
 	/* Time-based rekeying */
 	if (state->rekey_interval != 0 &&
 	    (int64_t)state->rekey_time + state->rekey_interval <= monotime())
