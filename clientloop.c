/* $OpenBSD: clientloop.c,v 1.378 2022/01/22 00:49:34 djm Exp $ */
/*
 * Author: Tatu Ylonen <ylo@cs.hut.fi>
 * Copyright (c) 1995 Tatu Ylonen <ylo@cs.hut.fi>, Espoo, Finland
 *                    All rights reserved
 * The main loop for the interactive session (client side).
 *
 * As far as I am concerned, the code I have written for this software
 * can be used freely for any purpose.  Any derived versions of this
 * software must be clearly marked as such, and if the derived work is
 * incompatible with the protocol description in the RFC file, it must be
 * called by a name other than "ssh" or "Secure Shell".
 *
 *
 * Copyright (c) 1999 Theo de Raadt.  All rights reserved.
 *
 * Redistribution and use in source and binary forms, with or without
 * modification, are permitted provided that the following conditions
 * are met:
 * 1. Redistributions of source code must retain the above copyright
 *    notice, this list of conditions and the following disclaimer.
 * 2. Redistributions in binary form must reproduce the above copyright
 *    notice, this list of conditions and the following disclaimer in the
 *    documentation and/or other materials provided with the distribution.
 *
 * THIS SOFTWARE IS PROVIDED BY THE AUTHOR ``AS IS'' AND ANY EXPRESS OR
 * IMPLIED WARRANTIES, INCLUDING, BUT NOT LIMITED TO, THE IMPLIED WARRANTIES
 * OF MERCHANTABILITY AND FITNESS FOR A PARTICULAR PURPOSE ARE DISCLAIMED.
 * IN NO EVENT SHALL THE AUTHOR BE LIABLE FOR ANY DIRECT, INDIRECT,
 * INCIDENTAL, SPECIAL, EXEMPLARY, OR CONSEQUENTIAL DAMAGES (INCLUDING, BUT
 * NOT LIMITED TO, PROCUREMENT OF SUBSTITUTE GOODS OR SERVICES; LOSS OF USE,
 * DATA, OR PROFITS; OR BUSINESS INTERRUPTION) HOWEVER CAUSED AND ON ANY
 * THEORY OF LIABILITY, WHETHER IN CONTRACT, STRICT LIABILITY, OR TORT
 * (INCLUDING NEGLIGENCE OR OTHERWISE) ARISING IN ANY WAY OUT OF THE USE OF
 * THIS SOFTWARE, EVEN IF ADVISED OF THE POSSIBILITY OF SUCH DAMAGE.
 *
 *
 * SSH2 support added by Markus Friedl.
 * Copyright (c) 1999, 2000, 2001 Markus Friedl.  All rights reserved.
 *
 * Redistribution and use in source and binary forms, with or without
 * modification, are permitted provided that the following conditions
 * are met:
 * 1. Redistributions of source code must retain the above copyright
 *    notice, this list of conditions and the following disclaimer.
 * 2. Redistributions in binary form must reproduce the above copyright
 *    notice, this list of conditions and the following disclaimer in the
 *    documentation and/or other materials provided with the distribution.
 *
 * THIS SOFTWARE IS PROVIDED BY THE AUTHOR ``AS IS'' AND ANY EXPRESS OR
 * IMPLIED WARRANTIES, INCLUDING, BUT NOT LIMITED TO, THE IMPLIED WARRANTIES
 * OF MERCHANTABILITY AND FITNESS FOR A PARTICULAR PURPOSE ARE DISCLAIMED.
 * IN NO EVENT SHALL THE AUTHOR BE LIABLE FOR ANY DIRECT, INDIRECT,
 * INCIDENTAL, SPECIAL, EXEMPLARY, OR CONSEQUENTIAL DAMAGES (INCLUDING, BUT
 * NOT LIMITED TO, PROCUREMENT OF SUBSTITUTE GOODS OR SERVICES; LOSS OF USE,
 * DATA, OR PROFITS; OR BUSINESS INTERRUPTION) HOWEVER CAUSED AND ON ANY
 * THEORY OF LIABILITY, WHETHER IN CONTRACT, STRICT LIABILITY, OR TORT
 * (INCLUDING NEGLIGENCE OR OTHERWISE) ARISING IN ANY WAY OUT OF THE USE OF
 * THIS SOFTWARE, EVEN IF ADVISED OF THE POSSIBILITY OF SUCH DAMAGE.
 */

#include "includes.h"

#include <sys/types.h>
#include <sys/ioctl.h>
#ifdef HAVE_SYS_STAT_H
# include <sys/stat.h>
#endif
#ifdef HAVE_SYS_TIME_H
# include <sys/time.h>
#endif
#include <sys/socket.h>

#include <ctype.h>
#include <errno.h>
#ifdef HAVE_PATHS_H
#include <paths.h>
#endif
#ifdef HAVE_POLL_H
#include <poll.h>
#endif
#include <signal.h>
#include <stdio.h>
#include <stdlib.h>
#include <string.h>
#include <stdarg.h>
#include <termios.h>
#include <pwd.h>
#include <unistd.h>
#include <limits.h>

#include "openbsd-compat/sys-queue.h"
#include "xmalloc.h"
#include "ssh.h"
#include "ssh2.h"
#include "packet.h"
#include "sshbuf.h"
#include "compat.h"
#include "channels.h"
#include "dispatch.h"
#include "sshkey.h"
#include "cipher.h"
#include "kex.h"
#include "myproposal.h"
#include "log.h"
#include "misc.h"
#include "readconf.h"
#include "clientloop.h"
#include "sshconnect.h"
#include "authfd.h"
#include "atomicio.h"
#include "sshpty.h"
#include "match.h"
#include "msg.h"
#include "ssherr.h"
#include "hostfile.h"
#include "metrics.h"

/* Permitted RSA signature algorithms for UpdateHostkeys proofs */
#define HOSTKEY_PROOF_RSA_ALGS	"rsa-sha2-512,rsa-sha2-256"

/* import options */
extern Options options;

/* Control socket */
extern int muxserver_sock; /* XXX use mux_client_cleanup() instead */

/*
 * Name of the host we are connecting to.  This is the name given on the
 * command line, or the Hostname specified for the user-supplied name in a
 * configuration file.
 */
extern char *host;

/*
 * If this field is not NULL, the ForwardAgent socket is this path and different
 * instead of SSH_AUTH_SOCK.
 */
extern char *forward_agent_sock_path;

/*
 * Flag to indicate that we have received a window change signal which has
 * not yet been processed.  This will cause a message indicating the new
 * window size to be sent to the server a little later.  This is volatile
 * because this is updated in a signal handler.
 */
static volatile sig_atomic_t received_window_change_signal = 0;
static volatile sig_atomic_t received_signal = 0;

/* Time when backgrounded control master using ControlPersist should exit */
static time_t control_persist_exit_time = 0;

/* Common data for the client loop code. */
volatile sig_atomic_t quit_pending; /* Set non-zero to quit the loop. */
static int last_was_cr;		/* Last character was a newline. */
static int exit_status;		/* Used to store the command exit status. */
static struct sshbuf *stderr_buffer;	/* Used for final exit message. */
static int connection_in;	/* Connection to server (input). */
static int connection_out;	/* Connection to server (output). */
static int need_rekeying;	/* Set to non-zero if rekeying is requested. */
static int session_closed;	/* In SSH2: login session closed. */
static u_int x11_refuse_time;	/* If >0, refuse x11 opens after this time. */
static time_t server_alive_time;	/* Time to do server_alive_check */

static void client_init_dispatch(struct ssh *ssh);
int	session_ident = -1;
int     metrics_hdr_remote_flag = 0;
int     metrics_hdr_local_flag = 0;
int     remote_no_poll_flag = 0;
int     local_no_poll_flag = 0;

/* Track escape per proto2 channel */
struct escape_filter_ctx {
	int escape_pending;
	int escape_char;
};

/* Context for channel confirmation replies */
struct channel_reply_ctx {
	const char *request_type;
	int id;
	enum confirm_action action;
};

/* Global request success/failure callbacks */
/* XXX move to struct ssh? */
struct global_confirm {
	TAILQ_ENTRY(global_confirm) entry;
	global_confirm_cb *cb;
	void *ctx;
	int ref_count;
};
TAILQ_HEAD(global_confirms, global_confirm);
static struct global_confirms global_confirms =
    TAILQ_HEAD_INITIALIZER(global_confirms);

void ssh_process_session2_setup(int, int, int, struct sshbuf *);
<<<<<<< HEAD
void client_request_metrics(struct ssh *);
=======
static void quit_message(const char *fmt, ...)
    __attribute__((__format__ (printf, 1, 2)));

static void
quit_message(const char *fmt, ...)
{
	char *msg;
	va_list args;
	int r;

	va_start(args, fmt);
	xvasprintf(&msg, fmt, args);
	va_end(args);

	if ((r = sshbuf_putf(stderr_buffer, "%s\r\n", msg)) != 0)
		fatal_fr(r, "sshbuf_putf");
	quit_pending = 1;
}
>>>>>>> 166456ce

/*
 * Signal handler for the window change signal (SIGWINCH).  This just sets a
 * flag indicating that the window has changed.
 */
/*ARGSUSED */
static void
window_change_handler(int sig)
{
	received_window_change_signal = 1;
}

/*
 * Signal handler for signals that cause the program to terminate.  These
 * signals must be trapped to restore terminal modes.
 */
/*ARGSUSED */
static void
signal_handler(int sig)
{
	received_signal = sig;
	quit_pending = 1;
}

/*
 * Sets control_persist_exit_time to the absolute time when the
 * backgrounded control master should exit due to expiry of the
 * ControlPersist timeout.  Sets it to 0 if we are not a backgrounded
 * control master process, or if there is no ControlPersist timeout.
 */
static void
set_control_persist_exit_time(struct ssh *ssh)
{
	if (muxserver_sock == -1 || !options.control_persist
	    || options.control_persist_timeout == 0) {
		/* not using a ControlPersist timeout */
		control_persist_exit_time = 0;
	} else if (channel_still_open(ssh)) {
		/* some client connections are still open */
		if (control_persist_exit_time > 0)
			debug2_f("cancel scheduled exit");
		control_persist_exit_time = 0;
	} else if (control_persist_exit_time <= 0) {
		/* a client connection has recently closed */
		control_persist_exit_time = monotime() +
			(time_t)options.control_persist_timeout;
		debug2_f("schedule exit in %d seconds",
		    options.control_persist_timeout);
	}
	/* else we are already counting down to the timeout */
}

#define SSH_X11_VALID_DISPLAY_CHARS ":/.-_"
static int
client_x11_display_valid(const char *display)
{
	size_t i, dlen;

	if (display == NULL)
		return 0;

	dlen = strlen(display);
	for (i = 0; i < dlen; i++) {
		if (!isalnum((u_char)display[i]) &&
		    strchr(SSH_X11_VALID_DISPLAY_CHARS, display[i]) == NULL) {
			debug("Invalid character '%c' in DISPLAY", display[i]);
			return 0;
		}
	}
	return 1;
}

#define SSH_X11_PROTO		"MIT-MAGIC-COOKIE-1"
#define X11_TIMEOUT_SLACK	60
int
client_x11_get_proto(struct ssh *ssh, const char *display,
    const char *xauth_path, u_int trusted, u_int timeout,
    char **_proto, char **_data)
{
	char *cmd, line[512], xdisplay[512];
	char xauthfile[PATH_MAX], xauthdir[PATH_MAX];
	static char proto[512], data[512];
	FILE *f;
	int got_data = 0, generated = 0, do_unlink = 0, r;
	struct stat st;
	u_int now, x11_timeout_real;

	*_proto = proto;
	*_data = data;
	proto[0] = data[0] = xauthfile[0] = xauthdir[0] = '\0';

	if (!client_x11_display_valid(display)) {
		if (display != NULL)
			logit("DISPLAY \"%s\" invalid; disabling X11 forwarding",
			    display);
		return -1;
	}
	if (xauth_path != NULL && stat(xauth_path, &st) == -1) {
		debug("No xauth program.");
		xauth_path = NULL;
	}

	if (xauth_path != NULL) {
		/*
		 * Handle FamilyLocal case where $DISPLAY does
		 * not match an authorization entry.  For this we
		 * just try "xauth list unix:displaynum.screennum".
		 * XXX: "localhost" match to determine FamilyLocal
		 *      is not perfect.
		 */
		if (strncmp(display, "localhost:", 10) == 0) {
			if ((r = snprintf(xdisplay, sizeof(xdisplay), "unix:%s",
			    display + 10)) < 0 ||
			    (size_t)r >= sizeof(xdisplay)) {
				error_f("display name too long");
				return -1;
			}
			display = xdisplay;
		}
		if (trusted == 0) {
			/*
			 * Generate an untrusted X11 auth cookie.
			 *
			 * The authentication cookie should briefly outlive
			 * ssh's willingness to forward X11 connections to
			 * avoid nasty fail-open behaviour in the X server.
			 */
			mktemp_proto(xauthdir, sizeof(xauthdir));
			if (mkdtemp(xauthdir) == NULL) {
				error_f("mkdtemp: %s", strerror(errno));
				return -1;
			}
			do_unlink = 1;
			if ((r = snprintf(xauthfile, sizeof(xauthfile),
			    "%s/xauthfile", xauthdir)) < 0 ||
			    (size_t)r >= sizeof(xauthfile)) {
				error_f("xauthfile path too long");
				rmdir(xauthdir);
				return -1;
			}

			if (timeout == 0) {
				/* auth doesn't time out */
				xasprintf(&cmd, "%s -f %s generate %s %s "
				    "untrusted 2>%s",
				    xauth_path, xauthfile, display,
				    SSH_X11_PROTO, _PATH_DEVNULL);
			} else {
				/* Add some slack to requested expiry */
				if (timeout < UINT_MAX - X11_TIMEOUT_SLACK)
					x11_timeout_real = timeout +
					    X11_TIMEOUT_SLACK;
				else {
					/* Don't overflow on long timeouts */
					x11_timeout_real = UINT_MAX;
				}
				xasprintf(&cmd, "%s -f %s generate %s %s "
				    "untrusted timeout %u 2>%s",
				    xauth_path, xauthfile, display,
				    SSH_X11_PROTO, x11_timeout_real,
				    _PATH_DEVNULL);
			}
			debug2_f("xauth command: %s", cmd);

			if (timeout != 0 && x11_refuse_time == 0) {
				now = monotime() + 1;
				if (UINT_MAX - timeout < now)
					x11_refuse_time = UINT_MAX;
				else
					x11_refuse_time = now + timeout;
				channel_set_x11_refuse_time(ssh,
				    x11_refuse_time);
			}
			if (system(cmd) == 0)
				generated = 1;
			free(cmd);
		}

		/*
		 * When in untrusted mode, we read the cookie only if it was
		 * successfully generated as an untrusted one in the step
		 * above.
		 */
		if (trusted || generated) {
			xasprintf(&cmd,
			    "%s %s%s list %s 2>" _PATH_DEVNULL,
			    xauth_path,
			    generated ? "-f " : "" ,
			    generated ? xauthfile : "",
			    display);
			debug2("x11_get_proto: %s", cmd);
			f = popen(cmd, "r");
			if (f && fgets(line, sizeof(line), f) &&
			    sscanf(line, "%*s %511s %511s", proto, data) == 2)
				got_data = 1;
			if (f)
				pclose(f);
			free(cmd);
		}
	}

	if (do_unlink) {
		unlink(xauthfile);
		rmdir(xauthdir);
	}

	/* Don't fall back to fake X11 data for untrusted forwarding */
	if (!trusted && !got_data) {
		error("Warning: untrusted X11 forwarding setup failed: "
		    "xauth key data not generated");
		return -1;
	}

	/*
	 * If we didn't get authentication data, just make up some
	 * data.  The forwarding code will check the validity of the
	 * response anyway, and substitute this data.  The X11
	 * server, however, will ignore this fake data and use
	 * whatever authentication mechanisms it was using otherwise
	 * for the local connection.
	 */
	if (!got_data) {
		u_int8_t rnd[16];
		u_int i;

		logit("Warning: No xauth data; "
		    "using fake authentication data for X11 forwarding.");
		strlcpy(proto, SSH_X11_PROTO, sizeof proto);
		arc4random_buf(rnd, sizeof(rnd));
		for (i = 0; i < sizeof(rnd); i++) {
			snprintf(data + 2 * i, sizeof data - 2 * i, "%02x",
			    rnd[i]);
		}
	}

	return 0;
}

/*
 * Checks if the client window has changed, and sends a packet about it to
 * the server if so.  The actual change is detected elsewhere (by a software
 * interrupt on Unix); this just checks the flag and sends a message if
 * appropriate.
 */

static void
client_check_window_change(struct ssh *ssh)
{
	if (!received_window_change_signal)
		return;
	received_window_change_signal = 0;
	debug2_f("changed");
	channel_send_window_changes(ssh);
}

static int
client_global_request_reply(int type, u_int32_t seq, struct ssh *ssh)
{
	struct global_confirm *gc;

	if ((gc = TAILQ_FIRST(&global_confirms)) == NULL)
		return 0;
	if (gc->cb != NULL)
		gc->cb(ssh, type, seq, gc->ctx);
	if (--gc->ref_count <= 0) {
		TAILQ_REMOVE(&global_confirms, gc, entry);
		freezero(gc, sizeof(*gc));
	}

	ssh_packet_set_alive_timeouts(ssh, 0);
	return 0;
}

static void
schedule_server_alive_check(void)
{
	if (options.server_alive_interval > 0)
		server_alive_time = monotime() + options.server_alive_interval;
}

static void
server_alive_check(struct ssh *ssh)
{
	int r;

	if (ssh_packet_inc_alive_timeouts(ssh) > options.server_alive_count_max) {
		logit("Timeout, server %s not responding.", host);
		cleanup_exit(255);
	}
	if ((r = sshpkt_start(ssh, SSH2_MSG_GLOBAL_REQUEST)) != 0 ||
	    (r = sshpkt_put_cstring(ssh, "keepalive@openssh.com")) != 0 ||
	    (r = sshpkt_put_u8(ssh, 1)) != 0 ||		/* boolean: want reply */
	    (r = sshpkt_send(ssh)) != 0)
		fatal_fr(r, "send packet");
	/* Insert an empty placeholder to maintain ordering */
	client_register_global_confirm(NULL, NULL);
	schedule_server_alive_check();
}

/*
 * Waits until the client can do something (some data becomes available on
 * one of the file descriptors).
 */
static void
client_wait_until_can_do_something(struct ssh *ssh, struct pollfd **pfdp,
    u_int *npfd_allocp, u_int *npfd_activep, int rekeying,
    int *conn_in_readyp, int *conn_out_readyp)
{
	int timeout_secs, pollwait;
	time_t minwait_secs = 0, now = monotime();
	int ret;
	u_int p;

	*conn_in_readyp = *conn_out_readyp = 0;

	/* Prepare channel poll. First two pollfd entries are reserved */
	channel_prepare_poll(ssh, pfdp, npfd_allocp, npfd_activep, 2,
	    &minwait_secs);
	if (*npfd_activep < 2)
		fatal_f("bad npfd %u", *npfd_activep); /* shouldn't happen */

	/* channel_prepare_poll could have closed the last channel */
	if (session_closed && !channel_still_open(ssh) &&
	    !ssh_packet_have_data_to_write(ssh)) {
		/* clear events since we did not call poll() */
		for (p = 0; p < *npfd_activep; p++)
			(*pfdp)[p].revents = 0;
		return;
	}

	/* Monitor server connection on reserved pollfd entries */
	(*pfdp)[0].fd = connection_in;
	(*pfdp)[0].events = POLLIN;
	(*pfdp)[1].fd = connection_out;
	(*pfdp)[1].events = ssh_packet_have_data_to_write(ssh) ? POLLOUT : 0;

	/*
	 * Wait for something to happen.  This will suspend the process until
	 * some polled descriptor can be read, written, or has some other
	 * event pending, or a timeout expires.
	 */

	timeout_secs = INT_MAX; /* we use INT_MAX to mean no timeout */
	if (options.server_alive_interval > 0)
		timeout_secs = MAXIMUM(server_alive_time - now, 0);
	if (options.rekey_interval > 0 && !rekeying)
		timeout_secs = MINIMUM(timeout_secs,
		    ssh_packet_get_rekey_timeout(ssh));
	set_control_persist_exit_time(ssh);
	if (control_persist_exit_time > 0) {
		timeout_secs = MINIMUM(timeout_secs,
			control_persist_exit_time - now);
		if (timeout_secs < 0)
			timeout_secs = 0;
	}
	if (minwait_secs != 0)
		timeout_secs = MINIMUM(timeout_secs, (int)minwait_secs);
	if (timeout_secs == INT_MAX)
		pollwait = -1;
	else if (timeout_secs >= INT_MAX / 1000)
		pollwait = INT_MAX;
	else
		pollwait = timeout_secs * 1000;

	ret = poll(*pfdp, *npfd_activep, pollwait);

	if (ret == -1) {
		/*
		 * We have to clear the events because we return.
		 * We have to return, because the mainloop checks for the flags
		 * set by the signal handlers.
		 */
		for (p = 0; p < *npfd_activep; p++)
			(*pfdp)[p].revents = 0;
		if (errno == EINTR)
			return;
		/* Note: we might still have data in the buffers. */
		quit_message("poll: %s", strerror(errno));
		return;
	}

	*conn_in_readyp = (*pfdp)[0].revents != 0;
	*conn_out_readyp = (*pfdp)[1].revents != 0;

	if (options.server_alive_interval > 0 && !*conn_in_readyp &&
	    monotime() >= server_alive_time) {
		/*
		 * ServerAlive check is needed. We can't rely on the poll
		 * timing out since traffic on the client side such as port
		 * forwards can keep waking it up.
		 */
		server_alive_check(ssh);
	}
}

static void
client_suspend_self(struct sshbuf *bin, struct sshbuf *bout, struct sshbuf *berr)
{
	/* Flush stdout and stderr buffers. */
	if (sshbuf_len(bout) > 0)
		atomicio(vwrite, fileno(stdout), sshbuf_mutable_ptr(bout),
		    sshbuf_len(bout));
	if (sshbuf_len(berr) > 0)
		atomicio(vwrite, fileno(stderr), sshbuf_mutable_ptr(berr),
		    sshbuf_len(berr));

	leave_raw_mode(options.request_tty == REQUEST_TTY_FORCE);

	sshbuf_reset(bin);
	sshbuf_reset(bout);
	sshbuf_reset(berr);

	/* Send the suspend signal to the program itself. */
	kill(getpid(), SIGTSTP);

	/* Reset window sizes in case they have changed */
	received_window_change_signal = 1;

	enter_raw_mode(options.request_tty == REQUEST_TTY_FORCE);
}

static void
client_process_net_input(struct ssh *ssh)
{
<<<<<<< HEAD
	// the larger buf size helps in some situations but I am not sure why.
	// I'm not seeing performance hits in other situations though.
	// 4x got me to 720MB/s 16x gets me to 815Mb/s higher doesn't help.
	char buf[SSH_IOBUFSZ*16];
	int r, len;
=======
	int r;
>>>>>>> 166456ce

	/*
	 * Read input from the server, and add any such data to the buffer of
	 * the packet subsystem.
	 */
	schedule_server_alive_check();
	if ((r = ssh_packet_process_read(ssh, connection_in)) == 0)
		return; /* success */
	if (r == SSH_ERR_SYSTEM_ERROR) {
		if (errno == EAGAIN || errno == EINTR || errno == EWOULDBLOCK)
			return;
		if (errno == EPIPE) {
			quit_message("Connection to %s closed by remote host.",
			    host);
			return;
		}
	}
	quit_message("Read from remote host %s: %s", host, ssh_err(r));
}

static void
client_status_confirm(struct ssh *ssh, int type, Channel *c, void *ctx)
{
	struct channel_reply_ctx *cr = (struct channel_reply_ctx *)ctx;
	char errmsg[256];
	int r, tochan;

	/*
	 * If a TTY was explicitly requested, then a failure to allocate
	 * one is fatal.
	 */
	if (cr->action == CONFIRM_TTY &&
	    (options.request_tty == REQUEST_TTY_FORCE ||
	    options.request_tty == REQUEST_TTY_YES))
		cr->action = CONFIRM_CLOSE;

	/* XXX suppress on mux _client_ quietmode */
	tochan = options.log_level >= SYSLOG_LEVEL_ERROR &&
	    c->ctl_chan != -1 && c->extended_usage == CHAN_EXTENDED_WRITE;

	if (type == SSH2_MSG_CHANNEL_SUCCESS) {
		debug2("%s request accepted on channel %d",
		    cr->request_type, c->self);
	} else if (type == SSH2_MSG_CHANNEL_FAILURE) {
		if (tochan) {
			snprintf(errmsg, sizeof(errmsg),
			    "%s request failed\r\n", cr->request_type);
		} else {
			snprintf(errmsg, sizeof(errmsg),
			    "%s request failed on channel %d",
			    cr->request_type, c->self);
		}
		/* If error occurred on primary session channel, then exit */
		if (cr->action == CONFIRM_CLOSE && c->self == session_ident)
			fatal("%s", errmsg);
		/*
		 * If error occurred on mux client, append to
		 * their stderr.
		 */
		if (tochan) {
			debug3_f("channel %d: mux request: %s", c->self,
			    cr->request_type);
			if ((r = sshbuf_put(c->extended, errmsg,
			    strlen(errmsg))) != 0)
				fatal_fr(r, "sshbuf_put");
		} else
			error("%s", errmsg);
		if (cr->action == CONFIRM_TTY) {
			/*
			 * If a TTY allocation error occurred, then arrange
			 * for the correct TTY to leave raw mode.
			 */
			if (c->self == session_ident)
				leave_raw_mode(0);
			else
				mux_tty_alloc_failed(ssh, c);
		} else if (cr->action == CONFIRM_CLOSE) {
			chan_read_failed(ssh, c);
			chan_write_failed(ssh, c);
		}
	}
	free(cr);
}

static void
client_abandon_status_confirm(struct ssh *ssh, Channel *c, void *ctx)
{
	free(ctx);
}

void
client_expect_confirm(struct ssh *ssh, int id, const char *request,
    enum confirm_action action)
{
	struct channel_reply_ctx *cr = xcalloc(1, sizeof(*cr));

	cr->request_type = request;
	cr->action = action;

	channel_register_status_confirm(ssh, id, client_status_confirm,
	    client_abandon_status_confirm, cr);
}

void
client_register_global_confirm(global_confirm_cb *cb, void *ctx)
{
	struct global_confirm *gc, *last_gc;

	/* Coalesce identical callbacks */
	last_gc = TAILQ_LAST(&global_confirms, global_confirms);
	if (last_gc && last_gc->cb == cb && last_gc->ctx == ctx) {
		if (++last_gc->ref_count >= INT_MAX)
			fatal_f("last_gc->ref_count = %d",
			    last_gc->ref_count);
		return;
	}

	gc = xcalloc(1, sizeof(*gc));
	gc->cb = cb;
	gc->ctx = ctx;
	gc->ref_count = 1;
	TAILQ_INSERT_TAIL(&global_confirms, gc, entry);
}

static void
process_cmdline(struct ssh *ssh)
{
	void (*handler)(int);
	char *s, *cmd;
	int ok, delete = 0, local = 0, remote = 0, dynamic = 0;
	struct Forward fwd;

	memset(&fwd, 0, sizeof(fwd));

	leave_raw_mode(options.request_tty == REQUEST_TTY_FORCE);
	handler = ssh_signal(SIGINT, SIG_IGN);
	cmd = s = read_passphrase("\r\nssh> ", RP_ECHO);
	if (s == NULL)
		goto out;
	while (isspace((u_char)*s))
		s++;
	if (*s == '-')
		s++;	/* Skip cmdline '-', if any */
	if (*s == '\0')
		goto out;

	if (*s == 'h' || *s == 'H' || *s == '?') {
		logit("Commands:");
		logit("      -L[bind_address:]port:host:hostport    "
		    "Request local forward");
		logit("      -R[bind_address:]port:host:hostport    "
		    "Request remote forward");
		logit("      -D[bind_address:]port                  "
		    "Request dynamic forward");
		logit("      -KL[bind_address:]port                 "
		    "Cancel local forward");
		logit("      -KR[bind_address:]port                 "
		    "Cancel remote forward");
		logit("      -KD[bind_address:]port                 "
		    "Cancel dynamic forward");
		if (!options.permit_local_command)
			goto out;
		logit("      !args                                  "
		    "Execute local command");
		goto out;
	}

	if (*s == '!' && options.permit_local_command) {
		s++;
		ssh_local_cmd(s);
		goto out;
	}

	if (*s == 'K') {
		delete = 1;
		s++;
	}
	if (*s == 'L')
		local = 1;
	else if (*s == 'R')
		remote = 1;
	else if (*s == 'D')
		dynamic = 1;
	else {
		logit("Invalid command.");
		goto out;
	}

	while (isspace((u_char)*++s))
		;

	/* XXX update list of forwards in options */
	if (delete) {
		/* We pass 1 for dynamicfwd to restrict to 1 or 2 fields. */
		if (!parse_forward(&fwd, s, 1, 0)) {
			logit("Bad forwarding close specification.");
			goto out;
		}
		if (remote)
			ok = channel_request_rforward_cancel(ssh, &fwd) == 0;
		else if (dynamic)
			ok = channel_cancel_lport_listener(ssh, &fwd,
			    0, &options.fwd_opts) > 0;
		else
			ok = channel_cancel_lport_listener(ssh, &fwd,
			    CHANNEL_CANCEL_PORT_STATIC,
			    &options.fwd_opts) > 0;
		if (!ok) {
			logit("Unknown port forwarding.");
			goto out;
		}
		logit("Canceled forwarding.");
	} else {
		if (!parse_forward(&fwd, s, dynamic, remote)) {
			logit("Bad forwarding specification.");
			goto out;
		}
		if (local || dynamic) {
			if (!channel_setup_local_fwd_listener(ssh, &fwd,
			    &options.fwd_opts)) {
				logit("Port forwarding failed.");
				goto out;
			}
		} else {
			if (channel_request_remote_forwarding(ssh, &fwd) < 0) {
				logit("Port forwarding failed.");
				goto out;
			}
		}
		logit("Forwarding port.");
	}

out:
	ssh_signal(SIGINT, handler);
	enter_raw_mode(options.request_tty == REQUEST_TTY_FORCE);
	free(cmd);
	free(fwd.listen_host);
	free(fwd.listen_path);
	free(fwd.connect_host);
	free(fwd.connect_path);
}

/* reasons to suppress output of an escape command in help output */
#define SUPPRESS_NEVER		0	/* never suppress, always show */
#define SUPPRESS_MUXCLIENT	1	/* don't show in mux client sessions */
#define SUPPRESS_MUXMASTER	2	/* don't show in mux master sessions */
#define SUPPRESS_SYSLOG		4	/* don't show when logging to syslog */
struct escape_help_text {
	const char *cmd;
	const char *text;
	unsigned int flags;
};
static struct escape_help_text esc_txt[] = {
    {".",  "terminate session", SUPPRESS_MUXMASTER},
    {".",  "terminate connection (and any multiplexed sessions)",
	SUPPRESS_MUXCLIENT},
    {"B",  "send a BREAK to the remote system", SUPPRESS_NEVER},
    {"C",  "open a command line", SUPPRESS_MUXCLIENT},
    {"R",  "request rekey", SUPPRESS_NEVER},
    {"V/v",  "decrease/increase verbosity (LogLevel)", SUPPRESS_MUXCLIENT},
    {"^Z", "suspend ssh", SUPPRESS_MUXCLIENT},
    {"#",  "list forwarded connections", SUPPRESS_NEVER},
    {"&",  "background ssh (when waiting for connections to terminate)",
	SUPPRESS_MUXCLIENT},
    {"?", "this message", SUPPRESS_NEVER},
};

static void
print_escape_help(struct sshbuf *b, int escape_char, int mux_client,
    int using_stderr)
{
	unsigned int i, suppress_flags;
	int r;

	if ((r = sshbuf_putf(b,
	    "%c?\r\nSupported escape sequences:\r\n", escape_char)) != 0)
		fatal_fr(r, "sshbuf_putf");

	suppress_flags =
	    (mux_client ? SUPPRESS_MUXCLIENT : 0) |
	    (mux_client ? 0 : SUPPRESS_MUXMASTER) |
	    (using_stderr ? 0 : SUPPRESS_SYSLOG);

	for (i = 0; i < sizeof(esc_txt)/sizeof(esc_txt[0]); i++) {
		if (esc_txt[i].flags & suppress_flags)
			continue;
		if ((r = sshbuf_putf(b, " %c%-3s - %s\r\n",
		    escape_char, esc_txt[i].cmd, esc_txt[i].text)) != 0)
			fatal_fr(r, "sshbuf_putf");
	}

	if ((r = sshbuf_putf(b,
	    " %c%c   - send the escape character by typing it twice\r\n"
	    "(Note that escapes are only recognized immediately after "
	    "newline.)\r\n", escape_char, escape_char)) != 0)
		fatal_fr(r, "sshbuf_putf");
}

/*
 * Process the characters one by one.
 */
static int
process_escapes(struct ssh *ssh, Channel *c,
    struct sshbuf *bin, struct sshbuf *bout, struct sshbuf *berr,
    char *buf, int len)
{
	pid_t pid;
	int r, bytes = 0;
	u_int i;
	u_char ch;
	char *s;
	struct escape_filter_ctx *efc = c->filter_ctx == NULL ?
	    NULL : (struct escape_filter_ctx *)c->filter_ctx;

	if (c->filter_ctx == NULL)
		return 0;

	if (len <= 0)
		return (0);

	for (i = 0; i < (u_int)len; i++) {
		/* Get one character at a time. */
		ch = buf[i];

		if (efc->escape_pending) {
			/* We have previously seen an escape character. */
			/* Clear the flag now. */
			efc->escape_pending = 0;

			/* Process the escaped character. */
			switch (ch) {
			case '.':
				/* Terminate the connection. */
				if ((r = sshbuf_putf(berr, "%c.\r\n",
				    efc->escape_char)) != 0)
					fatal_fr(r, "sshbuf_putf");
				if (c && c->ctl_chan != -1) {
					chan_read_failed(ssh, c);
					chan_write_failed(ssh, c);
					if (c->detach_user) {
						c->detach_user(ssh,
						    c->self, NULL);
					}
					c->type = SSH_CHANNEL_ABANDONED;
					sshbuf_reset(c->input);
					chan_ibuf_empty(ssh, c);
					return 0;
				} else
					quit_pending = 1;
				return -1;

			case 'Z' - 64:
				/* XXX support this for mux clients */
				if (c && c->ctl_chan != -1) {
					char b[16];
 noescape:
					if (ch == 'Z' - 64)
						snprintf(b, sizeof b, "^Z");
					else
						snprintf(b, sizeof b, "%c", ch);
					if ((r = sshbuf_putf(berr,
					    "%c%s escape not available to "
					    "multiplexed sessions\r\n",
					    efc->escape_char, b)) != 0)
						fatal_fr(r, "sshbuf_putf");
					continue;
				}
				/* Suspend the program. Inform the user */
				if ((r = sshbuf_putf(berr,
				    "%c^Z [suspend ssh]\r\n",
				    efc->escape_char)) != 0)
					fatal_fr(r, "sshbuf_putf");

				/* Restore terminal modes and suspend. */
				client_suspend_self(bin, bout, berr);

				/* We have been continued. */
				continue;

			case 'B':
				if ((r = sshbuf_putf(berr,
				    "%cB\r\n", efc->escape_char)) != 0)
					fatal_fr(r, "sshbuf_putf");
				channel_request_start(ssh, c->self, "break", 0);
				if ((r = sshpkt_put_u32(ssh, 1000)) != 0 ||
				    (r = sshpkt_send(ssh)) != 0)
					fatal_fr(r, "send packet");
				continue;

			case 'R':
				if (ssh->compat & SSH_BUG_NOREKEY)
					logit("Server does not "
					    "support re-keying");
				else
					need_rekeying = 1;
				continue;

			case 'V':
				/* FALLTHROUGH */
			case 'v':
				if (c && c->ctl_chan != -1)
					goto noescape;
				if (!log_is_on_stderr()) {
					if ((r = sshbuf_putf(berr,
					    "%c%c [Logging to syslog]\r\n",
					    efc->escape_char, ch)) != 0)
						fatal_fr(r, "sshbuf_putf");
					continue;
				}
				if (ch == 'V' && options.log_level >
				    SYSLOG_LEVEL_QUIET)
					log_change_level(--options.log_level);
				if (ch == 'v' && options.log_level <
				    SYSLOG_LEVEL_DEBUG3)
					log_change_level(++options.log_level);
				if ((r = sshbuf_putf(berr,
				    "%c%c [LogLevel %s]\r\n",
				    efc->escape_char, ch,
				    log_level_name(options.log_level))) != 0)
					fatal_fr(r, "sshbuf_putf");
				continue;

			case '&':
				if (c && c->ctl_chan != -1)
					goto noescape;
				/*
				 * Detach the program (continue to serve
				 * connections, but put in background and no
				 * more new connections).
				 */
				/* Restore tty modes. */
				leave_raw_mode(
				    options.request_tty == REQUEST_TTY_FORCE);

				/* Stop listening for new connections. */
				channel_stop_listening(ssh);

				if ((r = sshbuf_putf(berr, "%c& "
				    "[backgrounded]\n", efc->escape_char)) != 0)
					fatal_fr(r, "sshbuf_putf");

				/* Fork into background. */
				pid = fork();
				if (pid == -1) {
					error("fork: %.100s", strerror(errno));
					continue;
				}
				if (pid != 0) {	/* This is the parent. */
					/* The parent just exits. */
					exit(0);
				}
				/* The child continues serving connections. */
				/* fake EOF on stdin */
				if ((r = sshbuf_put_u8(bin, 4)) != 0)
					fatal_fr(r, "sshbuf_put_u8");
				return -1;
			case '?':
				print_escape_help(berr, efc->escape_char,
				    (c && c->ctl_chan != -1),
				    log_is_on_stderr());
				continue;

			case '#':
				if ((r = sshbuf_putf(berr, "%c#\r\n",
				    efc->escape_char)) != 0)
					fatal_fr(r, "sshbuf_putf");
				s = channel_open_message(ssh);
				if ((r = sshbuf_put(berr, s, strlen(s))) != 0)
					fatal_fr(r, "sshbuf_put");
				free(s);
				continue;

			case 'C':
				if (c && c->ctl_chan != -1)
					goto noescape;
				process_cmdline(ssh);
				continue;

			default:
				if (ch != efc->escape_char) {
					if ((r = sshbuf_put_u8(bin,
					    efc->escape_char)) != 0)
						fatal_fr(r, "sshbuf_put_u8");
					bytes++;
				}
				/* Escaped characters fall through here */
				break;
			}
		} else {
			/*
			 * The previous character was not an escape char.
			 * Check if this is an escape.
			 */
			if (last_was_cr && ch == efc->escape_char) {
				/*
				 * It is. Set the flag and continue to
				 * next character.
				 */
				efc->escape_pending = 1;
				continue;
			}
		}

		/*
		 * Normal character.  Record whether it was a newline,
		 * and append it to the buffer.
		 */
		last_was_cr = (ch == '\r' || ch == '\n');
		if ((r = sshbuf_put_u8(bin, ch)) != 0)
			fatal_fr(r, "sshbuf_put_u8");
		bytes++;
	}
	return bytes;
}

/*
 * Get packets from the connection input buffer, and process them as long as
 * there are packets available.
 *
 * Any unknown packets received during the actual
 * session cause the session to terminate.  This is
 * intended to make debugging easier since no
 * confirmations are sent.  Any compatible protocol
 * extensions must be negotiated during the
 * preparatory phase.
 */

static void
client_process_buffered_input_packets(struct ssh *ssh)
{
	ssh_dispatch_run_fatal(ssh, DISPATCH_NONBLOCK, &quit_pending);
}

/* scan buf[] for '~' before sending data to the peer */

/* Helper: allocate a new escape_filter_ctx and fill in its escape char */
void *
client_new_escape_filter_ctx(int escape_char)
{
	struct escape_filter_ctx *ret;

	ret = xcalloc(1, sizeof(*ret));
	ret->escape_pending = 0;
	ret->escape_char = escape_char;
	return (void *)ret;
}

/* Free the escape filter context on channel free */
void
client_filter_cleanup(struct ssh *ssh, int cid, void *ctx)
{
	free(ctx);
}

int
client_simple_escape_filter(struct ssh *ssh, Channel *c, char *buf, int len)
{
	if (c->extended_usage != CHAN_EXTENDED_WRITE)
		return 0;

	return process_escapes(ssh, c, c->input, c->output, c->extended,
	    buf, len);
}

static void
client_channel_closed(struct ssh *ssh, int id, void *arg)
{
	channel_cancel_cleanup(ssh, id);
	session_closed = 1;
	leave_raw_mode(options.request_tty == REQUEST_TTY_FORCE);
}

/*
 * Implements the interactive session with the server.  This is called after
 * the user has been authenticated, and a command has been started on the
 * remote host.  If escape_char != SSH_ESCAPECHAR_NONE, it is the character
 * used as an escape character for terminating or suspending the session.
 */
int
client_loop(struct ssh *ssh, int have_pty, int escape_char_arg,
    int ssh2_chan_id)
{
	struct pollfd *pfd = NULL;
	u_int npfd_alloc = 0, npfd_active = 0;
	double start_time, total_time;
	int r, len;
	u_int64_t ibytes, obytes;
<<<<<<< HEAD
	u_int nalloc = 0;
	time_t previous_time;
=======
	int conn_in_ready, conn_out_ready;
>>>>>>> 166456ce

	debug("Entering interactive session.");

	if (options.control_master &&
	    !option_clear_or_none(options.control_path)) {
		debug("pledge: id");
		if (pledge("stdio rpath wpath cpath unix inet dns recvfd sendfd proc exec id tty",
		    NULL) == -1)
			fatal_f("pledge(): %s", strerror(errno));

	} else if (options.forward_x11 || options.permit_local_command) {
		debug("pledge: exec");
		if (pledge("stdio rpath wpath cpath unix inet dns proc exec tty",
		    NULL) == -1)
			fatal_f("pledge(): %s", strerror(errno));

	} else if (options.update_hostkeys) {
		debug("pledge: filesystem");
		if (pledge("stdio rpath wpath cpath unix inet dns proc tty",
		    NULL) == -1)
			fatal_f("pledge(): %s", strerror(errno));

	} else if (!option_clear_or_none(options.proxy_command) ||
	    options.fork_after_authentication) {
		debug("pledge: proc");
		if (pledge("stdio cpath unix inet dns proc tty", NULL) == -1)
			fatal_f("pledge(): %s", strerror(errno));

	} else {
		debug("pledge: network");
		if (pledge("stdio unix inet dns proc tty", NULL) == -1)
			fatal_f("pledge(): %s", strerror(errno));
	}

	start_time = monotime_double();
	previous_time = time(NULL); /* for metrics polling */

	/* Initialize variables. */
	last_was_cr = 1;
	exit_status = -1;
	connection_in = ssh_packet_get_connection_in(ssh);
	connection_out = ssh_packet_get_connection_out(ssh);

	quit_pending = 0;

	/* Initialize buffer. */
	if ((stderr_buffer = sshbuf_new()) == NULL)
		fatal_f("sshbuf_new failed");

	client_init_dispatch(ssh);

	/*
	 * Set signal handlers, (e.g. to restore non-blocking mode)
	 * but don't overwrite SIG_IGN, matches behaviour from rsh(1)
	 */
	if (ssh_signal(SIGHUP, SIG_IGN) != SIG_IGN)
		ssh_signal(SIGHUP, signal_handler);
	if (ssh_signal(SIGINT, SIG_IGN) != SIG_IGN)
		ssh_signal(SIGINT, signal_handler);
	if (ssh_signal(SIGQUIT, SIG_IGN) != SIG_IGN)
		ssh_signal(SIGQUIT, signal_handler);
	if (ssh_signal(SIGTERM, SIG_IGN) != SIG_IGN)
		ssh_signal(SIGTERM, signal_handler);
	ssh_signal(SIGWINCH, window_change_handler);

	if (have_pty)
		enter_raw_mode(options.request_tty == REQUEST_TTY_FORCE);

	session_ident = ssh2_chan_id;
	if (session_ident != -1) {
		if (escape_char_arg != SSH_ESCAPECHAR_NONE) {
			channel_register_filter(ssh, session_ident,
			    client_simple_escape_filter, NULL,
			    client_filter_cleanup,
			    client_new_escape_filter_ctx(
			    escape_char_arg));
		}
		channel_register_cleanup(ssh, session_ident,
		    client_channel_closed, 0);
	}

	schedule_server_alive_check();
	if (options.metrics)
		client_request_metrics(ssh); /* initial metrics polling */

	/* Main loop of the client for the interactive session mode. */
	while (!quit_pending) {
		if (options.metrics) {
			if ((time(NULL) - previous_time) >= options.metrics_interval) {
				client_request_metrics(ssh);
				previous_time = time(NULL);
			}
		}

		/* Process buffered packets sent by the server. */
		client_process_buffered_input_packets(ssh);

		if (session_closed && !channel_still_open(ssh))
			break;

		if (ssh_packet_is_rekeying(ssh)) {
			debug("rekeying in progress");
		} else if (need_rekeying) {
			/* manual rekey request */
			debug("need rekeying");
			if ((r = kex_start_rekex(ssh)) != 0)
				fatal_fr(r, "kex_start_rekex");
			need_rekeying = 0;
		} else {
			/*
			 * Make packets from buffered channel data, and
			 * enqueue them for sending to the server.
			 */
			if (ssh_packet_not_very_much_data_to_write(ssh))
				channel_output_poll(ssh);

			/*
			 * Check if the window size has changed, and buffer a
			 * message about it to the server if so.
			 */
			client_check_window_change(ssh);

			if (quit_pending)
				break;
		}
		/*
		 * Wait until we have something to do (something becomes
		 * available on one of the descriptors).
		 */
		client_wait_until_can_do_something(ssh, &pfd, &npfd_alloc,
		    &npfd_active, ssh_packet_is_rekeying(ssh),
		    &conn_in_ready, &conn_out_ready);

		if (quit_pending)
			break;

		/* Do channel operations unless rekeying in progress. */
		if (!ssh_packet_is_rekeying(ssh))
			channel_after_poll(ssh, pfd, npfd_active);

		/* Buffer input from the connection.  */
		if (conn_in_ready)
			client_process_net_input(ssh);

		if (quit_pending)
			break;

		/* A timeout may have triggered rekeying */
		if ((r = ssh_packet_check_rekey(ssh)) != 0)
			fatal_fr(r, "cannot start rekeying");

		/*
		 * Send as much buffered packet data as possible to the
		 * sender.
		 */
		if (conn_out_ready) {
			if ((r = ssh_packet_write_poll(ssh)) != 0) {
				sshpkt_fatal(ssh, r,
				    "%s: ssh_packet_write_poll", __func__);
			}
		}

		/*
		 * If we are a backgrounded control master, and the
		 * timeout has expired without any active client
		 * connections, then quit.
		 */
		if (control_persist_exit_time > 0) {
			if (monotime() >= control_persist_exit_time) {
				debug("ControlPersist timeout expired");
				break;
			}
		}
	}
<<<<<<< HEAD

	if (options.metrics)
		client_request_metrics(ssh); /* final metrics polling */

	free(readset);
	free(writeset);
=======
	free(pfd);
>>>>>>> 166456ce

	/* Terminate the session. */

	/* Stop watching for window change. */
	ssh_signal(SIGWINCH, SIG_DFL);

	if ((r = sshpkt_start(ssh, SSH2_MSG_DISCONNECT)) != 0 ||
	    (r = sshpkt_put_u32(ssh, SSH2_DISCONNECT_BY_APPLICATION)) != 0 ||
	    (r = sshpkt_put_cstring(ssh, "disconnected by user")) != 0 ||
	    (r = sshpkt_put_cstring(ssh, "")) != 0 ||	/* language tag */
	    (r = sshpkt_send(ssh)) != 0 ||
	    (r = ssh_packet_write_wait(ssh)) != 0)
		fatal_fr(r, "send disconnect");

	channel_free_all(ssh);

	if (have_pty)
		leave_raw_mode(options.request_tty == REQUEST_TTY_FORCE);

	/*
	 * If there was no shell or command requested, there will be no remote
	 * exit status to be returned.  In that case, clear error code if the
	 * connection was deliberately terminated at this end.
	 */
	if (options.session_type == SESSION_TYPE_NONE &&
	    received_signal == SIGTERM) {
		received_signal = 0;
		exit_status = 0;
	}

	if (received_signal) {
		verbose("Killed by signal %d.", (int) received_signal);
		cleanup_exit(255);
	}

	/*
	 * In interactive mode (with pseudo tty) display a message indicating
	 * that the connection has been closed.
	 */
	if (have_pty && options.log_level >= SYSLOG_LEVEL_INFO)
		quit_message("Connection to %s closed.", host);

	/* Output any buffered data for stderr. */
	if (sshbuf_len(stderr_buffer) > 0) {
		len = atomicio(vwrite, fileno(stderr),
		    (u_char *)sshbuf_ptr(stderr_buffer),
		    sshbuf_len(stderr_buffer));
		if (len < 0 || (u_int)len != sshbuf_len(stderr_buffer))
			error("Write failed flushing stderr buffer.");
		else if ((r = sshbuf_consume(stderr_buffer, len)) != 0)
			fatal_fr(r, "sshbuf_consume");
	}

	/* Clear and free any buffers. */
	sshbuf_free(stderr_buffer);

	/* Report bytes transferred, and transfer rates. */
	total_time = monotime_double() - start_time;
	ssh_packet_get_bytes(ssh, &ibytes, &obytes);
	verbose("Transferred: sent %llu, received %llu bytes, in %.1f seconds",
	    (unsigned long long)obytes, (unsigned long long)ibytes, total_time);
	if (total_time > 0)
		verbose("Bytes per second: sent %.1f, received %.1f",
		    obytes / total_time, ibytes / total_time);
	/* Return the exit status of the program. */
	debug("Exit status %d", exit_status);
	return exit_status;
}

/*********/

static Channel *
client_request_forwarded_tcpip(struct ssh *ssh, const char *request_type,
    int rchan, u_int rwindow, u_int rmaxpack)
{
	Channel *c = NULL;
	struct sshbuf *b = NULL;
	char *listen_address, *originator_address;
	u_int listen_port, originator_port;
	int r;

	/* Get rest of the packet */
	if ((r = sshpkt_get_cstring(ssh, &listen_address, NULL)) != 0 ||
	    (r = sshpkt_get_u32(ssh, &listen_port)) != 0 ||
	    (r = sshpkt_get_cstring(ssh, &originator_address, NULL)) != 0 ||
	    (r = sshpkt_get_u32(ssh, &originator_port)) != 0 ||
	    (r = sshpkt_get_end(ssh)) != 0)
		fatal_fr(r, "parse packet");

	debug_f("listen %s port %d, originator %s port %d",
	    listen_address, listen_port, originator_address, originator_port);

	if (listen_port > 0xffff)
		error_f("invalid listen port");
	else if (originator_port > 0xffff)
		error_f("invalid originator port");
	else {
		c = channel_connect_by_listen_address(ssh,
		    listen_address, listen_port, "forwarded-tcpip",
		    originator_address);
	}

	if (c != NULL && c->type == SSH_CHANNEL_MUX_CLIENT) {
		if ((b = sshbuf_new()) == NULL) {
			error_f("alloc reply");
			goto out;
		}
		/* reconstruct and send to muxclient */
		if ((r = sshbuf_put_u8(b, 0)) != 0 ||	/* padlen */
		    (r = sshbuf_put_u8(b, SSH2_MSG_CHANNEL_OPEN)) != 0 ||
		    (r = sshbuf_put_cstring(b, request_type)) != 0 ||
		    (r = sshbuf_put_u32(b, rchan)) != 0 ||
		    (r = sshbuf_put_u32(b, rwindow)) != 0 ||
		    (r = sshbuf_put_u32(b, rmaxpack)) != 0 ||
		    (r = sshbuf_put_cstring(b, listen_address)) != 0 ||
		    (r = sshbuf_put_u32(b, listen_port)) != 0 ||
		    (r = sshbuf_put_cstring(b, originator_address)) != 0 ||
		    (r = sshbuf_put_u32(b, originator_port)) != 0 ||
		    (r = sshbuf_put_stringb(c->output, b)) != 0) {
			error_fr(r, "compose for muxclient");
			goto out;
		}
	}

 out:
	sshbuf_free(b);
	free(originator_address);
	free(listen_address);
	return c;
}

static Channel *
client_request_forwarded_streamlocal(struct ssh *ssh,
    const char *request_type, int rchan)
{
	Channel *c = NULL;
	char *listen_path;
	int r;

	/* Get the remote path. */
	if ((r = sshpkt_get_cstring(ssh, &listen_path, NULL)) != 0 ||
	    (r = sshpkt_get_string(ssh, NULL, NULL)) != 0 ||	/* reserved */
	    (r = sshpkt_get_end(ssh)) != 0)
		fatal_fr(r, "parse packet");

	debug_f("request: %s", listen_path);

	c = channel_connect_by_listen_path(ssh, listen_path,
	    "forwarded-streamlocal@openssh.com", "forwarded-streamlocal");
	free(listen_path);
	return c;
}

static Channel *
client_request_x11(struct ssh *ssh, const char *request_type, int rchan)
{
	Channel *c = NULL;
	char *originator;
	u_int originator_port;
	int r, sock;

	if (!options.forward_x11) {
		error("Warning: ssh server tried X11 forwarding.");
		error("Warning: this is probably a break-in attempt by a "
		    "malicious server.");
		return NULL;
	}
	if (x11_refuse_time != 0 && (u_int)monotime() >= x11_refuse_time) {
		verbose("Rejected X11 connection after ForwardX11Timeout "
		    "expired");
		return NULL;
	}
	if ((r = sshpkt_get_cstring(ssh, &originator, NULL)) != 0 ||
	    (r = sshpkt_get_u32(ssh, &originator_port)) != 0 ||
	    (r = sshpkt_get_end(ssh)) != 0)
		fatal_fr(r, "parse packet");
	/* XXX check permission */
	/* XXX range check originator port? */
	debug("client_request_x11: request from %s %u", originator,
	    originator_port);
	free(originator);
	sock = x11_connect_display(ssh);
	if (sock < 0)
		return NULL;
        c = channel_new(ssh, "x11",
			SSH_CHANNEL_X11_OPEN, sock, sock, -1,
			/* again is this really necessary for X11? */
			options.hpn_disabled ? CHAN_TCP_WINDOW_DEFAULT : options.hpn_buffer_size,
			CHAN_X11_PACKET_DEFAULT, 0, "x11", 1);
	c->force_drain = 1;
	return c;
}

static Channel *
client_request_agent(struct ssh *ssh, const char *request_type, int rchan)
{
	Channel *c = NULL;
	int r, sock;

	if (!options.forward_agent) {
		error("Warning: ssh server tried agent forwarding.");
		error("Warning: this is probably a break-in attempt by a "
		    "malicious server.");
		return NULL;
	}
	if (forward_agent_sock_path == NULL) {
		r = ssh_get_authentication_socket(&sock);
	} else {
		r = ssh_get_authentication_socket_path(forward_agent_sock_path, &sock);
	}
	if (r != 0) {
		if (r != SSH_ERR_AGENT_NOT_PRESENT)
			debug_fr(r, "ssh_get_authentication_socket");
		return NULL;
	}
	if ((r = ssh_agent_bind_hostkey(sock, ssh->kex->initial_hostkey,
	    ssh->kex->session_id, ssh->kex->initial_sig, 1)) == 0)
		debug_f("bound agent to hostkey");
	else
		debug2_fr(r, "ssh_agent_bind_hostkey");

	c = channel_new(ssh, "authentication agent connection",
			SSH_CHANNEL_OPEN, sock, sock, -1,
			options.hpn_disabled ? CHAN_X11_WINDOW_DEFAULT : options.hpn_buffer_size,
			CHAN_TCP_PACKET_DEFAULT, 0,
			"authentication agent connection", 1);
	c->force_drain = 1;
	return c;
}

char *
client_request_tun_fwd(struct ssh *ssh, int tun_mode,
    int local_tun, int remote_tun, channel_open_fn *cb, void *cbctx)
{
	Channel *c;
	int r, fd;
	char *ifname = NULL;

	if (tun_mode == SSH_TUNMODE_NO)
		return 0;

	debug("Requesting tun unit %d in mode %d", local_tun, tun_mode);

	/* Open local tunnel device */
	if ((fd = tun_open(local_tun, tun_mode, &ifname)) == -1) {
		error("Tunnel device open failed.");
		return NULL;
	}
	debug("Tunnel forwarding using interface %s", ifname);

        c = channel_new(ssh, "tun", SSH_CHANNEL_OPENING, fd, fd, -1,
	    options.hpn_disabled ? CHAN_TCP_WINDOW_DEFAULT : options.hpn_buffer_size,
	    CHAN_TCP_PACKET_DEFAULT, 0, "tun", 1);
	c->datagram = 1;



#if defined(SSH_TUN_FILTER)
	if (options.tun_open == SSH_TUNMODE_POINTOPOINT)
		channel_register_filter(ssh, c->self, sys_tun_infilter,
		    sys_tun_outfilter, NULL, NULL);
#endif

	if (cb != NULL)
		channel_register_open_confirm(ssh, c->self, cb, cbctx);

	if ((r = sshpkt_start(ssh, SSH2_MSG_CHANNEL_OPEN)) != 0 ||
	    (r = sshpkt_put_cstring(ssh, "tun@openssh.com")) != 0 ||
	    (r = sshpkt_put_u32(ssh, c->self)) != 0 ||
	    (r = sshpkt_put_u32(ssh, c->local_window_max)) != 0 ||
	    (r = sshpkt_put_u32(ssh, c->local_maxpacket)) != 0 ||
	    (r = sshpkt_put_u32(ssh, tun_mode)) != 0 ||
	    (r = sshpkt_put_u32(ssh, remote_tun)) != 0 ||
	    (r = sshpkt_send(ssh)) != 0)
		sshpkt_fatal(ssh, r, "%s: send reply", __func__);

	return ifname;
}

/* XXXX move to generic input handler */
static int
client_input_channel_open(int type, u_int32_t seq, struct ssh *ssh)
{
	Channel *c = NULL;
	char *ctype = NULL;
	int r;
	u_int rchan;
	size_t len;
	u_int rmaxpack, rwindow;

	if ((r = sshpkt_get_cstring(ssh, &ctype, &len)) != 0 ||
	    (r = sshpkt_get_u32(ssh, &rchan)) != 0 ||
	    (r = sshpkt_get_u32(ssh, &rwindow)) != 0 ||
	    (r = sshpkt_get_u32(ssh, &rmaxpack)) != 0)
		goto out;

	debug("client_input_channel_open: ctype %s rchan %d win %d max %d",
	    ctype, rchan, rwindow, rmaxpack);

	if (strcmp(ctype, "forwarded-tcpip") == 0) {
		c = client_request_forwarded_tcpip(ssh, ctype, rchan, rwindow,
		    rmaxpack);
	} else if (strcmp(ctype, "forwarded-streamlocal@openssh.com") == 0) {
		c = client_request_forwarded_streamlocal(ssh, ctype, rchan);
	} else if (strcmp(ctype, "x11") == 0) {
		c = client_request_x11(ssh, ctype, rchan);
	} else if (strcmp(ctype, "auth-agent@openssh.com") == 0) {
		c = client_request_agent(ssh, ctype, rchan);
	}
	if (c != NULL && c->type == SSH_CHANNEL_MUX_CLIENT) {
		debug3("proxied to downstream: %s", ctype);
	} else if (c != NULL) {
		debug("confirm %s", ctype);
		c->remote_id = rchan;
		c->have_remote_id = 1;
		c->remote_window = rwindow;
		c->remote_maxpacket = rmaxpack;
		if (c->type != SSH_CHANNEL_CONNECTING) {
			if ((r = sshpkt_start(ssh, SSH2_MSG_CHANNEL_OPEN_CONFIRMATION)) != 0 ||
			    (r = sshpkt_put_u32(ssh, c->remote_id)) != 0 ||
			    (r = sshpkt_put_u32(ssh, c->self)) != 0 ||
			    (r = sshpkt_put_u32(ssh, c->local_window)) != 0 ||
			    (r = sshpkt_put_u32(ssh, c->local_maxpacket)) != 0 ||
			    (r = sshpkt_send(ssh)) != 0)
				sshpkt_fatal(ssh, r, "%s: send reply", __func__);
		}
	} else {
		debug("failure %s", ctype);
		if ((r = sshpkt_start(ssh, SSH2_MSG_CHANNEL_OPEN_FAILURE)) != 0 ||
		    (r = sshpkt_put_u32(ssh, rchan)) != 0 ||
		    (r = sshpkt_put_u32(ssh, SSH2_OPEN_ADMINISTRATIVELY_PROHIBITED)) != 0 ||
		    (r = sshpkt_put_cstring(ssh, "open failed")) != 0 ||
		    (r = sshpkt_put_cstring(ssh, "")) != 0 ||
		    (r = sshpkt_send(ssh)) != 0)
			sshpkt_fatal(ssh, r, "%s: send failure", __func__);
	}
	r = 0;
 out:
	free(ctype);
	return r;
}

static int
client_input_channel_req(int type, u_int32_t seq, struct ssh *ssh)
{
	Channel *c = NULL;
	char *rtype = NULL;
	u_char reply;
	u_int id, exitval;
	int r, success = 0;

	if ((r = sshpkt_get_u32(ssh, &id)) != 0)
		return r;
	if (id <= INT_MAX)
		c = channel_lookup(ssh, id);
	if (channel_proxy_upstream(c, type, seq, ssh))
		return 0;
	if ((r = sshpkt_get_cstring(ssh, &rtype, NULL)) != 0 ||
	    (r = sshpkt_get_u8(ssh, &reply)) != 0)
		goto out;

	debug("client_input_channel_req: channel %u rtype %s reply %d",
	    id, rtype, reply);

	if (c == NULL) {
		error("client_input_channel_req: channel %d: "
		    "unknown channel", id);
	} else if (strcmp(rtype, "eow@openssh.com") == 0) {
		if ((r = sshpkt_get_end(ssh)) != 0)
			goto out;
		chan_rcvd_eow(ssh, c);
	} else if (strcmp(rtype, "exit-status") == 0) {
		if ((r = sshpkt_get_u32(ssh, &exitval)) != 0)
			goto out;
		if (c->ctl_chan != -1) {
			mux_exit_message(ssh, c, exitval);
			success = 1;
		} else if ((int)id == session_ident) {
			/* Record exit value of local session */
			success = 1;
			exit_status = exitval;
		} else {
			/* Probably for a mux channel that has already closed */
			debug_f("no sink for exit-status on channel %d",
			    id);
		}
		if ((r = sshpkt_get_end(ssh)) != 0)
			goto out;
	}
	if (reply && c != NULL && !(c->flags & CHAN_CLOSE_SENT)) {
		if (!c->have_remote_id)
			fatal_f("channel %d: no remote_id", c->self);
		if ((r = sshpkt_start(ssh, success ?
		    SSH2_MSG_CHANNEL_SUCCESS : SSH2_MSG_CHANNEL_FAILURE)) != 0 ||
		    (r = sshpkt_put_u32(ssh, c->remote_id)) != 0 ||
		    (r = sshpkt_send(ssh)) != 0)
			sshpkt_fatal(ssh, r, "%s: send failure", __func__);
	}
	r = 0;
 out:
	free(rtype);
	return r;
}

struct hostkeys_update_ctx {
	/* The hostname and (optionally) IP address string for the server */
	char *host_str, *ip_str;

	/*
	 * Keys received from the server and a flag for each indicating
	 * whether they already exist in known_hosts.
	 * keys_match is filled in by hostkeys_find() and later (for new
	 * keys) by client_global_hostkeys_private_confirm().
	 */
	struct sshkey **keys;
	u_int *keys_match;	/* mask of HKF_MATCH_* from hostfile.h */
	int *keys_verified;	/* flag for new keys verified by server */
	size_t nkeys, nnew, nincomplete; /* total, new keys, incomplete match */

	/*
	 * Keys that are in known_hosts, but were not present in the update
	 * from the server (i.e. scheduled to be deleted).
	 * Filled in by hostkeys_find().
	 */
	struct sshkey **old_keys;
	size_t nold;

	/* Various special cases. */
	int complex_hostspec;	/* wildcard or manual pattern-list host name */
	int ca_available;	/* saw CA key for this host */
	int old_key_seen;	/* saw old key with other name/addr */
	int other_name_seen;	/* saw key with other name/addr */
};

static void
hostkeys_update_ctx_free(struct hostkeys_update_ctx *ctx)
{
	size_t i;

	if (ctx == NULL)
		return;
	for (i = 0; i < ctx->nkeys; i++)
		sshkey_free(ctx->keys[i]);
	free(ctx->keys);
	free(ctx->keys_match);
	free(ctx->keys_verified);
	for (i = 0; i < ctx->nold; i++)
		sshkey_free(ctx->old_keys[i]);
	free(ctx->old_keys);
	free(ctx->host_str);
	free(ctx->ip_str);
	free(ctx);
}

/*
 * Returns non-zero if a known_hosts hostname list is not of a form that
 * can be handled by UpdateHostkeys. These include wildcard hostnames and
 * hostnames lists that do not follow the form host[,ip].
 */
static int
hostspec_is_complex(const char *hosts)
{
	char *cp;

	/* wildcard */
	if (strchr(hosts, '*') != NULL || strchr(hosts, '?') != NULL)
		return 1;
	/* single host/ip = ok */
	if ((cp = strchr(hosts, ',')) == NULL)
		return 0;
	/* more than two entries on the line */
	if (strchr(cp + 1, ',') != NULL)
		return 1;
	/* XXX maybe parse cp+1 and ensure it is an IP? */
	return 0;
}

/* callback to search for ctx->keys in known_hosts */
static int
hostkeys_find(struct hostkey_foreach_line *l, void *_ctx)
{
	struct hostkeys_update_ctx *ctx = (struct hostkeys_update_ctx *)_ctx;
	size_t i;
	struct sshkey **tmp;

	if (l->key == NULL)
		return 0;
	if (l->status != HKF_STATUS_MATCHED) {
		/* Record if one of the keys appears on a non-matching line */
		for (i = 0; i < ctx->nkeys; i++) {
			if (sshkey_equal(l->key, ctx->keys[i])) {
				ctx->other_name_seen = 1;
				debug3_f("found %s key under different "
				    "name/addr at %s:%ld",
				    sshkey_ssh_name(ctx->keys[i]),
				    l->path, l->linenum);
				return 0;
			}
		}
		return 0;
	}
	/* Don't proceed if revocation or CA markers are present */
	/* XXX relax this */
	if (l->marker != MRK_NONE) {
		debug3_f("hostkeys file %s:%ld has CA/revocation marker",
		    l->path, l->linenum);
		ctx->complex_hostspec = 1;
		return 0;
	}

	/* If CheckHostIP is enabled, then check for mismatched hostname/addr */
	if (ctx->ip_str != NULL && strchr(l->hosts, ',') != NULL) {
		if ((l->match & HKF_MATCH_HOST) == 0) {
			/* Record if address matched a different hostname. */
			ctx->other_name_seen = 1;
			debug3_f("found address %s against different hostname "
			    "at %s:%ld", ctx->ip_str, l->path, l->linenum);
			return 0;
		} else if ((l->match & HKF_MATCH_IP) == 0) {
			/* Record if hostname matched a different address. */
			ctx->other_name_seen = 1;
			debug3_f("found hostname %s against different address "
			    "at %s:%ld", ctx->host_str, l->path, l->linenum);
		}
	}

	/*
	 * UpdateHostkeys is skipped for wildcard host names and hostnames
	 * that contain more than two entries (ssh never writes these).
	 */
	if (hostspec_is_complex(l->hosts)) {
		debug3_f("hostkeys file %s:%ld complex host specification",
		    l->path, l->linenum);
		ctx->complex_hostspec = 1;
		return 0;
	}

	/* Mark off keys we've already seen for this host */
	for (i = 0; i < ctx->nkeys; i++) {
		if (!sshkey_equal(l->key, ctx->keys[i]))
			continue;
		debug3_f("found %s key at %s:%ld",
		    sshkey_ssh_name(ctx->keys[i]), l->path, l->linenum);
		ctx->keys_match[i] |= l->match;
		return 0;
	}
	/* This line contained a key that not offered by the server */
	debug3_f("deprecated %s key at %s:%ld", sshkey_ssh_name(l->key),
	    l->path, l->linenum);
	if ((tmp = recallocarray(ctx->old_keys, ctx->nold, ctx->nold + 1,
	    sizeof(*ctx->old_keys))) == NULL)
		fatal_f("recallocarray failed nold = %zu", ctx->nold);
	ctx->old_keys = tmp;
	ctx->old_keys[ctx->nold++] = l->key;
	l->key = NULL;

	return 0;
}

/* callback to search for ctx->old_keys in known_hosts under other names */
static int
hostkeys_check_old(struct hostkey_foreach_line *l, void *_ctx)
{
	struct hostkeys_update_ctx *ctx = (struct hostkeys_update_ctx *)_ctx;
	size_t i;
	int hashed;

	/* only care about lines that *don't* match the active host spec */
	if (l->status == HKF_STATUS_MATCHED || l->key == NULL)
		return 0;

	hashed = l->match & (HKF_MATCH_HOST_HASHED|HKF_MATCH_IP_HASHED);
	for (i = 0; i < ctx->nold; i++) {
		if (!sshkey_equal(l->key, ctx->old_keys[i]))
			continue;
		debug3_f("found deprecated %s key at %s:%ld as %s",
		    sshkey_ssh_name(ctx->old_keys[i]), l->path, l->linenum,
		    hashed ? "[HASHED]" : l->hosts);
		ctx->old_key_seen = 1;
		break;
	}
	return 0;
}

/*
 * Check known_hosts files for deprecated keys under other names. Returns 0
 * on success or -1 on failure. Updates ctx->old_key_seen if deprecated keys
 * exist under names other than the active hostname/IP.
 */
static int
check_old_keys_othernames(struct hostkeys_update_ctx *ctx)
{
	size_t i;
	int r;

	debug2_f("checking for %zu deprecated keys", ctx->nold);
	for (i = 0; i < options.num_user_hostfiles; i++) {
		debug3_f("searching %s for %s / %s",
		    options.user_hostfiles[i], ctx->host_str,
		    ctx->ip_str ? ctx->ip_str : "(none)");
		if ((r = hostkeys_foreach(options.user_hostfiles[i],
		    hostkeys_check_old, ctx, ctx->host_str, ctx->ip_str,
		    HKF_WANT_PARSE_KEY, 0)) != 0) {
			if (r == SSH_ERR_SYSTEM_ERROR && errno == ENOENT) {
				debug_f("hostkeys file %s does not exist",
				    options.user_hostfiles[i]);
				continue;
			}
			error_fr(r, "hostkeys_foreach failed for %s",
			    options.user_hostfiles[i]);
			return -1;
		}
	}
	return 0;
}

static void
hostkey_change_preamble(LogLevel loglevel)
{
	do_log2(loglevel, "The server has updated its host keys.");
	do_log2(loglevel, "These changes were verified by the server's "
	    "existing trusted key.");
}

static void
update_known_hosts(struct hostkeys_update_ctx *ctx)
{
	int r, was_raw = 0, first = 1;
	int asking = options.update_hostkeys == SSH_UPDATE_HOSTKEYS_ASK;
	LogLevel loglevel = asking ?  SYSLOG_LEVEL_INFO : SYSLOG_LEVEL_VERBOSE;
	char *fp, *response;
	size_t i;
	struct stat sb;

	for (i = 0; i < ctx->nkeys; i++) {
		if (!ctx->keys_verified[i])
			continue;
		if ((fp = sshkey_fingerprint(ctx->keys[i],
		    options.fingerprint_hash, SSH_FP_DEFAULT)) == NULL)
			fatal_f("sshkey_fingerprint failed");
		if (first && asking)
			hostkey_change_preamble(loglevel);
		do_log2(loglevel, "Learned new hostkey: %s %s",
		    sshkey_type(ctx->keys[i]), fp);
		first = 0;
		free(fp);
	}
	for (i = 0; i < ctx->nold; i++) {
		if ((fp = sshkey_fingerprint(ctx->old_keys[i],
		    options.fingerprint_hash, SSH_FP_DEFAULT)) == NULL)
			fatal_f("sshkey_fingerprint failed");
		if (first && asking)
			hostkey_change_preamble(loglevel);
		do_log2(loglevel, "Deprecating obsolete hostkey: %s %s",
		    sshkey_type(ctx->old_keys[i]), fp);
		first = 0;
		free(fp);
	}
	if (options.update_hostkeys == SSH_UPDATE_HOSTKEYS_ASK) {
		if (get_saved_tio() != NULL) {
			leave_raw_mode(1);
			was_raw = 1;
		}
		response = NULL;
		for (i = 0; !quit_pending && i < 3; i++) {
			free(response);
			response = read_passphrase("Accept updated hostkeys? "
			    "(yes/no): ", RP_ECHO);
			if (strcasecmp(response, "yes") == 0)
				break;
			else if (quit_pending || response == NULL ||
			    strcasecmp(response, "no") == 0) {
				options.update_hostkeys = 0;
				break;
			} else {
				do_log2(loglevel, "Please enter "
				    "\"yes\" or \"no\"");
			}
		}
		if (quit_pending || i >= 3 || response == NULL)
			options.update_hostkeys = 0;
		free(response);
		if (was_raw)
			enter_raw_mode(1);
	}
	if (options.update_hostkeys == 0)
		return;
	/*
	 * Now that all the keys are verified, we can go ahead and replace
	 * them in known_hosts (assuming SSH_UPDATE_HOSTKEYS_ASK didn't
	 * cancel the operation).
	 */
	for (i = 0; i < options.num_user_hostfiles; i++) {
		/*
		 * NB. keys are only added to hostfiles[0], for the rest we
		 * just delete the hostname entries.
		 */
		if (stat(options.user_hostfiles[i], &sb) != 0) {
			if (errno == ENOENT) {
				debug_f("known hosts file %s does not "
				    "exist", options.user_hostfiles[i]);
			} else {
				error_f("known hosts file %s "
				    "inaccessible: %s",
				    options.user_hostfiles[i], strerror(errno));
			}
			continue;
		}
		if ((r = hostfile_replace_entries(options.user_hostfiles[i],
		    ctx->host_str, ctx->ip_str,
		    i == 0 ? ctx->keys : NULL, i == 0 ? ctx->nkeys : 0,
		    options.hash_known_hosts, 0,
		    options.fingerprint_hash)) != 0) {
			error_fr(r, "hostfile_replace_entries failed for %s",
			    options.user_hostfiles[i]);
		}
	}
}

static void
client_global_hostkeys_private_confirm(struct ssh *ssh, int type,
    u_int32_t seq, void *_ctx)
{
	struct hostkeys_update_ctx *ctx = (struct hostkeys_update_ctx *)_ctx;
	size_t i, ndone;
	struct sshbuf *signdata;
	int r, plaintype;
	const u_char *sig;
	const char *rsa_kexalg = NULL;
	char *alg = NULL;
	size_t siglen;

	if (ctx->nnew == 0)
		fatal_f("ctx->nnew == 0"); /* sanity */
	if (type != SSH2_MSG_REQUEST_SUCCESS) {
		error("Server failed to confirm ownership of "
		    "private host keys");
		hostkeys_update_ctx_free(ctx);
		return;
	}
	if (sshkey_type_plain(sshkey_type_from_name(
	    ssh->kex->hostkey_alg)) == KEY_RSA)
		rsa_kexalg = ssh->kex->hostkey_alg;
	if ((signdata = sshbuf_new()) == NULL)
		fatal_f("sshbuf_new failed");
	/*
	 * Expect a signature for each of the ctx->nnew private keys we
	 * haven't seen before. They will be in the same order as the
	 * ctx->keys where the corresponding ctx->keys_match[i] == 0.
	 */
	for (ndone = i = 0; i < ctx->nkeys; i++) {
		if (ctx->keys_match[i])
			continue;
		plaintype = sshkey_type_plain(ctx->keys[i]->type);
		/* Prepare data to be signed: session ID, unique string, key */
		sshbuf_reset(signdata);
		if ( (r = sshbuf_put_cstring(signdata,
		    "hostkeys-prove-00@openssh.com")) != 0 ||
		    (r = sshbuf_put_stringb(signdata,
		    ssh->kex->session_id)) != 0 ||
		    (r = sshkey_puts(ctx->keys[i], signdata)) != 0)
			fatal_fr(r, "compose signdata");
		/* Extract and verify signature */
		if ((r = sshpkt_get_string_direct(ssh, &sig, &siglen)) != 0) {
			error_fr(r, "parse sig");
			goto out;
		}
		if ((r = sshkey_get_sigtype(sig, siglen, &alg)) != 0) {
			error_fr(r, "server gave unintelligible signature "
			    "for %s key %zu", sshkey_type(ctx->keys[i]), i);
			goto out;
		}
		/*
		 * Special case for RSA keys: if a RSA hostkey was negotiated,
		 * then use its signature type for verification of RSA hostkey
		 * proofs. Otherwise, accept only RSA-SHA256/512 signatures.
		 */
		if (plaintype == KEY_RSA && rsa_kexalg == NULL &&
		    match_pattern_list(alg, HOSTKEY_PROOF_RSA_ALGS, 0) != 1) {
			debug_f("server used untrusted RSA signature algorithm "
			    "%s for key %zu, disregarding", alg, i);
			free(alg);
			/* zap the key from the list */
			sshkey_free(ctx->keys[i]);
			ctx->keys[i] = NULL;
			ndone++;
			continue;
		}
		debug3_f("verify %s key %zu using sigalg %s",
		    sshkey_type(ctx->keys[i]), i, alg);
		free(alg);
		if ((r = sshkey_verify(ctx->keys[i], sig, siglen,
		    sshbuf_ptr(signdata), sshbuf_len(signdata),
		    plaintype == KEY_RSA ? rsa_kexalg : NULL, 0, NULL)) != 0) {
			error_fr(r, "server gave bad signature for %s key %zu",
			    sshkey_type(ctx->keys[i]), i);
			goto out;
		}
		/* Key is good. Mark it as 'seen' */
		ctx->keys_verified[i] = 1;
		ndone++;
	}
	/* Shouldn't happen */
	if (ndone != ctx->nnew)
		fatal_f("ndone != ctx->nnew (%zu / %zu)", ndone, ctx->nnew);
	if ((r = sshpkt_get_end(ssh)) != 0) {
		error_f("protocol error");
		goto out;
	}

	/* Make the edits to known_hosts */
	update_known_hosts(ctx);
 out:
	hostkeys_update_ctx_free(ctx);
}

/*
 * Returns non-zero if the key is accepted by HostkeyAlgorithms.
 * Made slightly less trivial by the multiple RSA signature algorithm names.
 */
static int
key_accepted_by_hostkeyalgs(const struct sshkey *key)
{
	const char *ktype = sshkey_ssh_name(key);
	const char *hostkeyalgs = options.hostkeyalgorithms;

	if (key == NULL || key->type == KEY_UNSPEC)
		return 0;
	if (key->type == KEY_RSA &&
	    (match_pattern_list("rsa-sha2-256", hostkeyalgs, 0) == 1 ||
	    match_pattern_list("rsa-sha2-512", hostkeyalgs, 0) == 1))
		return 1;
	return match_pattern_list(ktype, hostkeyalgs, 0) == 1;
}

/*
 * Handle hostkeys-00@openssh.com global request to inform the client of all
 * the server's hostkeys. The keys are checked against the user's
 * HostkeyAlgorithms preference before they are accepted.
 */
static int
client_input_hostkeys(struct ssh *ssh)
{
	const u_char *blob = NULL;
	size_t i, len = 0;
	struct sshbuf *buf = NULL;
	struct sshkey *key = NULL, **tmp;
	int r;
	char *fp;
	static int hostkeys_seen = 0; /* XXX use struct ssh */
	extern struct sockaddr_storage hostaddr; /* XXX from ssh.c */
	struct hostkeys_update_ctx *ctx = NULL;
	u_int want;

	if (hostkeys_seen)
		fatal_f("server already sent hostkeys");
	if (options.update_hostkeys == SSH_UPDATE_HOSTKEYS_ASK &&
	    options.batch_mode)
		return 1; /* won't ask in batchmode, so don't even try */
	if (!options.update_hostkeys || options.num_user_hostfiles <= 0)
		return 1;

	ctx = xcalloc(1, sizeof(*ctx));
	while (ssh_packet_remaining(ssh) > 0) {
		sshkey_free(key);
		key = NULL;
		if ((r = sshpkt_get_string_direct(ssh, &blob, &len)) != 0) {
			error_fr(r, "parse key");
			goto out;
		}
		if ((r = sshkey_from_blob(blob, len, &key)) != 0) {
			do_log2_fr(r, r == SSH_ERR_KEY_TYPE_UNKNOWN ?
			    SYSLOG_LEVEL_DEBUG1 : SYSLOG_LEVEL_ERROR,
			    "convert key");
			continue;
		}
		fp = sshkey_fingerprint(key, options.fingerprint_hash,
		    SSH_FP_DEFAULT);
		debug3_f("received %s key %s", sshkey_type(key), fp);
		free(fp);

		if (!key_accepted_by_hostkeyalgs(key)) {
			debug3_f("%s key not permitted by "
			    "HostkeyAlgorithms", sshkey_ssh_name(key));
			continue;
		}
		/* Skip certs */
		if (sshkey_is_cert(key)) {
			debug3_f("%s key is a certificate; skipping",
			    sshkey_ssh_name(key));
			continue;
		}
		/* Ensure keys are unique */
		for (i = 0; i < ctx->nkeys; i++) {
			if (sshkey_equal(key, ctx->keys[i])) {
				error_f("received duplicated %s host key",
				    sshkey_ssh_name(key));
				goto out;
			}
		}
		/* Key is good, record it */
		if ((tmp = recallocarray(ctx->keys, ctx->nkeys, ctx->nkeys + 1,
		    sizeof(*ctx->keys))) == NULL)
			fatal_f("recallocarray failed nkeys = %zu",
			    ctx->nkeys);
		ctx->keys = tmp;
		ctx->keys[ctx->nkeys++] = key;
		key = NULL;
	}

	if (ctx->nkeys == 0) {
		debug_f("server sent no hostkeys");
		goto out;
	}

	if ((ctx->keys_match = calloc(ctx->nkeys,
	    sizeof(*ctx->keys_match))) == NULL ||
	    (ctx->keys_verified = calloc(ctx->nkeys,
	    sizeof(*ctx->keys_verified))) == NULL)
		fatal_f("calloc failed");

	get_hostfile_hostname_ipaddr(host,
	    options.check_host_ip ? (struct sockaddr *)&hostaddr : NULL,
	    options.port, &ctx->host_str,
	    options.check_host_ip ? &ctx->ip_str : NULL);

	/* Find which keys we already know about. */
	for (i = 0; i < options.num_user_hostfiles; i++) {
		debug_f("searching %s for %s / %s",
		    options.user_hostfiles[i], ctx->host_str,
		    ctx->ip_str ? ctx->ip_str : "(none)");
		if ((r = hostkeys_foreach(options.user_hostfiles[i],
		    hostkeys_find, ctx, ctx->host_str, ctx->ip_str,
		    HKF_WANT_PARSE_KEY, 0)) != 0) {
			if (r == SSH_ERR_SYSTEM_ERROR && errno == ENOENT) {
				debug_f("hostkeys file %s does not exist",
				    options.user_hostfiles[i]);
				continue;
			}
			error_fr(r, "hostkeys_foreach failed for %s",
			    options.user_hostfiles[i]);
			goto out;
		}
	}

	/* Figure out if we have any new keys to add */
	ctx->nnew = ctx->nincomplete = 0;
	want = HKF_MATCH_HOST | ( options.check_host_ip ? HKF_MATCH_IP : 0);
	for (i = 0; i < ctx->nkeys; i++) {
		if (ctx->keys_match[i] == 0)
			ctx->nnew++;
		if ((ctx->keys_match[i] & want) != want)
			ctx->nincomplete++;
	}

	debug3_f("%zu server keys: %zu new, %zu retained, "
	    "%zu incomplete match. %zu to remove", ctx->nkeys, ctx->nnew,
	    ctx->nkeys - ctx->nnew - ctx->nincomplete,
	    ctx->nincomplete, ctx->nold);

	if (ctx->nnew == 0 && ctx->nold == 0) {
		debug_f("no new or deprecated keys from server");
		goto out;
	}

	/* Various reasons why we cannot proceed with the update */
	if (ctx->complex_hostspec) {
		debug_f("CA/revocation marker, manual host list or wildcard "
		    "host pattern found, skipping UserKnownHostsFile update");
		goto out;
	}
	if (ctx->other_name_seen) {
		debug_f("host key found matching a different name/address, "
		    "skipping UserKnownHostsFile update");
		goto out;
	}
	/*
	 * If removing keys, check whether they appear under different
	 * names/addresses and refuse to proceed if they do. This avoids
	 * cases such as hosts with multiple names becoming inconsistent
	 * with regards to CheckHostIP entries.
	 * XXX UpdateHostkeys=force to override this (and other) checks?
	 */
	if (ctx->nold != 0) {
		if (check_old_keys_othernames(ctx) != 0)
			goto out; /* error already logged */
		if (ctx->old_key_seen) {
			debug_f("key(s) for %s%s%s exist under other names; "
			    "skipping UserKnownHostsFile update",
			    ctx->host_str, ctx->ip_str == NULL ? "" : ",",
			    ctx->ip_str == NULL ? "" : ctx->ip_str);
			goto out;
		}
	}

	if (ctx->nnew == 0) {
		/*
		 * We have some keys to remove or fix matching for.
		 * We can proceed to do this without requiring a fresh proof
		 * from the server.
		 */
		update_known_hosts(ctx);
		goto out;
	}
	/*
	 * We have received previously-unseen keys from the server.
	 * Ask the server to confirm ownership of the private halves.
	 */
	debug3_f("asking server to prove ownership for %zu keys", ctx->nnew);
	if ((r = sshpkt_start(ssh, SSH2_MSG_GLOBAL_REQUEST)) != 0 ||
	    (r = sshpkt_put_cstring(ssh,
	    "hostkeys-prove-00@openssh.com")) != 0 ||
	    (r = sshpkt_put_u8(ssh, 1)) != 0) /* bool: want reply */
		fatal_fr(r, "prepare hostkeys-prove");
	if ((buf = sshbuf_new()) == NULL)
		fatal_f("sshbuf_new");
	for (i = 0; i < ctx->nkeys; i++) {
		if (ctx->keys_match[i])
			continue;
		sshbuf_reset(buf);
		if ((r = sshkey_putb(ctx->keys[i], buf)) != 0 ||
		    (r = sshpkt_put_stringb(ssh, buf)) != 0)
			fatal_fr(r, "assemble hostkeys-prove");
	}
	if ((r = sshpkt_send(ssh)) != 0)
		fatal_fr(r, "send hostkeys-prove");
	client_register_global_confirm(
	    client_global_hostkeys_private_confirm, ctx);
	ctx = NULL;  /* will be freed in callback */

	/* Success */
 out:
	hostkeys_update_ctx_free(ctx);
	sshkey_free(key);
	sshbuf_free(buf);
	/*
	 * NB. Return success for all cases. The server doesn't need to know
	 * what the client does with its hosts file.
	 */
	return 1;
}

/* take the response from the server and parse out the data.
 * the _ctx should be null. It's just here because the format
 * of the callback handler expects it. Likewise, seq is
 * not used. */
static void
client_process_request_metrics (struct ssh *ssh, int type, u_int32_t seq, void *_ctx) {
	struct tcp_info local_tcp_info;
	const u_char *blob;
	FILE *remfptr;
	FILE *localfptr;
	char remfilename[1024];
	char localfilename[1024];
	time_t now;
	struct tm *info;
	char timestamp[40];
	char *metricsstring = NULL;
	size_t tcpi_len, len = 0;
	binn *metricsobj = NULL;
	int r, kernel_version = 0;

	time(&now);
	info = localtime(&now);
	strftime(timestamp, 40, "%d-%m-%Y %H:%M:%S", info);

	/* malloc the string 1KB should be large enough */
	metricsstring = malloc(1024);

	/* get the local socket information */
	int sock_in = ssh_packet_get_connection_in(ssh);

	/* the user can specify a name/path with options.metrics_path
	 * but if it's not defined we'll use a default name. In either case
	 * the name will have a suffix of local for the local data and remote for
	 * the remote data */
	if (options.metrics_path == NULL) {
		snprintf(remfilename, 1024, "%s", "./ssh_stack_metrics.remote");
		snprintf(localfilename, 1024, "%s", "./ssh_stack_metrics.local");
	} else {
		snprintf(remfilename, 1024, "%s.%s", options.metrics_path, "remote");
		snprintf(localfilename, 1024, "%s.%s", options.metrics_path, "local");
	}

	/* should be type 81 and if it's not then its likley that
	* the remote does not support polling. We can still get local data though
	*/
	if (type != SSH2_MSG_REQUEST_SUCCESS) {
		if (remote_no_poll_flag == 0) {
			error("Remote does not support stack metric polling. Local data only.");
			remote_no_poll_flag = 1;
		}
		goto localonly;
	}

	/* open the file handle to write the remote data*/
	remfptr = fopen(remfilename, "a");
	if (remfptr == NULL)
		fatal("Error opening %s: %s", remfilename, strerror(errno));

	/* read the entire packet string into blob
	 * blob has to be a const uchar as that's what string_direct expects
	 * we cast it as a void for the binn functions */
	sshpkt_get_string_direct(ssh, &blob, &len);
	if (len == 0) {
		/* received no data. which is weird */
		error("Received no remote metrics data. Continuing.");
	}

	/* get the kernel version printing the header */
	kernel_version = binn_object_int32((void *)blob, "kernel_version");

	/* create a string of the data from the binn object blob */
	metrics_read_binn_object((void *)blob, &metricsstring);

	/* have we printed the header? */
	if (metrics_hdr_remote_flag == 0) {
		metrics_print_header(remfptr, "REMOTE CONNECTION", kernel_version);
		metrics_hdr_remote_flag = 1;
	}
	fprintf(remfptr, "%s, ", timestamp);
	fprintf(remfptr, "%s\n", metricsstring);

	/* close remote file pointer*/
	fclose(remfptr);

	/* got the remote data, now get the local */
localonly:
/* TCP_INFO is defined in metrics.h*/
#if !defined TCP_INFO
	if (local_no_poll_flag == 0) {
		error("Local host does not support metric polling. Remote data only.");
		local_no_poll_flag = 1;
	}
#else
	/* open file handle for local data */
	localfptr = fopen(localfilename, "a");
	if(localfptr == NULL)
		fatal("Error opening %s: %s", localfilename, strerror(errno));

	/* create the binn object*/
	metricsobj = binn_object();
	if (metricsobj == NULL) {
		fatal("Could not create metrics object");
	}

	tcpi_len = (size_t)sizeof(local_tcp_info);
	if ((r = getsockopt(sock_in, IPPROTO_TCP, TCP_INFO, (void *)&local_tcp_info,
			    (socklen_t *)&tcpi_len)) != 0){
		error("Could not read tcp_info from socket");
		goto out;
	}

	/* we write and read to a binn object because it lets us
	 * format the data consistently */
	metrics_write_binn_object(&local_tcp_info, metricsobj);

	/* create a string of the data from the binn object metricsobj */
	metrics_read_binn_object((void *)metricsobj, &metricsstring);

	/* get the kernel version printing the header */
	kernel_version = binn_object_int32(metricsobj, "kernel_version");

	if (metrics_hdr_local_flag == 0) {
		metrics_print_header(localfptr, "LOCAL CONNECTION", kernel_version);
		metrics_hdr_local_flag = 1;
	}

	fprintf(localfptr, "%s, ", timestamp);
	fprintf(localfptr, "%s\n", metricsstring);
	fclose (localfptr);
#endif /* TCP_INFO */
out:
	free(metricsstring);
}

/* Use the SSH2_MSG_GLOBAL_REQUEST protocol to
 * ask the server to send metrics back to the client.
 * we use the non-canonical string stack-metrics@hpnssh.org
 * to indicate the type of request we want. If the receiver doesn't
 * understand it then the response indiactes a failure.
 * I can probably do this by using clint_input_global_request but
 * I need to understand that better.
 */
void client_request_metrics(struct ssh *ssh) {
	int r;

	debug("Asking server for TCP stack metrics");
	/* create a pakcet of GLOBAL_REQUEST type */
	if ((r = sshpkt_start(ssh, SSH2_MSG_GLOBAL_REQUEST)) != 0 ||
	    /* define the type of GLOBAL_REQUEST message */
	    (r = sshpkt_put_cstring(ssh,
	    "stack-metrics@hpnssh.org")) != 0 ||
	    /* indicate if we want a response. 1 for yes 0 for no */
	    (r = sshpkt_put_u8(ssh, 1)) != 0)
		fatal_fr(r, "prepare stack request failure");
	/* send the packet */
	if ((r = sshpkt_send(ssh)) != 0)
		fatal_fr(r, "send stack request");
	/* i believe this indicates what we are to use for a callback */
	client_register_global_confirm(client_process_request_metrics, NULL);
}

static int
client_input_global_request(int type, u_int32_t seq, struct ssh *ssh)
{
	char *rtype;
	u_char want_reply;
	int r, success = 0;

	if ((r = sshpkt_get_cstring(ssh, &rtype, NULL)) != 0 ||
	    (r = sshpkt_get_u8(ssh, &want_reply)) != 0)
		goto out;
	debug("client_input_global_request: rtype %s want_reply %d",
	    rtype, want_reply);
	if (strcmp(rtype, "hostkeys-00@openssh.com") == 0)
		success = client_input_hostkeys(ssh);
	if (want_reply) {
		if ((r = sshpkt_start(ssh, success ? SSH2_MSG_REQUEST_SUCCESS :
		    SSH2_MSG_REQUEST_FAILURE)) != 0 ||
		    (r = sshpkt_send(ssh)) != 0 ||
		    (r = ssh_packet_write_wait(ssh)) != 0)
			goto out;
	}
	r = 0;
 out:
	free(rtype);
	return r;
}

static void
client_send_env(struct ssh *ssh, int id, const char *name, const char *val)
{
	int r;

	debug("channel %d: setting env %s = \"%s\"", id, name, val);
	channel_request_start(ssh, id, "env", 0);
	if ((r = sshpkt_put_cstring(ssh, name)) != 0 ||
	    (r = sshpkt_put_cstring(ssh, val)) != 0 ||
	    (r = sshpkt_send(ssh)) != 0)
		fatal_fr(r, "send setenv");
}

void
client_session2_setup(struct ssh *ssh, int id, int want_tty, int want_subsystem,
    const char *term, struct termios *tiop, int in_fd, struct sshbuf *cmd,
    char **env)
{
	int i, j, matched, len, r;
	char *name, *val;
	Channel *c = NULL;

	debug2_f("id %d", id);

	if ((c = channel_lookup(ssh, id)) == NULL)
		fatal_f("channel %d: unknown channel", id);

	ssh_packet_set_interactive(ssh, want_tty,
	    options.ip_qos_interactive, options.ip_qos_bulk);

	if (want_tty) {
		struct winsize ws;

		/* Store window size in the packet. */
		if (ioctl(in_fd, TIOCGWINSZ, &ws) == -1)
			memset(&ws, 0, sizeof(ws));

		channel_request_start(ssh, id, "pty-req", 1);
		client_expect_confirm(ssh, id, "PTY allocation", CONFIRM_TTY);
		if ((r = sshpkt_put_cstring(ssh, term != NULL ? term : ""))
		    != 0 ||
		    (r = sshpkt_put_u32(ssh, (u_int)ws.ws_col)) != 0 ||
		    (r = sshpkt_put_u32(ssh, (u_int)ws.ws_row)) != 0 ||
		    (r = sshpkt_put_u32(ssh, (u_int)ws.ws_xpixel)) != 0 ||
		    (r = sshpkt_put_u32(ssh, (u_int)ws.ws_ypixel)) != 0)
			fatal_fr(r, "build pty-req");
		if (tiop == NULL)
			tiop = get_saved_tio();
		ssh_tty_make_modes(ssh, -1, tiop);
		if ((r = sshpkt_send(ssh)) != 0)
			fatal_fr(r, "send pty-req");
		/* XXX wait for reply */
		c->client_tty = 1;
	}

	/* Transfer any environment variables from client to server */
	if (options.num_send_env != 0 && env != NULL) {
		debug("Sending environment.");
		for (i = 0; env[i] != NULL; i++) {
			/* Split */
			name = xstrdup(env[i]);
			if ((val = strchr(name, '=')) == NULL) {
				free(name);
				continue;
			}
			*val++ = '\0';

			matched = 0;
			for (j = 0; j < options.num_send_env; j++) {
				if (match_pattern(name, options.send_env[j])) {
					matched = 1;
					break;
				}
			}
			if (!matched) {
				debug3("Ignored env %s", name);
				free(name);
				continue;
			}
			client_send_env(ssh, id, name, val);
			free(name);
		}
	}
	for (i = 0; i < options.num_setenv; i++) {
		/* Split */
		name = xstrdup(options.setenv[i]);
		if ((val = strchr(name, '=')) == NULL) {
			free(name);
			continue;
		}
		*val++ = '\0';
		client_send_env(ssh, id, name, val);
		free(name);
	}

	len = sshbuf_len(cmd);
	if (len > 0) {
		if (len > 900)
			len = 900;
		if (want_subsystem) {
			debug("Sending subsystem: %.*s",
			    len, (const u_char*)sshbuf_ptr(cmd));
			channel_request_start(ssh, id, "subsystem", 1);
			client_expect_confirm(ssh, id, "subsystem",
			    CONFIRM_CLOSE);
		} else {
			debug("Sending command: %.*s",
			    len, (const u_char*)sshbuf_ptr(cmd));
			channel_request_start(ssh, id, "exec", 1);
			client_expect_confirm(ssh, id, "exec", CONFIRM_CLOSE);
		}
		if ((r = sshpkt_put_stringb(ssh, cmd)) != 0 ||
		    (r = sshpkt_send(ssh)) != 0)
			fatal_fr(r, "send command");
	} else {
		channel_request_start(ssh, id, "shell", 1);
		client_expect_confirm(ssh, id, "shell", CONFIRM_CLOSE);
		if ((r = sshpkt_send(ssh)) != 0)
			fatal_fr(r, "send shell");
	}
}

static void
client_init_dispatch(struct ssh *ssh)
{
	ssh_dispatch_init(ssh, &dispatch_protocol_error);

	ssh_dispatch_set(ssh, SSH2_MSG_CHANNEL_CLOSE, &channel_input_oclose);
	ssh_dispatch_set(ssh, SSH2_MSG_CHANNEL_DATA, &channel_input_data);
	ssh_dispatch_set(ssh, SSH2_MSG_CHANNEL_EOF, &channel_input_ieof);
	ssh_dispatch_set(ssh, SSH2_MSG_CHANNEL_EXTENDED_DATA, &channel_input_extended_data);
	ssh_dispatch_set(ssh, SSH2_MSG_CHANNEL_OPEN, &client_input_channel_open);
	ssh_dispatch_set(ssh, SSH2_MSG_CHANNEL_OPEN_CONFIRMATION, &channel_input_open_confirmation);
	ssh_dispatch_set(ssh, SSH2_MSG_CHANNEL_OPEN_FAILURE, &channel_input_open_failure);
	ssh_dispatch_set(ssh, SSH2_MSG_CHANNEL_REQUEST, &client_input_channel_req);
	ssh_dispatch_set(ssh, SSH2_MSG_CHANNEL_WINDOW_ADJUST, &channel_input_window_adjust);
	ssh_dispatch_set(ssh, SSH2_MSG_CHANNEL_SUCCESS, &channel_input_status_confirm);
	ssh_dispatch_set(ssh, SSH2_MSG_CHANNEL_FAILURE, &channel_input_status_confirm);
	ssh_dispatch_set(ssh, SSH2_MSG_GLOBAL_REQUEST, &client_input_global_request);

	/* rekeying */
	ssh_dispatch_set(ssh, SSH2_MSG_KEXINIT, &kex_input_kexinit);

	/* global request reply messages */
	ssh_dispatch_set(ssh, SSH2_MSG_REQUEST_FAILURE, &client_global_request_reply);
	ssh_dispatch_set(ssh, SSH2_MSG_REQUEST_SUCCESS, &client_global_request_reply);
}

void
client_stop_mux(void)
{
	if (options.control_path != NULL && muxserver_sock != -1)
		unlink(options.control_path);
	/*
	 * If we are in persist mode, or don't have a shell, signal that we
	 * should close when all active channels are closed.
	 */
	if (options.control_persist || options.session_type == SESSION_TYPE_NONE) {
		session_closed = 1;
		setproctitle("[stopped mux]");
	}
}

/* client specific fatal cleanup */
void
cleanup_exit(int i)
{
	leave_raw_mode(options.request_tty == REQUEST_TTY_FORCE);
	if (options.control_path != NULL && muxserver_sock != -1)
		unlink(options.control_path);
	ssh_kill_proxy_command();
	_exit(i);
}<|MERGE_RESOLUTION|>--- conflicted
+++ resolved
@@ -195,9 +195,8 @@
     TAILQ_HEAD_INITIALIZER(global_confirms);
 
 void ssh_process_session2_setup(int, int, int, struct sshbuf *);
-<<<<<<< HEAD
 void client_request_metrics(struct ssh *);
-=======
+
 static void quit_message(const char *fmt, ...)
     __attribute__((__format__ (printf, 1, 2)));
 
@@ -216,7 +215,6 @@
 		fatal_fr(r, "sshbuf_putf");
 	quit_pending = 1;
 }
->>>>>>> 166456ce
 
 /*
  * Signal handler for the window change signal (SIGWINCH).  This just sets a
@@ -641,15 +639,11 @@
 static void
 client_process_net_input(struct ssh *ssh)
 {
-<<<<<<< HEAD
 	// the larger buf size helps in some situations but I am not sure why.
 	// I'm not seeing performance hits in other situations though.
 	// 4x got me to 720MB/s 16x gets me to 815Mb/s higher doesn't help.
 	char buf[SSH_IOBUFSZ*16];
 	int r, len;
-=======
-	int r;
->>>>>>> 166456ce
 
 	/*
 	 * Read input from the server, and add any such data to the buffer of
@@ -1237,12 +1231,8 @@
 	double start_time, total_time;
 	int r, len;
 	u_int64_t ibytes, obytes;
-<<<<<<< HEAD
-	u_int nalloc = 0;
 	time_t previous_time;
-=======
 	int conn_in_ready, conn_out_ready;
->>>>>>> 166456ce
 
 	debug("Entering interactive session.");
 
@@ -1417,16 +1407,11 @@
 			}
 		}
 	}
-<<<<<<< HEAD
 
 	if (options.metrics)
 		client_request_metrics(ssh); /* final metrics polling */
 
-	free(readset);
-	free(writeset);
-=======
 	free(pfd);
->>>>>>> 166456ce
 
 	/* Terminate the session. */
 
