/* $OpenBSD: clientloop.c,v 1.402 2023/11/24 00:31:30 dtucker Exp $ */
/*
 * Author: Tatu Ylonen <ylo@cs.hut.fi>
 * Copyright (c) 1995 Tatu Ylonen <ylo@cs.hut.fi>, Espoo, Finland
 *                    All rights reserved
 * The main loop for the interactive session (client side).
 *
 * As far as I am concerned, the code I have written for this software
 * can be used freely for any purpose.  Any derived versions of this
 * software must be clearly marked as such, and if the derived work is
 * incompatible with the protocol description in the RFC file, it must be
 * called by a name other than "ssh" or "Secure Shell".
 *
 *
 * Copyright (c) 1999 Theo de Raadt.  All rights reserved.
 *
 * Redistribution and use in source and binary forms, with or without
 * modification, are permitted provided that the following conditions
 * are met:
 * 1. Redistributions of source code must retain the above copyright
 *    notice, this list of conditions and the following disclaimer.
 * 2. Redistributions in binary form must reproduce the above copyright
 *    notice, this list of conditions and the following disclaimer in the
 *    documentation and/or other materials provided with the distribution.
 *
 * THIS SOFTWARE IS PROVIDED BY THE AUTHOR ``AS IS'' AND ANY EXPRESS OR
 * IMPLIED WARRANTIES, INCLUDING, BUT NOT LIMITED TO, THE IMPLIED WARRANTIES
 * OF MERCHANTABILITY AND FITNESS FOR A PARTICULAR PURPOSE ARE DISCLAIMED.
 * IN NO EVENT SHALL THE AUTHOR BE LIABLE FOR ANY DIRECT, INDIRECT,
 * INCIDENTAL, SPECIAL, EXEMPLARY, OR CONSEQUENTIAL DAMAGES (INCLUDING, BUT
 * NOT LIMITED TO, PROCUREMENT OF SUBSTITUTE GOODS OR SERVICES; LOSS OF USE,
 * DATA, OR PROFITS; OR BUSINESS INTERRUPTION) HOWEVER CAUSED AND ON ANY
 * THEORY OF LIABILITY, WHETHER IN CONTRACT, STRICT LIABILITY, OR TORT
 * (INCLUDING NEGLIGENCE OR OTHERWISE) ARISING IN ANY WAY OUT OF THE USE OF
 * THIS SOFTWARE, EVEN IF ADVISED OF THE POSSIBILITY OF SUCH DAMAGE.
 *
 *
 * SSH2 support added by Markus Friedl.
 * Copyright (c) 1999, 2000, 2001 Markus Friedl.  All rights reserved.
 *
 * Redistribution and use in source and binary forms, with or without
 * modification, are permitted provided that the following conditions
 * are met:
 * 1. Redistributions of source code must retain the above copyright
 *    notice, this list of conditions and the following disclaimer.
 * 2. Redistributions in binary form must reproduce the above copyright
 *    notice, this list of conditions and the following disclaimer in the
 *    documentation and/or other materials provided with the distribution.
 *
 * THIS SOFTWARE IS PROVIDED BY THE AUTHOR ``AS IS'' AND ANY EXPRESS OR
 * IMPLIED WARRANTIES, INCLUDING, BUT NOT LIMITED TO, THE IMPLIED WARRANTIES
 * OF MERCHANTABILITY AND FITNESS FOR A PARTICULAR PURPOSE ARE DISCLAIMED.
 * IN NO EVENT SHALL THE AUTHOR BE LIABLE FOR ANY DIRECT, INDIRECT,
 * INCIDENTAL, SPECIAL, EXEMPLARY, OR CONSEQUENTIAL DAMAGES (INCLUDING, BUT
 * NOT LIMITED TO, PROCUREMENT OF SUBSTITUTE GOODS OR SERVICES; LOSS OF USE,
 * DATA, OR PROFITS; OR BUSINESS INTERRUPTION) HOWEVER CAUSED AND ON ANY
 * THEORY OF LIABILITY, WHETHER IN CONTRACT, STRICT LIABILITY, OR TORT
 * (INCLUDING NEGLIGENCE OR OTHERWISE) ARISING IN ANY WAY OUT OF THE USE OF
 * THIS SOFTWARE, EVEN IF ADVISED OF THE POSSIBILITY OF SUCH DAMAGE.
 */

#include "includes.h"

#include <sys/types.h>
#include <sys/ioctl.h>
#ifdef HAVE_SYS_STAT_H
# include <sys/stat.h>
#endif
#ifdef HAVE_SYS_TIME_H
# include <sys/time.h>
#endif
#include <sys/socket.h>

#include <ctype.h>
#include <errno.h>
#ifdef HAVE_PATHS_H
#include <paths.h>
#endif
#ifdef HAVE_POLL_H
#include <poll.h>
#endif
#include <signal.h>
#include <stdio.h>
#include <stdlib.h>
#include <string.h>
#include <stdarg.h>
#include <termios.h>
#include <pwd.h>
#include <unistd.h>
#include <limits.h>

#include "openbsd-compat/sys-queue.h"
#include "xmalloc.h"
#include "ssh.h"
#include "ssh2.h"
#include "packet.h"
#include "sshbuf.h"
#include "compat.h"
#include "channels.h"
#include "dispatch.h"
#include "sshkey.h"
#include "cipher.h"
#include "kex.h"
#include "myproposal.h"
#include "log.h"
#include "misc.h"
#include "readconf.h"
#include "clientloop.h"
#include "sshconnect.h"
#include "authfd.h"
#include "atomicio.h"
#include "sshpty.h"
#include "match.h"
#include "msg.h"
#include "ssherr.h"
#include "hostfile.h"

/* Permitted RSA signature algorithms for UpdateHostkeys proofs */
#define HOSTKEY_PROOF_RSA_ALGS	"rsa-sha2-512,rsa-sha2-256"

/* Uncertainty (in percent) of keystroke timing intervals */
#define SSH_KEYSTROKE_TIMING_FUZZ 10

/* import options */
extern Options options;

/* Control socket */
extern int muxserver_sock; /* XXX use mux_client_cleanup() instead */

/*
 * Name of the host we are connecting to.  This is the name given on the
 * command line, or the Hostname specified for the user-supplied name in a
 * configuration file.
 */
extern char *host;

/*
 * If this field is not NULL, the ForwardAgent socket is this path and different
 * instead of SSH_AUTH_SOCK.
 */
extern char *forward_agent_sock_path;

/*
 * Flag to indicate that we have received a window change signal which has
 * not yet been processed.  This will cause a message indicating the new
 * window size to be sent to the server a little later.  This is volatile
 * because this is updated in a signal handler.
 */
static volatile sig_atomic_t received_window_change_signal = 0;
static volatile sig_atomic_t received_signal = 0;

/* Time when backgrounded control master using ControlPersist should exit */
static time_t control_persist_exit_time = 0;

/* Common data for the client loop code. */
volatile sig_atomic_t quit_pending; /* Set non-zero to quit the loop. */
static int last_was_cr;		/* Last character was a newline. */
static int exit_status;		/* Used to store the command exit status. */
static struct sshbuf *stderr_buffer;	/* Used for final exit message. */
static int connection_in;	/* Connection to server (input). */
static int connection_out;	/* Connection to server (output). */
static int need_rekeying;	/* Set to non-zero if rekeying is requested. */
static int session_closed;	/* In SSH2: login session closed. */
static time_t x11_refuse_time;	/* If >0, refuse x11 opens after this time. */
static time_t server_alive_time;	/* Time to do server_alive_check */
static int hostkeys_update_complete;
static int session_setup_complete;

static void client_init_dispatch(struct ssh *ssh);
int	session_ident = -1;

/* Track escape per proto2 channel */
struct escape_filter_ctx {
	int escape_pending;
	int escape_char;
};

/* Context for channel confirmation replies */
struct channel_reply_ctx {
	const char *request_type;
	int id;
	enum confirm_action action;
};

/* Global request success/failure callbacks */
/* XXX move to struct ssh? */
struct global_confirm {
	TAILQ_ENTRY(global_confirm) entry;
	global_confirm_cb *cb;
	void *ctx;
	int ref_count;
};
TAILQ_HEAD(global_confirms, global_confirm);
static struct global_confirms global_confirms =
    TAILQ_HEAD_INITIALIZER(global_confirms);

void ssh_process_session2_setup(int, int, int, struct sshbuf *);
static void quit_message(const char *fmt, ...)
    __attribute__((__format__ (printf, 1, 2)));

static void
quit_message(const char *fmt, ...)
{
	char *msg;
	va_list args;
	int r;

	va_start(args, fmt);
	xvasprintf(&msg, fmt, args);
	va_end(args);

	if ((r = sshbuf_putf(stderr_buffer, "%s\r\n", msg)) != 0)
		fatal_fr(r, "sshbuf_putf");
	free(msg);
	quit_pending = 1;
}

/*
 * Signal handler for the window change signal (SIGWINCH).  This just sets a
 * flag indicating that the window has changed.
 */
static void
window_change_handler(int sig)
{
	received_window_change_signal = 1;
}

/*
 * Signal handler for signals that cause the program to terminate.  These
 * signals must be trapped to restore terminal modes.
 */
static void
signal_handler(int sig)
{
	received_signal = sig;
	quit_pending = 1;
}

/*
 * Sets control_persist_exit_time to the absolute time when the
 * backgrounded control master should exit due to expiry of the
 * ControlPersist timeout.  Sets it to 0 if we are not a backgrounded
 * control master process, or if there is no ControlPersist timeout.
 */
static void
set_control_persist_exit_time(struct ssh *ssh)
{
	if (muxserver_sock == -1 || !options.control_persist
	    || options.control_persist_timeout == 0) {
		/* not using a ControlPersist timeout */
		control_persist_exit_time = 0;
	} else if (channel_still_open(ssh)) {
		/* some client connections are still open */
		if (control_persist_exit_time > 0)
			debug2_f("cancel scheduled exit");
		control_persist_exit_time = 0;
	} else if (control_persist_exit_time <= 0) {
		/* a client connection has recently closed */
		control_persist_exit_time = monotime() +
			(time_t)options.control_persist_timeout;
		debug2_f("schedule exit in %d seconds",
		    options.control_persist_timeout);
	}
	/* else we are already counting down to the timeout */
}

#define SSH_X11_VALID_DISPLAY_CHARS ":/.-_"
static int
client_x11_display_valid(const char *display)
{
	size_t i, dlen;

	if (display == NULL)
		return 0;

	dlen = strlen(display);
	for (i = 0; i < dlen; i++) {
		if (!isalnum((u_char)display[i]) &&
		    strchr(SSH_X11_VALID_DISPLAY_CHARS, display[i]) == NULL) {
			debug("Invalid character '%c' in DISPLAY", display[i]);
			return 0;
		}
	}
	return 1;
}

#define SSH_X11_PROTO		"MIT-MAGIC-COOKIE-1"
#define X11_TIMEOUT_SLACK	60
int
client_x11_get_proto(struct ssh *ssh, const char *display,
    const char *xauth_path, u_int trusted, u_int timeout,
    char **_proto, char **_data)
{
	char *cmd, line[512], xdisplay[512];
	char xauthfile[PATH_MAX], xauthdir[PATH_MAX];
	static char proto[512], data[512];
	FILE *f;
	int got_data = 0, generated = 0, do_unlink = 0, r;
	struct stat st;
	u_int now, x11_timeout_real;

	*_proto = proto;
	*_data = data;
	proto[0] = data[0] = xauthfile[0] = xauthdir[0] = '\0';

	if (!client_x11_display_valid(display)) {
		if (display != NULL)
			logit("DISPLAY \"%s\" invalid; disabling X11 forwarding",
			    display);
		return -1;
	}
	if (xauth_path != NULL && stat(xauth_path, &st) == -1) {
		debug("No xauth program.");
		xauth_path = NULL;
	}

	if (xauth_path != NULL) {
		/*
		 * Handle FamilyLocal case where $DISPLAY does
		 * not match an authorization entry.  For this we
		 * just try "xauth list unix:displaynum.screennum".
		 * XXX: "localhost" match to determine FamilyLocal
		 *      is not perfect.
		 */
		if (strncmp(display, "localhost:", 10) == 0) {
			if ((r = snprintf(xdisplay, sizeof(xdisplay), "unix:%s",
			    display + 10)) < 0 ||
			    (size_t)r >= sizeof(xdisplay)) {
				error_f("display name too long");
				return -1;
			}
			display = xdisplay;
		}
		if (trusted == 0) {
			/*
			 * Generate an untrusted X11 auth cookie.
			 *
			 * The authentication cookie should briefly outlive
			 * ssh's willingness to forward X11 connections to
			 * avoid nasty fail-open behaviour in the X server.
			 */
			mktemp_proto(xauthdir, sizeof(xauthdir));
			if (mkdtemp(xauthdir) == NULL) {
				error_f("mkdtemp: %s", strerror(errno));
				return -1;
			}
			do_unlink = 1;
			if ((r = snprintf(xauthfile, sizeof(xauthfile),
			    "%s/xauthfile", xauthdir)) < 0 ||
			    (size_t)r >= sizeof(xauthfile)) {
				error_f("xauthfile path too long");
				rmdir(xauthdir);
				return -1;
			}

			if (timeout == 0) {
				/* auth doesn't time out */
				xasprintf(&cmd, "%s -f %s generate %s %s "
				    "untrusted 2>%s",
				    xauth_path, xauthfile, display,
				    SSH_X11_PROTO, _PATH_DEVNULL);
			} else {
				/* Add some slack to requested expiry */
				if (timeout < UINT_MAX - X11_TIMEOUT_SLACK)
					x11_timeout_real = timeout +
					    X11_TIMEOUT_SLACK;
				else {
					/* Don't overflow on long timeouts */
					x11_timeout_real = UINT_MAX;
				}
				xasprintf(&cmd, "%s -f %s generate %s %s "
				    "untrusted timeout %u 2>%s",
				    xauth_path, xauthfile, display,
				    SSH_X11_PROTO, x11_timeout_real,
				    _PATH_DEVNULL);
			}
			debug2_f("xauth command: %s", cmd);

			if (timeout != 0 && x11_refuse_time == 0) {
				now = monotime() + 1;
				if (SSH_TIME_T_MAX - timeout < now)
					x11_refuse_time = SSH_TIME_T_MAX;
				else
					x11_refuse_time = now + timeout;
				channel_set_x11_refuse_time(ssh,
				    x11_refuse_time);
			}
			if (system(cmd) == 0)
				generated = 1;
			free(cmd);
		}

		/*
		 * When in untrusted mode, we read the cookie only if it was
		 * successfully generated as an untrusted one in the step
		 * above.
		 */
		if (trusted || generated) {
			xasprintf(&cmd,
			    "%s %s%s list %s 2>" _PATH_DEVNULL,
			    xauth_path,
			    generated ? "-f " : "" ,
			    generated ? xauthfile : "",
			    display);
			debug2("x11_get_proto: %s", cmd);
			f = popen(cmd, "r");
			if (f && fgets(line, sizeof(line), f) &&
			    sscanf(line, "%*s %511s %511s", proto, data) == 2)
				got_data = 1;
			if (f)
				pclose(f);
			free(cmd);
		}
	}

	if (do_unlink) {
		unlink(xauthfile);
		rmdir(xauthdir);
	}

	/* Don't fall back to fake X11 data for untrusted forwarding */
	if (!trusted && !got_data) {
		error("Warning: untrusted X11 forwarding setup failed: "
		    "xauth key data not generated");
		return -1;
	}

	/*
	 * If we didn't get authentication data, just make up some
	 * data.  The forwarding code will check the validity of the
	 * response anyway, and substitute this data.  The X11
	 * server, however, will ignore this fake data and use
	 * whatever authentication mechanisms it was using otherwise
	 * for the local connection.
	 */
	if (!got_data) {
		u_int8_t rnd[16];
		u_int i;

		logit("Warning: No xauth data; "
		    "using fake authentication data for X11 forwarding.");
		strlcpy(proto, SSH_X11_PROTO, sizeof proto);
		arc4random_buf(rnd, sizeof(rnd));
		for (i = 0; i < sizeof(rnd); i++) {
			snprintf(data + 2 * i, sizeof data - 2 * i, "%02x",
			    rnd[i]);
		}
	}

	return 0;
}

/*
 * Checks if the client window has changed, and sends a packet about it to
 * the server if so.  The actual change is detected elsewhere (by a software
 * interrupt on Unix); this just checks the flag and sends a message if
 * appropriate.
 */

static void
client_check_window_change(struct ssh *ssh)
{
	if (!received_window_change_signal)
		return;
	received_window_change_signal = 0;
	debug2_f("changed");
	channel_send_window_changes(ssh);
}

static int
client_global_request_reply(int type, u_int32_t seq, struct ssh *ssh)
{
	struct global_confirm *gc;

	if ((gc = TAILQ_FIRST(&global_confirms)) == NULL)
		return 0;
	if (gc->cb != NULL)
		gc->cb(ssh, type, seq, gc->ctx);
	if (--gc->ref_count <= 0) {
		TAILQ_REMOVE(&global_confirms, gc, entry);
		freezero(gc, sizeof(*gc));
	}

	ssh_packet_set_alive_timeouts(ssh, 0);
	return 0;
}

static void
schedule_server_alive_check(void)
{
	if (options.server_alive_interval > 0)
		server_alive_time = monotime() + options.server_alive_interval;
}

static void
server_alive_check(struct ssh *ssh)
{
	int r;

	if (ssh_packet_inc_alive_timeouts(ssh) > options.server_alive_count_max) {
		logit("Timeout, server %s not responding.", host);
		cleanup_exit(255);
	}
	if ((r = sshpkt_start(ssh, SSH2_MSG_GLOBAL_REQUEST)) != 0 ||
	    (r = sshpkt_put_cstring(ssh, "keepalive@openssh.com")) != 0 ||
	    (r = sshpkt_put_u8(ssh, 1)) != 0 ||		/* boolean: want reply */
	    (r = sshpkt_send(ssh)) != 0)
		fatal_fr(r, "send packet");
	/* Insert an empty placeholder to maintain ordering */
	client_register_global_confirm(NULL, NULL);
	schedule_server_alive_check();
}

/* Try to send a dummy keystroke */
static int
send_chaff(struct ssh *ssh)
{
	int r;

	if ((ssh->kex->flags & KEX_HAS_PING) == 0)
		return 0;
	/* XXX probabilistically send chaff? */
	/*
	 * a SSH2_MSG_CHANNEL_DATA payload is 9 bytes:
	 *    4 bytes channel ID + 4 bytes string length + 1 byte string data
	 * simulate that here.
	 */
	if ((r = sshpkt_start(ssh, SSH2_MSG_PING)) != 0 ||
	    (r = sshpkt_put_cstring(ssh, "PING!")) != 0 ||
	    (r = sshpkt_send(ssh)) != 0)
		fatal_fr(r, "send packet");
	return 1;
}

/* Sets the next interval to send a keystroke or chaff packet */
static void
set_next_interval(const struct timespec *now, struct timespec *next_interval,
    u_int interval_ms, int starting)
{
	struct timespec tmp;
	long long interval_ns, fuzz_ns;
	static long long rate_fuzz;

	interval_ns = interval_ms * (1000LL * 1000);
	fuzz_ns = (interval_ns * SSH_KEYSTROKE_TIMING_FUZZ) / 100;
	/* Center fuzz around requested interval */
	if (fuzz_ns > INT_MAX)
		fuzz_ns = INT_MAX;
	if (fuzz_ns > interval_ns) {
		/* Shouldn't happen */
		fatal_f("internal error: fuzz %u%% %lldns > interval %lldns",
		    SSH_KEYSTROKE_TIMING_FUZZ, fuzz_ns, interval_ns);
	}
	/*
	 * Randomise the keystroke/chaff intervals in two ways:
	 * 1. Each interval has some random jitter applied to make the
	 *    interval-to-interval time unpredictable.
	 * 2. The overall interval rate is also randomly perturbed for each
	 *    chaffing session to make the average rate unpredictable.
	 */
	if (starting)
		rate_fuzz = arc4random_uniform(fuzz_ns);
	interval_ns -= fuzz_ns;
	interval_ns += arc4random_uniform(fuzz_ns) + rate_fuzz;

	tmp.tv_sec = interval_ns / (1000 * 1000 * 1000);
	tmp.tv_nsec = interval_ns % (1000 * 1000 * 1000);

	timespecadd(now, &tmp, next_interval);
}

/*
 * Performs keystroke timing obfuscation. Returns non-zero if the
 * output fd should be polled.
 */
static int
obfuscate_keystroke_timing(struct ssh *ssh, struct timespec *timeout,
    int channel_did_enqueue)
{
	static int active;
	static struct timespec next_interval, chaff_until;
	struct timespec now, tmp;
	int just_started = 0, had_keystroke = 0;
	static unsigned long long nchaff;
	char *stop_reason = NULL;
	long long n;

	monotime_ts(&now);

	if (options.obscure_keystroke_timing_interval <= 0)
		return 1;	/* disabled in config */

	if (!channel_tty_open(ssh) || quit_pending) {
		/* Stop if no channels left of we're waiting for one to close */
		stop_reason = "no active channels";
	} else if (ssh_packet_is_rekeying(ssh)) {
		/* Stop if we're rekeying */
		stop_reason = "rekeying started";
	} else if (!ssh_packet_interactive_data_to_write(ssh) &&
	    ssh_packet_have_data_to_write(ssh)) {
		/* Stop if the output buffer has more than a few keystrokes */
		stop_reason = "output buffer filling";
	} else if (active && channel_did_enqueue &&
	    ssh_packet_have_data_to_write(ssh)) {
		/* Still in active mode and have a keystroke queued. */
		had_keystroke = 1;
	} else if (active) {
		if (timespeccmp(&now, &chaff_until, >=)) {
			/* Stop if there have been no keystrokes for a while */
			stop_reason = "chaff time expired";
		} else if (timespeccmp(&now, &next_interval, >=)) {
			/* Otherwise if we were due to send, then send chaff */
			if (send_chaff(ssh))
				nchaff++;
		}
	}

	if (stop_reason != NULL) {
		if (active) {
			debug3_f("stopping: %s (%llu chaff packets sent)",
			    stop_reason, nchaff);
			active = 0;
		}
		return 1;
	}

	/*
	 * If we're in interactive mode, and only have a small amount
	 * of outbound data, then we assume that the user is typing
	 * interactively. In this case, start quantising outbound packets to
	 * fixed time intervals to hide inter-keystroke timing.
	 */
	if (!active && ssh_packet_interactive_data_to_write(ssh) &&
	    channel_did_enqueue && ssh_packet_have_data_to_write(ssh)) {
		debug3_f("starting: interval ~%dms",
		    options.obscure_keystroke_timing_interval);
		just_started = had_keystroke = active = 1;
		nchaff = 0;
		set_next_interval(&now, &next_interval,
		    options.obscure_keystroke_timing_interval, 1);
	}

	/* Don't hold off if obfuscation inactive */
	if (!active)
		return 1;

	if (had_keystroke) {
		/*
		 * Arrange to send chaff packets for a random interval after
		 * the last keystroke was sent.
		 */
		ms_to_timespec(&tmp, SSH_KEYSTROKE_CHAFF_MIN_MS +
		    arc4random_uniform(SSH_KEYSTROKE_CHAFF_RNG_MS));
		timespecadd(&now, &tmp, &chaff_until);
	}

	ptimeout_deadline_monotime_tsp(timeout, &next_interval);

	if (just_started)
		return 1;

	/* Don't arm output fd for poll until the timing interval has elapsed */
	if (timespeccmp(&now, &next_interval, <))
		return 0;

	/* Calculate number of intervals missed since the last check */
	n = (now.tv_sec - next_interval.tv_sec) * 1000LL * 1000 * 1000;
	n += now.tv_nsec - next_interval.tv_nsec;
	n /= options.obscure_keystroke_timing_interval * 1000LL * 1000;
	n = (n < 0) ? 1 : n + 1;

	/* Advance to the next interval */
	set_next_interval(&now, &next_interval,
	    options.obscure_keystroke_timing_interval * n, 0);
	return 1;
}

/*
 * Waits until the client can do something (some data becomes available on
 * one of the file descriptors).
 */
static void
client_wait_until_can_do_something(struct ssh *ssh, struct pollfd **pfdp,
    u_int *npfd_allocp, u_int *npfd_activep, int channel_did_enqueue,
    sigset_t *sigsetp, int *conn_in_readyp, int *conn_out_readyp)
{
	struct timespec timeout;
	int ret, oready;
	u_int p;

	*conn_in_readyp = *conn_out_readyp = 0;

	/* Prepare channel poll. First two pollfd entries are reserved */
	ptimeout_init(&timeout);
	channel_prepare_poll(ssh, pfdp, npfd_allocp, npfd_activep, 2, &timeout);
	if (*npfd_activep < 2)
		fatal_f("bad npfd %u", *npfd_activep); /* shouldn't happen */

	/* channel_prepare_poll could have closed the last channel */
	if (session_closed && !channel_still_open(ssh) &&
	    !ssh_packet_have_data_to_write(ssh)) {
		/* clear events since we did not call poll() */
		for (p = 0; p < *npfd_activep; p++)
			(*pfdp)[p].revents = 0;
		return;
	}

	oready = obfuscate_keystroke_timing(ssh, &timeout, channel_did_enqueue);

	/* Monitor server connection on reserved pollfd entries */
	(*pfdp)[0].fd = connection_in;
	(*pfdp)[0].events = POLLIN;
	(*pfdp)[1].fd = connection_out;
	(*pfdp)[1].events = (oready && ssh_packet_have_data_to_write(ssh)) ?
	    POLLOUT : 0;

	/*
	 * Wait for something to happen.  This will suspend the process until
	 * some polled descriptor can be read, written, or has some other
	 * event pending, or a timeout expires.
	 */
	set_control_persist_exit_time(ssh);
	if (control_persist_exit_time > 0)
		ptimeout_deadline_monotime(&timeout, control_persist_exit_time);
	if (options.server_alive_interval > 0)
		ptimeout_deadline_monotime(&timeout, server_alive_time);
	if (options.rekey_interval > 0 && !ssh_packet_is_rekeying(ssh)) {
		ptimeout_deadline_sec(&timeout,
		    ssh_packet_get_rekey_timeout(ssh));
	}

	ret = ppoll(*pfdp, *npfd_activep, ptimeout_get_tsp(&timeout), sigsetp);

	if (ret == -1) {
		/*
		 * We have to clear the events because we return.
		 * We have to return, because the mainloop checks for the flags
		 * set by the signal handlers.
		 */
		for (p = 0; p < *npfd_activep; p++)
			(*pfdp)[p].revents = 0;
		if (errno == EINTR)
			return;
		/* Note: we might still have data in the buffers. */
		quit_message("poll: %s", strerror(errno));
		return;
	}

	*conn_in_readyp = (*pfdp)[0].revents != 0;
	*conn_out_readyp = (*pfdp)[1].revents != 0;

	if (options.server_alive_interval > 0 && !*conn_in_readyp &&
	    monotime() >= server_alive_time) {
		/*
		 * ServerAlive check is needed. We can't rely on the poll
		 * timing out since traffic on the client side such as port
		 * forwards can keep waking it up.
		 */
		server_alive_check(ssh);
	}
}

static void
client_suspend_self(struct sshbuf *bin, struct sshbuf *bout, struct sshbuf *berr)
{
	/* Flush stdout and stderr buffers. */
	if (sshbuf_len(bout) > 0)
		atomicio(vwrite, fileno(stdout), sshbuf_mutable_ptr(bout),
		    sshbuf_len(bout));
	if (sshbuf_len(berr) > 0)
		atomicio(vwrite, fileno(stderr), sshbuf_mutable_ptr(berr),
		    sshbuf_len(berr));

	leave_raw_mode(options.request_tty == REQUEST_TTY_FORCE);

	sshbuf_reset(bin);
	sshbuf_reset(bout);
	sshbuf_reset(berr);

	/* Send the suspend signal to the program itself. */
	kill(getpid(), SIGTSTP);

	/* Reset window sizes in case they have changed */
	received_window_change_signal = 1;

	enter_raw_mode(options.request_tty == REQUEST_TTY_FORCE);
}

static void
client_process_net_input(struct ssh *ssh)
{
	int r;

	/*
	 * Read input from the server, and add any such data to the buffer of
	 * the packet subsystem.
	 */
	schedule_server_alive_check();
	if ((r = ssh_packet_process_read(ssh, connection_in)) == 0)
		return; /* success */
	if (r == SSH_ERR_SYSTEM_ERROR) {
		if (errno == EAGAIN || errno == EINTR || errno == EWOULDBLOCK)
			return;
		if (errno == EPIPE) {
			quit_message("Connection to %s closed by remote host.",
			    host);
			return;
		}
	}
	quit_message("Read from remote host %s: %s", host, ssh_err(r));
}

static void
client_status_confirm(struct ssh *ssh, int type, Channel *c, void *ctx)
{
	struct channel_reply_ctx *cr = (struct channel_reply_ctx *)ctx;
	char errmsg[256];
	int r, tochan;

	/*
	 * If a TTY was explicitly requested, then a failure to allocate
	 * one is fatal.
	 */
	if (cr->action == CONFIRM_TTY &&
	    (options.request_tty == REQUEST_TTY_FORCE ||
	    options.request_tty == REQUEST_TTY_YES))
		cr->action = CONFIRM_CLOSE;

	/* XXX suppress on mux _client_ quietmode */
	tochan = options.log_level >= SYSLOG_LEVEL_ERROR &&
	    c->ctl_chan != -1 && c->extended_usage == CHAN_EXTENDED_WRITE;

	if (type == SSH2_MSG_CHANNEL_SUCCESS) {
		debug2("%s request accepted on channel %d",
		    cr->request_type, c->self);
	} else if (type == SSH2_MSG_CHANNEL_FAILURE) {
		if (tochan) {
			snprintf(errmsg, sizeof(errmsg),
			    "%s request failed\r\n", cr->request_type);
		} else {
			snprintf(errmsg, sizeof(errmsg),
			    "%s request failed on channel %d",
			    cr->request_type, c->self);
		}
		/* If error occurred on primary session channel, then exit */
		if (cr->action == CONFIRM_CLOSE && c->self == session_ident)
			fatal("%s", errmsg);
		/*
		 * If error occurred on mux client, append to
		 * their stderr.
		 */
		if (tochan) {
			debug3_f("channel %d: mux request: %s", c->self,
			    cr->request_type);
			if ((r = sshbuf_put(c->extended, errmsg,
			    strlen(errmsg))) != 0)
				fatal_fr(r, "sshbuf_put");
		} else
			error("%s", errmsg);
		if (cr->action == CONFIRM_TTY) {
			/*
			 * If a TTY allocation error occurred, then arrange
			 * for the correct TTY to leave raw mode.
			 */
			if (c->self == session_ident)
				leave_raw_mode(0);
			else
				mux_tty_alloc_failed(ssh, c);
		} else if (cr->action == CONFIRM_CLOSE) {
			chan_read_failed(ssh, c);
			chan_write_failed(ssh, c);
		}
	}
	free(cr);
}

static void
client_abandon_status_confirm(struct ssh *ssh, Channel *c, void *ctx)
{
	free(ctx);
}

void
client_expect_confirm(struct ssh *ssh, int id, const char *request,
    enum confirm_action action)
{
	struct channel_reply_ctx *cr = xcalloc(1, sizeof(*cr));

	cr->request_type = request;
	cr->action = action;

	channel_register_status_confirm(ssh, id, client_status_confirm,
	    client_abandon_status_confirm, cr);
}

void
client_register_global_confirm(global_confirm_cb *cb, void *ctx)
{
	struct global_confirm *gc, *last_gc;

	/* Coalesce identical callbacks */
	last_gc = TAILQ_LAST(&global_confirms, global_confirms);
	if (last_gc && last_gc->cb == cb && last_gc->ctx == ctx) {
		if (++last_gc->ref_count >= INT_MAX)
			fatal_f("last_gc->ref_count = %d",
			    last_gc->ref_count);
		return;
	}

	gc = xcalloc(1, sizeof(*gc));
	gc->cb = cb;
	gc->ctx = ctx;
	gc->ref_count = 1;
	TAILQ_INSERT_TAIL(&global_confirms, gc, entry);
}

/*
 * Returns non-zero if the client is able to handle a hostkeys-00@openssh.com
 * hostkey update request.
 */
static int
can_update_hostkeys(void)
{
	if (hostkeys_update_complete)
		return 0;
	if (options.update_hostkeys == SSH_UPDATE_HOSTKEYS_ASK &&
	    options.batch_mode)
		return 0; /* won't ask in batchmode, so don't even try */
	if (!options.update_hostkeys || options.num_user_hostfiles <= 0)
		return 0;
	return 1;
}

static void
client_repledge(void)
{
	debug3_f("enter");

	/* Might be able to tighten pledge now that session is established */
	if (options.control_master || options.control_path != NULL ||
	    options.forward_x11 || options.fork_after_authentication ||
	    can_update_hostkeys() ||
	    (session_ident != -1 && !session_setup_complete)) {
		/* Can't tighten */
		return;
	}
	/*
	 * LocalCommand and UpdateHostkeys have finished, so can get rid of
	 * filesystem.
	 *
	 * XXX protocol allows a server can to change hostkeys during the
	 *     connection at rekey time that could trigger a hostkeys update
	 *     but AFAIK no implementations support this. Could improve by
	 *     forcing known_hosts to be read-only or via unveil(2).
	 */
	if (options.num_local_forwards != 0 ||
	    options.num_remote_forwards != 0 ||
	    options.num_permitted_remote_opens != 0 ||
	    options.enable_escape_commandline != 0) {
		/* rfwd needs inet */
		debug("pledge: network");
		if (pledge("stdio unix inet dns proc tty", NULL) == -1)
			fatal_f("pledge(): %s", strerror(errno));
	} else if (options.forward_agent != 0) {
		/* agent forwarding needs to open $SSH_AUTH_SOCK at will */
		debug("pledge: agent");
		if (pledge("stdio unix proc tty", NULL) == -1)
			fatal_f("pledge(): %s", strerror(errno));
	} else {
		debug("pledge: fork");
		if (pledge("stdio proc tty", NULL) == -1)
			fatal_f("pledge(): %s", strerror(errno));
	}
	/* XXX further things to do:
	 *
	 * - might be able to get rid of proc if we kill ~^Z
	 * - ssh -N (no session)
	 * - stdio forwarding
	 * - sessions without tty
	 */
}

static void
process_cmdline(struct ssh *ssh)
{
	void (*handler)(int);
	char *s, *cmd;
	int ok, delete = 0, local = 0, remote = 0, dynamic = 0;
	struct Forward fwd;

	memset(&fwd, 0, sizeof(fwd));

	leave_raw_mode(options.request_tty == REQUEST_TTY_FORCE);
	handler = ssh_signal(SIGINT, SIG_IGN);
	cmd = s = read_passphrase("\r\nssh> ", RP_ECHO);
	if (s == NULL)
		goto out;
	while (isspace((u_char)*s))
		s++;
	if (*s == '-')
		s++;	/* Skip cmdline '-', if any */
	if (*s == '\0')
		goto out;

	if (*s == 'h' || *s == 'H' || *s == '?') {
		logit("Commands:");
		logit("      -L[bind_address:]port:host:hostport    "
		    "Request local forward");
		logit("      -R[bind_address:]port:host:hostport    "
		    "Request remote forward");
		logit("      -D[bind_address:]port                  "
		    "Request dynamic forward");
		logit("      -KL[bind_address:]port                 "
		    "Cancel local forward");
		logit("      -KR[bind_address:]port                 "
		    "Cancel remote forward");
		logit("      -KD[bind_address:]port                 "
		    "Cancel dynamic forward");
		if (!options.permit_local_command)
			goto out;
		logit("      !args                                  "
		    "Execute local command");
		goto out;
	}

	if (*s == '!' && options.permit_local_command) {
		s++;
		ssh_local_cmd(s);
		goto out;
	}

	if (*s == 'K') {
		delete = 1;
		s++;
	}
	if (*s == 'L')
		local = 1;
	else if (*s == 'R')
		remote = 1;
	else if (*s == 'D')
		dynamic = 1;
	else {
		logit("Invalid command.");
		goto out;
	}

	while (isspace((u_char)*++s))
		;

	/* XXX update list of forwards in options */
	if (delete) {
		/* We pass 1 for dynamicfwd to restrict to 1 or 2 fields. */
		if (!parse_forward(&fwd, s, 1, 0)) {
			logit("Bad forwarding close specification.");
			goto out;
		}
		if (remote)
			ok = channel_request_rforward_cancel(ssh, &fwd) == 0;
		else if (dynamic)
			ok = channel_cancel_lport_listener(ssh, &fwd,
			    0, &options.fwd_opts) > 0;
		else
			ok = channel_cancel_lport_listener(ssh, &fwd,
			    CHANNEL_CANCEL_PORT_STATIC,
			    &options.fwd_opts) > 0;
		if (!ok) {
			logit("Unknown port forwarding.");
			goto out;
		}
		logit("Canceled forwarding.");
	} else {
		/* -R specs can be both dynamic or not, so check both. */
		if (remote) {
			if (!parse_forward(&fwd, s, 0, remote) &&
			    !parse_forward(&fwd, s, 1, remote)) {
				logit("Bad remote forwarding specification.");
				goto out;
			}
		} else if (!parse_forward(&fwd, s, dynamic, remote)) {
			logit("Bad local forwarding specification.");
			goto out;
		}
		if (local || dynamic) {
			if (!channel_setup_local_fwd_listener(ssh, &fwd,
			    &options.fwd_opts)) {
				logit("Port forwarding failed.");
				goto out;
			}
		} else {
			if (channel_request_remote_forwarding(ssh, &fwd) < 0) {
				logit("Port forwarding failed.");
				goto out;
			}
		}
		logit("Forwarding port.");
	}

out:
	ssh_signal(SIGINT, handler);
	enter_raw_mode(options.request_tty == REQUEST_TTY_FORCE);
	free(cmd);
	free(fwd.listen_host);
	free(fwd.listen_path);
	free(fwd.connect_host);
	free(fwd.connect_path);
}

/* reasons to suppress output of an escape command in help output */
#define SUPPRESS_NEVER		0	/* never suppress, always show */
#define SUPPRESS_MUXCLIENT	1	/* don't show in mux client sessions */
#define SUPPRESS_MUXMASTER	2	/* don't show in mux master sessions */
#define SUPPRESS_SYSLOG		4	/* don't show when logging to syslog */
#define SUPPRESS_NOCMDLINE	8	/* don't show when cmdline disabled*/
struct escape_help_text {
	const char *cmd;
	const char *text;
	unsigned int flags;
};
static struct escape_help_text esc_txt[] = {
    {".",  "terminate session", SUPPRESS_MUXMASTER},
    {".",  "terminate connection (and any multiplexed sessions)",
	SUPPRESS_MUXCLIENT},
    {"B",  "send a BREAK to the remote system", SUPPRESS_NEVER},
    {"C",  "open a command line", SUPPRESS_MUXCLIENT|SUPPRESS_NOCMDLINE},
    {"R",  "request rekey", SUPPRESS_NEVER},
    {"V/v",  "decrease/increase verbosity (LogLevel)", SUPPRESS_MUXCLIENT},
    {"^Z", "suspend ssh", SUPPRESS_MUXCLIENT},
    {"#",  "list forwarded connections", SUPPRESS_NEVER},
    {"&",  "background ssh (when waiting for connections to terminate)",
	SUPPRESS_MUXCLIENT},
    {"?", "this message", SUPPRESS_NEVER},
};

static void
print_escape_help(struct sshbuf *b, int escape_char, int mux_client,
    int using_stderr)
{
	unsigned int i, suppress_flags;
	int r;

	if ((r = sshbuf_putf(b,
	    "%c?\r\nSupported escape sequences:\r\n", escape_char)) != 0)
		fatal_fr(r, "sshbuf_putf");

	suppress_flags =
	    (mux_client ? SUPPRESS_MUXCLIENT : 0) |
	    (mux_client ? 0 : SUPPRESS_MUXMASTER) |
	    (using_stderr ? 0 : SUPPRESS_SYSLOG) |
	    (options.enable_escape_commandline == 0 ? SUPPRESS_NOCMDLINE : 0);

	for (i = 0; i < sizeof(esc_txt)/sizeof(esc_txt[0]); i++) {
		if (esc_txt[i].flags & suppress_flags)
			continue;
		if ((r = sshbuf_putf(b, " %c%-3s - %s\r\n",
		    escape_char, esc_txt[i].cmd, esc_txt[i].text)) != 0)
			fatal_fr(r, "sshbuf_putf");
	}

	if ((r = sshbuf_putf(b,
	    " %c%c   - send the escape character by typing it twice\r\n"
	    "(Note that escapes are only recognized immediately after "
	    "newline.)\r\n", escape_char, escape_char)) != 0)
		fatal_fr(r, "sshbuf_putf");
}

/*
 * Process the characters one by one.
 */
static int
process_escapes(struct ssh *ssh, Channel *c,
    struct sshbuf *bin, struct sshbuf *bout, struct sshbuf *berr,
    char *buf, int len)
{
	pid_t pid;
	int r, bytes = 0;
	u_int i;
	u_char ch;
	char *s;
	struct escape_filter_ctx *efc;

	if (c == NULL || c->filter_ctx == NULL || len <= 0)
		return 0;

	efc = (struct escape_filter_ctx *)c->filter_ctx;

	for (i = 0; i < (u_int)len; i++) {
		/* Get one character at a time. */
		ch = buf[i];

		if (efc->escape_pending) {
			/* We have previously seen an escape character. */
			/* Clear the flag now. */
			efc->escape_pending = 0;

			/* Process the escaped character. */
			switch (ch) {
			case '.':
				/* Terminate the connection. */
				if ((r = sshbuf_putf(berr, "%c.\r\n",
				    efc->escape_char)) != 0)
					fatal_fr(r, "sshbuf_putf");
				if (c && c->ctl_chan != -1) {
					channel_force_close(ssh, c, 1);
					return 0;
				} else
					quit_pending = 1;
				return -1;

			case 'Z' - 64:
				/* XXX support this for mux clients */
				if (c && c->ctl_chan != -1) {
					char b[16];
 noescape:
					if (ch == 'Z' - 64)
						snprintf(b, sizeof b, "^Z");
					else
						snprintf(b, sizeof b, "%c", ch);
					if ((r = sshbuf_putf(berr,
					    "%c%s escape not available to "
					    "multiplexed sessions\r\n",
					    efc->escape_char, b)) != 0)
						fatal_fr(r, "sshbuf_putf");
					continue;
				}
				/* Suspend the program. Inform the user */
				if ((r = sshbuf_putf(berr,
				    "%c^Z [suspend ssh]\r\n",
				    efc->escape_char)) != 0)
					fatal_fr(r, "sshbuf_putf");

				/* Restore terminal modes and suspend. */
				client_suspend_self(bin, bout, berr);

				/* We have been continued. */
				continue;

			case 'B':
				if ((r = sshbuf_putf(berr,
				    "%cB\r\n", efc->escape_char)) != 0)
					fatal_fr(r, "sshbuf_putf");
				channel_request_start(ssh, c->self, "break", 0);
				if ((r = sshpkt_put_u32(ssh, 1000)) != 0 ||
				    (r = sshpkt_send(ssh)) != 0)
					fatal_fr(r, "send packet");
				continue;

			case 'R':
				if (ssh->compat & SSH_BUG_NOREKEY)
					logit("Server does not "
					    "support re-keying");
				else
					need_rekeying = 1;
				continue;

			case 'V':
				/* FALLTHROUGH */
			case 'v':
				if (c && c->ctl_chan != -1)
					goto noescape;
				if (!log_is_on_stderr()) {
					if ((r = sshbuf_putf(berr,
					    "%c%c [Logging to syslog]\r\n",
					    efc->escape_char, ch)) != 0)
						fatal_fr(r, "sshbuf_putf");
					continue;
				}
				if (ch == 'V' && options.log_level >
				    SYSLOG_LEVEL_QUIET)
					log_change_level(--options.log_level);
				if (ch == 'v' && options.log_level <
				    SYSLOG_LEVEL_DEBUG3)
					log_change_level(++options.log_level);
				if ((r = sshbuf_putf(berr,
				    "%c%c [LogLevel %s]\r\n",
				    efc->escape_char, ch,
				    log_level_name(options.log_level))) != 0)
					fatal_fr(r, "sshbuf_putf");
				continue;

			case '&':
				if (c->ctl_chan != -1)
					goto noescape;
				/*
				 * Detach the program (continue to serve
				 * connections, but put in background and no
				 * more new connections).
				 */
				/* Restore tty modes. */
				leave_raw_mode(
				    options.request_tty == REQUEST_TTY_FORCE);

				/* Stop listening for new connections. */
				channel_stop_listening(ssh);

				if ((r = sshbuf_putf(berr, "%c& "
				    "[backgrounded]\n", efc->escape_char)) != 0)
					fatal_fr(r, "sshbuf_putf");

				/* Fork into background. */
				pid = fork();
				if (pid == -1) {
					error("fork: %.100s", strerror(errno));
					continue;
				}
				if (pid != 0) {	/* This is the parent. */
					/* The parent just exits. */
					exit(0);
				}
				/* The child continues serving connections. */
				/* fake EOF on stdin */
				if ((r = sshbuf_put_u8(bin, 4)) != 0)
					fatal_fr(r, "sshbuf_put_u8");
				return -1;
			case '?':
				print_escape_help(berr, efc->escape_char,
				    (c && c->ctl_chan != -1),
				    log_is_on_stderr());
				continue;

			case '#':
				if ((r = sshbuf_putf(berr, "%c#\r\n",
				    efc->escape_char)) != 0)
					fatal_fr(r, "sshbuf_putf");
				s = channel_open_message(ssh);
				if ((r = sshbuf_put(berr, s, strlen(s))) != 0)
					fatal_fr(r, "sshbuf_put");
				free(s);
				continue;

			case 'C':
				if (c && c->ctl_chan != -1)
					goto noescape;
				if (options.enable_escape_commandline == 0) {
					if ((r = sshbuf_putf(berr,
					    "commandline disabled\r\n")) != 0)
						fatal_fr(r, "sshbuf_putf");
					continue;
				}
				process_cmdline(ssh);
				continue;

			default:
				if (ch != efc->escape_char) {
					if ((r = sshbuf_put_u8(bin,
					    efc->escape_char)) != 0)
						fatal_fr(r, "sshbuf_put_u8");
					bytes++;
				}
				/* Escaped characters fall through here */
				break;
			}
		} else {
			/*
			 * The previous character was not an escape char.
			 * Check if this is an escape.
			 */
			if (last_was_cr && ch == efc->escape_char) {
				/*
				 * It is. Set the flag and continue to
				 * next character.
				 */
				efc->escape_pending = 1;
				continue;
			}
		}

		/*
		 * Normal character.  Record whether it was a newline,
		 * and append it to the buffer.
		 */
		last_was_cr = (ch == '\r' || ch == '\n');
		if ((r = sshbuf_put_u8(bin, ch)) != 0)
			fatal_fr(r, "sshbuf_put_u8");
		bytes++;
	}
	return bytes;
}

/*
 * Get packets from the connection input buffer, and process them as long as
 * there are packets available.
 *
 * Any unknown packets received during the actual
 * session cause the session to terminate.  This is
 * intended to make debugging easier since no
 * confirmations are sent.  Any compatible protocol
 * extensions must be negotiated during the
 * preparatory phase.
 */

static void
client_process_buffered_input_packets(struct ssh *ssh)
{
	ssh_dispatch_run_fatal(ssh, DISPATCH_NONBLOCK, &quit_pending);
}

/* scan buf[] for '~' before sending data to the peer */

/* Helper: allocate a new escape_filter_ctx and fill in its escape char */
void *
client_new_escape_filter_ctx(int escape_char)
{
	struct escape_filter_ctx *ret;

	ret = xcalloc(1, sizeof(*ret));
	ret->escape_pending = 0;
	ret->escape_char = escape_char;
	return (void *)ret;
}

/* Free the escape filter context on channel free */
void
client_filter_cleanup(struct ssh *ssh, int cid, void *ctx)
{
	free(ctx);
}

int
client_simple_escape_filter(struct ssh *ssh, Channel *c, char *buf, int len)
{
	if (c->extended_usage != CHAN_EXTENDED_WRITE)
		return 0;

	return process_escapes(ssh, c, c->input, c->output, c->extended,
	    buf, len);
}

static void
client_channel_closed(struct ssh *ssh, int id, int force, void *arg)
{
	channel_cancel_cleanup(ssh, id);
	session_closed = 1;
	leave_raw_mode(options.request_tty == REQUEST_TTY_FORCE);
}

/*
 * Implements the interactive session with the server.  This is called after
 * the user has been authenticated, and a command has been started on the
 * remote host.  If escape_char != SSH_ESCAPECHAR_NONE, it is the character
 * used as an escape character for terminating or suspending the session.
 */
int
client_loop(struct ssh *ssh, int have_pty, int escape_char_arg,
    int ssh2_chan_id)
{
	struct pollfd *pfd = NULL;
	u_int npfd_alloc = 0, npfd_active = 0;
	double start_time, total_time;
	int channel_did_enqueue = 0, r, len;
	u_int64_t ibytes, obytes;
	int conn_in_ready, conn_out_ready;
	sigset_t bsigset, osigset;

	debug("Entering interactive session.");
	session_ident = ssh2_chan_id;

	if (options.control_master &&
	    !option_clear_or_none(options.control_path)) {
		debug("pledge: id");
		if (pledge("stdio rpath wpath cpath unix inet dns recvfd sendfd proc exec id tty",
		    NULL) == -1)
			fatal_f("pledge(): %s", strerror(errno));

	} else if (options.forward_x11 || options.permit_local_command) {
		debug("pledge: exec");
		if (pledge("stdio rpath wpath cpath unix inet dns proc exec tty",
		    NULL) == -1)
			fatal_f("pledge(): %s", strerror(errno));

	} else if (options.update_hostkeys) {
		debug("pledge: filesystem");
		if (pledge("stdio rpath wpath cpath unix inet dns proc tty",
		    NULL) == -1)
			fatal_f("pledge(): %s", strerror(errno));

	} else if (!option_clear_or_none(options.proxy_command) ||
	    options.fork_after_authentication) {
		debug("pledge: proc");
		if (pledge("stdio cpath unix inet dns proc tty", NULL) == -1)
			fatal_f("pledge(): %s", strerror(errno));

	} else {
		debug("pledge: network");
		if (pledge("stdio unix inet dns proc tty", NULL) == -1)
			fatal_f("pledge(): %s", strerror(errno));
	}

	/* might be able to tighten now */
	client_repledge();

	start_time = monotime_double();

	/* Initialize variables. */
	last_was_cr = 1;
	exit_status = -1;
	connection_in = ssh_packet_get_connection_in(ssh);
	connection_out = ssh_packet_get_connection_out(ssh);

	quit_pending = 0;

	/* Initialize buffer. */
	if ((stderr_buffer = sshbuf_new()) == NULL)
		fatal_f("sshbuf_new failed");

	client_init_dispatch(ssh);

	/*
	 * Set signal handlers, (e.g. to restore non-blocking mode)
	 * but don't overwrite SIG_IGN, matches behaviour from rsh(1)
	 */
	if (ssh_signal(SIGHUP, SIG_IGN) != SIG_IGN)
		ssh_signal(SIGHUP, signal_handler);
	if (ssh_signal(SIGINT, SIG_IGN) != SIG_IGN)
		ssh_signal(SIGINT, signal_handler);
	if (ssh_signal(SIGQUIT, SIG_IGN) != SIG_IGN)
		ssh_signal(SIGQUIT, signal_handler);
	if (ssh_signal(SIGTERM, SIG_IGN) != SIG_IGN)
		ssh_signal(SIGTERM, signal_handler);
	ssh_signal(SIGWINCH, window_change_handler);

	if (have_pty)
		enter_raw_mode(options.request_tty == REQUEST_TTY_FORCE);

	if (session_ident != -1) {
		if (escape_char_arg != SSH_ESCAPECHAR_NONE) {
			channel_register_filter(ssh, session_ident,
			    client_simple_escape_filter, NULL,
			    client_filter_cleanup,
			    client_new_escape_filter_ctx(
			    escape_char_arg));
		}
		channel_register_cleanup(ssh, session_ident,
		    client_channel_closed, 0);
	}

	schedule_server_alive_check();

	if (sigemptyset(&bsigset) == -1 ||
	    sigaddset(&bsigset, SIGHUP) == -1 ||
	    sigaddset(&bsigset, SIGINT) == -1 ||
	    sigaddset(&bsigset, SIGQUIT) == -1 ||
	    sigaddset(&bsigset, SIGTERM) == -1)
		error_f("bsigset setup: %s", strerror(errno));

	/* Main loop of the client for the interactive session mode. */
	while (!quit_pending) {
		channel_did_enqueue = 0;

		/* Process buffered packets sent by the server. */
		client_process_buffered_input_packets(ssh);

		if (session_closed && !channel_still_open(ssh))
			break;

		if (ssh_packet_is_rekeying(ssh)) {
			debug("rekeying in progress");
		} else if (need_rekeying) {
			/* manual rekey request */
			debug("need rekeying");
			if ((r = kex_start_rekex(ssh)) != 0)
				fatal_fr(r, "kex_start_rekex");
			need_rekeying = 0;
		} else {
			/*
			 * Make packets from buffered channel data, and
			 * enqueue them for sending to the server.
			 */
			if (ssh_packet_not_very_much_data_to_write(ssh))
				channel_did_enqueue = channel_output_poll(ssh);

			/*
			 * Check if the window size has changed, and buffer a
			 * message about it to the server if so.
			 */
			client_check_window_change(ssh);
		}
		/*
		 * Wait until we have something to do (something becomes
		 * available on one of the descriptors).
		 */
		if (sigprocmask(SIG_BLOCK, &bsigset, &osigset) == -1)
			error_f("bsigset sigprocmask: %s", strerror(errno));
		if (quit_pending)
			break;
		client_wait_until_can_do_something(ssh, &pfd, &npfd_alloc,
		    &npfd_active, channel_did_enqueue, &osigset,
		    &conn_in_ready, &conn_out_ready);
		if (sigprocmask(SIG_UNBLOCK, &bsigset, &osigset) == -1)
			error_f("osigset sigprocmask: %s", strerror(errno));

		if (quit_pending)
			break;

		/* Do channel operations. */
		channel_after_poll(ssh, pfd, npfd_active);

		/* Buffer input from the connection.  */
		if (conn_in_ready)
			client_process_net_input(ssh);

		if (quit_pending)
			break;

		/* A timeout may have triggered rekeying */
		if ((r = ssh_packet_check_rekey(ssh)) != 0)
			fatal_fr(r, "cannot start rekeying");

		/*
		 * Send as much buffered packet data as possible to the
		 * sender.
		 */
		if (conn_out_ready) {
			if ((r = ssh_packet_write_poll(ssh)) != 0) {
				sshpkt_fatal(ssh, r,
				    "%s: ssh_packet_write_poll", __func__);
			}
		}

		/*
		 * If we are a backgrounded control master, and the
		 * timeout has expired without any active client
		 * connections, then quit.
		 */
		if (control_persist_exit_time > 0) {
			if (monotime() >= control_persist_exit_time) {
				debug("ControlPersist timeout expired");
				break;
			}
		}
	}
	free(pfd);

	/* Terminate the session. */

	/* Stop watching for window change. */
	ssh_signal(SIGWINCH, SIG_DFL);

	if ((r = sshpkt_start(ssh, SSH2_MSG_DISCONNECT)) != 0 ||
	    (r = sshpkt_put_u32(ssh, SSH2_DISCONNECT_BY_APPLICATION)) != 0 ||
	    (r = sshpkt_put_cstring(ssh, "disconnected by user")) != 0 ||
	    (r = sshpkt_put_cstring(ssh, "")) != 0 ||	/* language tag */
	    (r = sshpkt_send(ssh)) != 0 ||
	    (r = ssh_packet_write_wait(ssh)) != 0)
		fatal_fr(r, "send disconnect");

	channel_free_all(ssh);

	if (have_pty)
		leave_raw_mode(options.request_tty == REQUEST_TTY_FORCE);

	/*
	 * If there was no shell or command requested, there will be no remote
	 * exit status to be returned.  In that case, clear error code if the
	 * connection was deliberately terminated at this end.
	 */
	if (options.session_type == SESSION_TYPE_NONE &&
	    received_signal == SIGTERM) {
		received_signal = 0;
		exit_status = 0;
	}

	if (received_signal) {
		verbose("Killed by signal %d.", (int) received_signal);
		cleanup_exit(255);
	}

	/*
	 * In interactive mode (with pseudo tty) display a message indicating
	 * that the connection has been closed.
	 */
	if (have_pty && options.log_level >= SYSLOG_LEVEL_INFO)
		quit_message("Connection to %s closed.", host);

	/* Output any buffered data for stderr. */
	if (sshbuf_len(stderr_buffer) > 0) {
		len = atomicio(vwrite, fileno(stderr),
		    (u_char *)sshbuf_ptr(stderr_buffer),
		    sshbuf_len(stderr_buffer));
		if (len < 0 || (u_int)len != sshbuf_len(stderr_buffer))
			error("Write failed flushing stderr buffer.");
		else if ((r = sshbuf_consume(stderr_buffer, len)) != 0)
			fatal_fr(r, "sshbuf_consume");
	}

	/* Clear and free any buffers. */
	sshbuf_free(stderr_buffer);

	/* Report bytes transferred, and transfer rates. */
	total_time = monotime_double() - start_time;
	ssh_packet_get_bytes(ssh, &ibytes, &obytes);
	verbose("Transferred: sent %llu, received %llu bytes, in %.1f seconds",
	    (unsigned long long)obytes, (unsigned long long)ibytes, total_time);
	if (total_time > 0)
		verbose("Bytes per second: sent %.1f, received %.1f",
		    obytes / total_time, ibytes / total_time);
	/* Return the exit status of the program. */
	debug("Exit status %d", exit_status);
	return exit_status;
}

/*********/

static Channel *
client_request_forwarded_tcpip(struct ssh *ssh, const char *request_type,
    int rchan, u_int rwindow, u_int rmaxpack)
{
	Channel *c = NULL;
	struct sshbuf *b = NULL;
	char *listen_address, *originator_address;
	u_int listen_port, originator_port;
	int r;

	/* Get rest of the packet */
	if ((r = sshpkt_get_cstring(ssh, &listen_address, NULL)) != 0 ||
	    (r = sshpkt_get_u32(ssh, &listen_port)) != 0 ||
	    (r = sshpkt_get_cstring(ssh, &originator_address, NULL)) != 0 ||
	    (r = sshpkt_get_u32(ssh, &originator_port)) != 0 ||
	    (r = sshpkt_get_end(ssh)) != 0)
		fatal_fr(r, "parse packet");

	debug_f("listen %s port %d, originator %s port %d",
	    listen_address, listen_port, originator_address, originator_port);

	if (listen_port > 0xffff)
		error_f("invalid listen port");
	else if (originator_port > 0xffff)
		error_f("invalid originator port");
	else {
		c = channel_connect_by_listen_address(ssh,
		    listen_address, listen_port, "forwarded-tcpip",
		    originator_address);
	}

	if (c != NULL && c->type == SSH_CHANNEL_MUX_CLIENT) {
		if ((b = sshbuf_new()) == NULL) {
			error_f("alloc reply");
			goto out;
		}
		/* reconstruct and send to muxclient */
		if ((r = sshbuf_put_u8(b, 0)) != 0 ||	/* padlen */
		    (r = sshbuf_put_u8(b, SSH2_MSG_CHANNEL_OPEN)) != 0 ||
		    (r = sshbuf_put_cstring(b, request_type)) != 0 ||
		    (r = sshbuf_put_u32(b, rchan)) != 0 ||
		    (r = sshbuf_put_u32(b, rwindow)) != 0 ||
		    (r = sshbuf_put_u32(b, rmaxpack)) != 0 ||
		    (r = sshbuf_put_cstring(b, listen_address)) != 0 ||
		    (r = sshbuf_put_u32(b, listen_port)) != 0 ||
		    (r = sshbuf_put_cstring(b, originator_address)) != 0 ||
		    (r = sshbuf_put_u32(b, originator_port)) != 0 ||
		    (r = sshbuf_put_stringb(c->output, b)) != 0) {
			error_fr(r, "compose for muxclient");
			goto out;
		}
	}

 out:
	sshbuf_free(b);
	free(originator_address);
	free(listen_address);
	return c;
}

static Channel *
client_request_forwarded_streamlocal(struct ssh *ssh,
    const char *request_type, int rchan)
{
	Channel *c = NULL;
	char *listen_path;
	int r;

	/* Get the remote path. */
	if ((r = sshpkt_get_cstring(ssh, &listen_path, NULL)) != 0 ||
	    (r = sshpkt_get_string(ssh, NULL, NULL)) != 0 ||	/* reserved */
	    (r = sshpkt_get_end(ssh)) != 0)
		fatal_fr(r, "parse packet");

	debug_f("request: %s", listen_path);

	c = channel_connect_by_listen_path(ssh, listen_path,
	    "forwarded-streamlocal@openssh.com", "forwarded-streamlocal");
	free(listen_path);
	return c;
}

static Channel *
client_request_x11(struct ssh *ssh, const char *request_type, int rchan)
{
	Channel *c = NULL;
	char *originator;
	u_int originator_port;
	int r, sock;

	if (!options.forward_x11) {
		error("Warning: ssh server tried X11 forwarding.");
		error("Warning: this is probably a break-in attempt by a "
		    "malicious server.");
		return NULL;
	}
	if (x11_refuse_time != 0 && monotime() >= x11_refuse_time) {
		verbose("Rejected X11 connection after ForwardX11Timeout "
		    "expired");
		return NULL;
	}
	if ((r = sshpkt_get_cstring(ssh, &originator, NULL)) != 0 ||
	    (r = sshpkt_get_u32(ssh, &originator_port)) != 0 ||
	    (r = sshpkt_get_end(ssh)) != 0)
		fatal_fr(r, "parse packet");
	/* XXX check permission */
	/* XXX range check originator port? */
	debug("client_request_x11: request from %s %u", originator,
	    originator_port);
	free(originator);
	sock = x11_connect_display(ssh);
	if (sock < 0)
		return NULL;
<<<<<<< HEAD
        c = channel_new(ssh, "x11",
=======
	c = channel_new(ssh, "x11-connection",
>>>>>>> 8241b9c0
	    SSH_CHANNEL_X11_OPEN, sock, sock, -1,
	    CHAN_TCP_WINDOW_DEFAULT, CHAN_X11_PACKET_DEFAULT,
	    0, "x11", 1);
	c->force_drain = 1;
	return c;
}

static Channel *
client_request_agent(struct ssh *ssh, const char *request_type, int rchan)
{
	Channel *c = NULL;
	int r, sock;

	if (!options.forward_agent) {
		error("Warning: ssh server tried agent forwarding.");
		error("Warning: this is probably a break-in attempt by a "
		    "malicious server.");
		return NULL;
	}
	if (forward_agent_sock_path == NULL) {
		r = ssh_get_authentication_socket(&sock);
	} else {
		r = ssh_get_authentication_socket_path(forward_agent_sock_path, &sock);
	}
	if (r != 0) {
		if (r != SSH_ERR_AGENT_NOT_PRESENT)
			debug_fr(r, "ssh_get_authentication_socket");
		return NULL;
	}
	if ((r = ssh_agent_bind_hostkey(sock, ssh->kex->initial_hostkey,
	    ssh->kex->session_id, ssh->kex->initial_sig, 1)) == 0)
		debug_f("bound agent to hostkey");
	else
		debug2_fr(r, "ssh_agent_bind_hostkey");

	c = channel_new(ssh, "agent-connection",
	    SSH_CHANNEL_OPEN, sock, sock, -1,
	    CHAN_X11_WINDOW_DEFAULT, CHAN_TCP_PACKET_DEFAULT, 0,
	    "authentication agent connection", 1);
	c->force_drain = 1;
	return c;
}

char *
client_request_tun_fwd(struct ssh *ssh, int tun_mode,
    int local_tun, int remote_tun, channel_open_fn *cb, void *cbctx)
{
	Channel *c;
	int r, fd;
	char *ifname = NULL;

	if (tun_mode == SSH_TUNMODE_NO)
		return 0;

	debug("Requesting tun unit %d in mode %d", local_tun, tun_mode);

	/* Open local tunnel device */
	if ((fd = tun_open(local_tun, tun_mode, &ifname)) == -1) {
		error("Tunnel device open failed.");
		return NULL;
	}
	debug("Tunnel forwarding using interface %s", ifname);

<<<<<<< HEAD
        c = channel_new(ssh, "tun", SSH_CHANNEL_OPENING, fd, fd, -1,
=======
	c = channel_new(ssh, "tun-connection", SSH_CHANNEL_OPENING, fd, fd, -1,
>>>>>>> 8241b9c0
	    CHAN_TCP_WINDOW_DEFAULT, CHAN_TCP_PACKET_DEFAULT, 0, "tun", 1);
	c->datagram = 1;



#if defined(SSH_TUN_FILTER)
	if (options.tun_open == SSH_TUNMODE_POINTOPOINT)
		channel_register_filter(ssh, c->self, sys_tun_infilter,
		    sys_tun_outfilter, NULL, NULL);
#endif

	if (cb != NULL)
		channel_register_open_confirm(ssh, c->self, cb, cbctx);

	if ((r = sshpkt_start(ssh, SSH2_MSG_CHANNEL_OPEN)) != 0 ||
	    (r = sshpkt_put_cstring(ssh, "tun@openssh.com")) != 0 ||
	    (r = sshpkt_put_u32(ssh, c->self)) != 0 ||
	    (r = sshpkt_put_u32(ssh, c->local_window_max)) != 0 ||
	    (r = sshpkt_put_u32(ssh, c->local_maxpacket)) != 0 ||
	    (r = sshpkt_put_u32(ssh, tun_mode)) != 0 ||
	    (r = sshpkt_put_u32(ssh, remote_tun)) != 0 ||
	    (r = sshpkt_send(ssh)) != 0)
		sshpkt_fatal(ssh, r, "%s: send reply", __func__);

	return ifname;
}

/* XXXX move to generic input handler */
static int
client_input_channel_open(int type, u_int32_t seq, struct ssh *ssh)
{
	Channel *c = NULL;
	char *ctype = NULL;
	int r;
	u_int rchan;
	size_t len;
	u_int rmaxpack, rwindow;

	if ((r = sshpkt_get_cstring(ssh, &ctype, &len)) != 0 ||
	    (r = sshpkt_get_u32(ssh, &rchan)) != 0 ||
	    (r = sshpkt_get_u32(ssh, &rwindow)) != 0 ||
	    (r = sshpkt_get_u32(ssh, &rmaxpack)) != 0)
		goto out;

	debug("client_input_channel_open: ctype %s rchan %d win %d max %d",
	    ctype, rchan, rwindow, rmaxpack);

	if (strcmp(ctype, "forwarded-tcpip") == 0) {
		c = client_request_forwarded_tcpip(ssh, ctype, rchan, rwindow,
		    rmaxpack);
	} else if (strcmp(ctype, "forwarded-streamlocal@openssh.com") == 0) {
		c = client_request_forwarded_streamlocal(ssh, ctype, rchan);
	} else if (strcmp(ctype, "x11") == 0) {
		c = client_request_x11(ssh, ctype, rchan);
	} else if (strcmp(ctype, "auth-agent@openssh.com") == 0) {
		c = client_request_agent(ssh, ctype, rchan);
	}
	if (c != NULL && c->type == SSH_CHANNEL_MUX_CLIENT) {
		debug3("proxied to downstream: %s", ctype);
	} else if (c != NULL) {
		debug("confirm %s", ctype);
		c->remote_id = rchan;
		c->have_remote_id = 1;
		c->remote_window = rwindow;
		c->remote_maxpacket = rmaxpack;
		if (c->type != SSH_CHANNEL_CONNECTING) {
			if ((r = sshpkt_start(ssh, SSH2_MSG_CHANNEL_OPEN_CONFIRMATION)) != 0 ||
			    (r = sshpkt_put_u32(ssh, c->remote_id)) != 0 ||
			    (r = sshpkt_put_u32(ssh, c->self)) != 0 ||
			    (r = sshpkt_put_u32(ssh, c->local_window)) != 0 ||
			    (r = sshpkt_put_u32(ssh, c->local_maxpacket)) != 0 ||
			    (r = sshpkt_send(ssh)) != 0)
				sshpkt_fatal(ssh, r, "%s: send reply", __func__);
		}
	} else {
		debug("failure %s", ctype);
		if ((r = sshpkt_start(ssh, SSH2_MSG_CHANNEL_OPEN_FAILURE)) != 0 ||
		    (r = sshpkt_put_u32(ssh, rchan)) != 0 ||
		    (r = sshpkt_put_u32(ssh, SSH2_OPEN_ADMINISTRATIVELY_PROHIBITED)) != 0 ||
		    (r = sshpkt_put_cstring(ssh, "open failed")) != 0 ||
		    (r = sshpkt_put_cstring(ssh, "")) != 0 ||
		    (r = sshpkt_send(ssh)) != 0)
			sshpkt_fatal(ssh, r, "%s: send failure", __func__);
	}
	r = 0;
 out:
	free(ctype);
	return r;
}

static int
client_input_channel_req(int type, u_int32_t seq, struct ssh *ssh)
{
	Channel *c = NULL;
	char *rtype = NULL;
	u_char reply;
	u_int id, exitval;
	int r, success = 0;

	if ((r = sshpkt_get_u32(ssh, &id)) != 0)
		return r;
	if (id <= INT_MAX)
		c = channel_lookup(ssh, id);
	if (channel_proxy_upstream(c, type, seq, ssh))
		return 0;
	if ((r = sshpkt_get_cstring(ssh, &rtype, NULL)) != 0 ||
	    (r = sshpkt_get_u8(ssh, &reply)) != 0)
		goto out;

	debug("client_input_channel_req: channel %u rtype %s reply %d",
	    id, rtype, reply);

	if (c == NULL) {
		error("client_input_channel_req: channel %d: "
		    "unknown channel", id);
	} else if (strcmp(rtype, "eow@openssh.com") == 0) {
		if ((r = sshpkt_get_end(ssh)) != 0)
			goto out;
		chan_rcvd_eow(ssh, c);
	} else if (strcmp(rtype, "exit-status") == 0) {
		if ((r = sshpkt_get_u32(ssh, &exitval)) != 0)
			goto out;
		if (c->ctl_chan != -1) {
			mux_exit_message(ssh, c, exitval);
			success = 1;
		} else if ((int)id == session_ident) {
			/* Record exit value of local session */
			success = 1;
			exit_status = exitval;
		} else {
			/* Probably for a mux channel that has already closed */
			debug_f("no sink for exit-status on channel %d",
			    id);
		}
		if ((r = sshpkt_get_end(ssh)) != 0)
			goto out;
	}
	if (reply && c != NULL && !(c->flags & CHAN_CLOSE_SENT)) {
		if (!c->have_remote_id)
			fatal_f("channel %d: no remote_id", c->self);
		if ((r = sshpkt_start(ssh, success ?
		    SSH2_MSG_CHANNEL_SUCCESS : SSH2_MSG_CHANNEL_FAILURE)) != 0 ||
		    (r = sshpkt_put_u32(ssh, c->remote_id)) != 0 ||
		    (r = sshpkt_send(ssh)) != 0)
			sshpkt_fatal(ssh, r, "%s: send failure", __func__);
	}
	r = 0;
 out:
	free(rtype);
	return r;
}

struct hostkeys_update_ctx {
	/* The hostname and (optionally) IP address string for the server */
	char *host_str, *ip_str;

	/*
	 * Keys received from the server and a flag for each indicating
	 * whether they already exist in known_hosts.
	 * keys_match is filled in by hostkeys_find() and later (for new
	 * keys) by client_global_hostkeys_prove_confirm().
	 */
	struct sshkey **keys;
	u_int *keys_match;	/* mask of HKF_MATCH_* from hostfile.h */
	int *keys_verified;	/* flag for new keys verified by server */
	size_t nkeys, nnew, nincomplete; /* total, new keys, incomplete match */

	/*
	 * Keys that are in known_hosts, but were not present in the update
	 * from the server (i.e. scheduled to be deleted).
	 * Filled in by hostkeys_find().
	 */
	struct sshkey **old_keys;
	size_t nold;

	/* Various special cases. */
	int complex_hostspec;	/* wildcard or manual pattern-list host name */
	int ca_available;	/* saw CA key for this host */
	int old_key_seen;	/* saw old key with other name/addr */
	int other_name_seen;	/* saw key with other name/addr */
};

static void
hostkeys_update_ctx_free(struct hostkeys_update_ctx *ctx)
{
	size_t i;

	if (ctx == NULL)
		return;
	for (i = 0; i < ctx->nkeys; i++)
		sshkey_free(ctx->keys[i]);
	free(ctx->keys);
	free(ctx->keys_match);
	free(ctx->keys_verified);
	for (i = 0; i < ctx->nold; i++)
		sshkey_free(ctx->old_keys[i]);
	free(ctx->old_keys);
	free(ctx->host_str);
	free(ctx->ip_str);
	free(ctx);
}

/*
 * Returns non-zero if a known_hosts hostname list is not of a form that
 * can be handled by UpdateHostkeys. These include wildcard hostnames and
 * hostnames lists that do not follow the form host[,ip].
 */
static int
hostspec_is_complex(const char *hosts)
{
	char *cp;

	/* wildcard */
	if (strchr(hosts, '*') != NULL || strchr(hosts, '?') != NULL)
		return 1;
	/* single host/ip = ok */
	if ((cp = strchr(hosts, ',')) == NULL)
		return 0;
	/* more than two entries on the line */
	if (strchr(cp + 1, ',') != NULL)
		return 1;
	/* XXX maybe parse cp+1 and ensure it is an IP? */
	return 0;
}

/* callback to search for ctx->keys in known_hosts */
static int
hostkeys_find(struct hostkey_foreach_line *l, void *_ctx)
{
	struct hostkeys_update_ctx *ctx = (struct hostkeys_update_ctx *)_ctx;
	size_t i;
	struct sshkey **tmp;

	if (l->key == NULL)
		return 0;
	if (l->status != HKF_STATUS_MATCHED) {
		/* Record if one of the keys appears on a non-matching line */
		for (i = 0; i < ctx->nkeys; i++) {
			if (sshkey_equal(l->key, ctx->keys[i])) {
				ctx->other_name_seen = 1;
				debug3_f("found %s key under different "
				    "name/addr at %s:%ld",
				    sshkey_ssh_name(ctx->keys[i]),
				    l->path, l->linenum);
				return 0;
			}
		}
		return 0;
	}
	/* Don't proceed if revocation or CA markers are present */
	/* XXX relax this */
	if (l->marker != MRK_NONE) {
		debug3_f("hostkeys file %s:%ld has CA/revocation marker",
		    l->path, l->linenum);
		ctx->complex_hostspec = 1;
		return 0;
	}

	/* If CheckHostIP is enabled, then check for mismatched hostname/addr */
	if (ctx->ip_str != NULL && strchr(l->hosts, ',') != NULL) {
		if ((l->match & HKF_MATCH_HOST) == 0) {
			/* Record if address matched a different hostname. */
			ctx->other_name_seen = 1;
			debug3_f("found address %s against different hostname "
			    "at %s:%ld", ctx->ip_str, l->path, l->linenum);
			return 0;
		} else if ((l->match & HKF_MATCH_IP) == 0) {
			/* Record if hostname matched a different address. */
			ctx->other_name_seen = 1;
			debug3_f("found hostname %s against different address "
			    "at %s:%ld", ctx->host_str, l->path, l->linenum);
		}
	}

	/*
	 * UpdateHostkeys is skipped for wildcard host names and hostnames
	 * that contain more than two entries (ssh never writes these).
	 */
	if (hostspec_is_complex(l->hosts)) {
		debug3_f("hostkeys file %s:%ld complex host specification",
		    l->path, l->linenum);
		ctx->complex_hostspec = 1;
		return 0;
	}

	/* Mark off keys we've already seen for this host */
	for (i = 0; i < ctx->nkeys; i++) {
		if (!sshkey_equal(l->key, ctx->keys[i]))
			continue;
		debug3_f("found %s key at %s:%ld",
		    sshkey_ssh_name(ctx->keys[i]), l->path, l->linenum);
		ctx->keys_match[i] |= l->match;
		return 0;
	}
	/* This line contained a key that not offered by the server */
	debug3_f("deprecated %s key at %s:%ld", sshkey_ssh_name(l->key),
	    l->path, l->linenum);
	if ((tmp = recallocarray(ctx->old_keys, ctx->nold, ctx->nold + 1,
	    sizeof(*ctx->old_keys))) == NULL)
		fatal_f("recallocarray failed nold = %zu", ctx->nold);
	ctx->old_keys = tmp;
	ctx->old_keys[ctx->nold++] = l->key;
	l->key = NULL;

	return 0;
}

/* callback to search for ctx->old_keys in known_hosts under other names */
static int
hostkeys_check_old(struct hostkey_foreach_line *l, void *_ctx)
{
	struct hostkeys_update_ctx *ctx = (struct hostkeys_update_ctx *)_ctx;
	size_t i;
	int hashed;

	/* only care about lines that *don't* match the active host spec */
	if (l->status == HKF_STATUS_MATCHED || l->key == NULL)
		return 0;

	hashed = l->match & (HKF_MATCH_HOST_HASHED|HKF_MATCH_IP_HASHED);
	for (i = 0; i < ctx->nold; i++) {
		if (!sshkey_equal(l->key, ctx->old_keys[i]))
			continue;
		debug3_f("found deprecated %s key at %s:%ld as %s",
		    sshkey_ssh_name(ctx->old_keys[i]), l->path, l->linenum,
		    hashed ? "[HASHED]" : l->hosts);
		ctx->old_key_seen = 1;
		break;
	}
	return 0;
}

/*
 * Check known_hosts files for deprecated keys under other names. Returns 0
 * on success or -1 on failure. Updates ctx->old_key_seen if deprecated keys
 * exist under names other than the active hostname/IP.
 */
static int
check_old_keys_othernames(struct hostkeys_update_ctx *ctx)
{
	size_t i;
	int r;

	debug2_f("checking for %zu deprecated keys", ctx->nold);
	for (i = 0; i < options.num_user_hostfiles; i++) {
		debug3_f("searching %s for %s / %s",
		    options.user_hostfiles[i], ctx->host_str,
		    ctx->ip_str ? ctx->ip_str : "(none)");
		if ((r = hostkeys_foreach(options.user_hostfiles[i],
		    hostkeys_check_old, ctx, ctx->host_str, ctx->ip_str,
		    HKF_WANT_PARSE_KEY, 0)) != 0) {
			if (r == SSH_ERR_SYSTEM_ERROR && errno == ENOENT) {
				debug_f("hostkeys file %s does not exist",
				    options.user_hostfiles[i]);
				continue;
			}
			error_fr(r, "hostkeys_foreach failed for %s",
			    options.user_hostfiles[i]);
			return -1;
		}
	}
	return 0;
}

static void
hostkey_change_preamble(LogLevel loglevel)
{
	do_log2(loglevel, "The server has updated its host keys.");
	do_log2(loglevel, "These changes were verified by the server's "
	    "existing trusted key.");
}

static void
update_known_hosts(struct hostkeys_update_ctx *ctx)
{
	int r, was_raw = 0, first = 1;
	int asking = options.update_hostkeys == SSH_UPDATE_HOSTKEYS_ASK;
	LogLevel loglevel = asking ?  SYSLOG_LEVEL_INFO : SYSLOG_LEVEL_VERBOSE;
	char *fp, *response;
	size_t i;
	struct stat sb;

	for (i = 0; i < ctx->nkeys; i++) {
		if (!ctx->keys_verified[i])
			continue;
		if ((fp = sshkey_fingerprint(ctx->keys[i],
		    options.fingerprint_hash, SSH_FP_DEFAULT)) == NULL)
			fatal_f("sshkey_fingerprint failed");
		if (first && asking)
			hostkey_change_preamble(loglevel);
		do_log2(loglevel, "Learned new hostkey: %s %s",
		    sshkey_type(ctx->keys[i]), fp);
		first = 0;
		free(fp);
	}
	for (i = 0; i < ctx->nold; i++) {
		if ((fp = sshkey_fingerprint(ctx->old_keys[i],
		    options.fingerprint_hash, SSH_FP_DEFAULT)) == NULL)
			fatal_f("sshkey_fingerprint failed");
		if (first && asking)
			hostkey_change_preamble(loglevel);
		do_log2(loglevel, "Deprecating obsolete hostkey: %s %s",
		    sshkey_type(ctx->old_keys[i]), fp);
		first = 0;
		free(fp);
	}
	if (options.update_hostkeys == SSH_UPDATE_HOSTKEYS_ASK) {
		if (get_saved_tio() != NULL) {
			leave_raw_mode(1);
			was_raw = 1;
		}
		response = NULL;
		for (i = 0; !quit_pending && i < 3; i++) {
			free(response);
			response = read_passphrase("Accept updated hostkeys? "
			    "(yes/no): ", RP_ECHO);
			if (response != NULL && strcasecmp(response, "yes") == 0)
				break;
			else if (quit_pending || response == NULL ||
			    strcasecmp(response, "no") == 0) {
				options.update_hostkeys = 0;
				break;
			} else {
				do_log2(loglevel, "Please enter "
				    "\"yes\" or \"no\"");
			}
		}
		if (quit_pending || i >= 3 || response == NULL)
			options.update_hostkeys = 0;
		free(response);
		if (was_raw)
			enter_raw_mode(1);
	}
	if (options.update_hostkeys == 0)
		return;
	/*
	 * Now that all the keys are verified, we can go ahead and replace
	 * them in known_hosts (assuming SSH_UPDATE_HOSTKEYS_ASK didn't
	 * cancel the operation).
	 */
	for (i = 0; i < options.num_user_hostfiles; i++) {
		/*
		 * NB. keys are only added to hostfiles[0], for the rest we
		 * just delete the hostname entries.
		 */
		if (stat(options.user_hostfiles[i], &sb) != 0) {
			if (errno == ENOENT) {
				debug_f("known hosts file %s does not "
				    "exist", options.user_hostfiles[i]);
			} else {
				error_f("known hosts file %s "
				    "inaccessible: %s",
				    options.user_hostfiles[i], strerror(errno));
			}
			continue;
		}
		if ((r = hostfile_replace_entries(options.user_hostfiles[i],
		    ctx->host_str, ctx->ip_str,
		    i == 0 ? ctx->keys : NULL, i == 0 ? ctx->nkeys : 0,
		    options.hash_known_hosts, 0,
		    options.fingerprint_hash)) != 0) {
			error_fr(r, "hostfile_replace_entries failed for %s",
			    options.user_hostfiles[i]);
		}
	}
}

static void
client_global_hostkeys_prove_confirm(struct ssh *ssh, int type,
    u_int32_t seq, void *_ctx)
{
	struct hostkeys_update_ctx *ctx = (struct hostkeys_update_ctx *)_ctx;
	size_t i, ndone;
	struct sshbuf *signdata;
	int r, plaintype;
	const u_char *sig;
	const char *rsa_kexalg = NULL;
	char *alg = NULL;
	size_t siglen;

	if (ctx->nnew == 0)
		fatal_f("ctx->nnew == 0"); /* sanity */
	if (type != SSH2_MSG_REQUEST_SUCCESS) {
		error("Server failed to confirm ownership of "
		    "private host keys");
		hostkeys_update_ctx_free(ctx);
		return;
	}
	if (sshkey_type_plain(sshkey_type_from_name(
	    ssh->kex->hostkey_alg)) == KEY_RSA)
		rsa_kexalg = ssh->kex->hostkey_alg;
	if ((signdata = sshbuf_new()) == NULL)
		fatal_f("sshbuf_new failed");
	/*
	 * Expect a signature for each of the ctx->nnew private keys we
	 * haven't seen before. They will be in the same order as the
	 * ctx->keys where the corresponding ctx->keys_match[i] == 0.
	 */
	for (ndone = i = 0; i < ctx->nkeys; i++) {
		if (ctx->keys_match[i])
			continue;
		plaintype = sshkey_type_plain(ctx->keys[i]->type);
		/* Prepare data to be signed: session ID, unique string, key */
		sshbuf_reset(signdata);
		if ( (r = sshbuf_put_cstring(signdata,
		    "hostkeys-prove-00@openssh.com")) != 0 ||
		    (r = sshbuf_put_stringb(signdata,
		    ssh->kex->session_id)) != 0 ||
		    (r = sshkey_puts(ctx->keys[i], signdata)) != 0)
			fatal_fr(r, "compose signdata");
		/* Extract and verify signature */
		if ((r = sshpkt_get_string_direct(ssh, &sig, &siglen)) != 0) {
			error_fr(r, "parse sig");
			goto out;
		}
		if ((r = sshkey_get_sigtype(sig, siglen, &alg)) != 0) {
			error_fr(r, "server gave unintelligible signature "
			    "for %s key %zu", sshkey_type(ctx->keys[i]), i);
			goto out;
		}
		/*
		 * Special case for RSA keys: if a RSA hostkey was negotiated,
		 * then use its signature type for verification of RSA hostkey
		 * proofs. Otherwise, accept only RSA-SHA256/512 signatures.
		 */
		if (plaintype == KEY_RSA && rsa_kexalg == NULL &&
		    match_pattern_list(alg, HOSTKEY_PROOF_RSA_ALGS, 0) != 1) {
			debug_f("server used untrusted RSA signature algorithm "
			    "%s for key %zu, disregarding", alg, i);
			free(alg);
			/* zap the key from the list */
			sshkey_free(ctx->keys[i]);
			ctx->keys[i] = NULL;
			ndone++;
			continue;
		}
		debug3_f("verify %s key %zu using sigalg %s",
		    sshkey_type(ctx->keys[i]), i, alg);
		free(alg);
		if ((r = sshkey_verify(ctx->keys[i], sig, siglen,
		    sshbuf_ptr(signdata), sshbuf_len(signdata),
		    plaintype == KEY_RSA ? rsa_kexalg : NULL, 0, NULL)) != 0) {
			error_fr(r, "server gave bad signature for %s key %zu",
			    sshkey_type(ctx->keys[i]), i);
			goto out;
		}
		/* Key is good. Mark it as 'seen' */
		ctx->keys_verified[i] = 1;
		ndone++;
	}
	/* Shouldn't happen */
	if (ndone != ctx->nnew)
		fatal_f("ndone != ctx->nnew (%zu / %zu)", ndone, ctx->nnew);
	if ((r = sshpkt_get_end(ssh)) != 0) {
		error_f("protocol error");
		goto out;
	}

	/* Make the edits to known_hosts */
	update_known_hosts(ctx);
 out:
	hostkeys_update_ctx_free(ctx);
	hostkeys_update_complete = 1;
	client_repledge();
}

/*
 * Returns non-zero if the key is accepted by HostkeyAlgorithms.
 * Made slightly less trivial by the multiple RSA signature algorithm names.
 */
static int
key_accepted_by_hostkeyalgs(const struct sshkey *key)
{
	const char *ktype = sshkey_ssh_name(key);
	const char *hostkeyalgs = options.hostkeyalgorithms;

	if (key->type == KEY_UNSPEC)
		return 0;
	if (key->type == KEY_RSA &&
	    (match_pattern_list("rsa-sha2-256", hostkeyalgs, 0) == 1 ||
	    match_pattern_list("rsa-sha2-512", hostkeyalgs, 0) == 1))
		return 1;
	return match_pattern_list(ktype, hostkeyalgs, 0) == 1;
}

/*
 * Handle hostkeys-00@openssh.com global request to inform the client of all
 * the server's hostkeys. The keys are checked against the user's
 * HostkeyAlgorithms preference before they are accepted.
 */
static int
client_input_hostkeys(struct ssh *ssh)
{
	const u_char *blob = NULL;
	size_t i, len = 0;
	struct sshbuf *buf = NULL;
	struct sshkey *key = NULL, **tmp;
	int r, prove_sent = 0;
	char *fp;
	static int hostkeys_seen = 0; /* XXX use struct ssh */
	extern struct sockaddr_storage hostaddr; /* XXX from ssh.c */
	struct hostkeys_update_ctx *ctx = NULL;
	u_int want;

	if (hostkeys_seen)
		fatal_f("server already sent hostkeys");
	if (!can_update_hostkeys())
		return 1;
	hostkeys_seen = 1;

	ctx = xcalloc(1, sizeof(*ctx));
	while (ssh_packet_remaining(ssh) > 0) {
		sshkey_free(key);
		key = NULL;
		if ((r = sshpkt_get_string_direct(ssh, &blob, &len)) != 0) {
			error_fr(r, "parse key");
			goto out;
		}
		if ((r = sshkey_from_blob(blob, len, &key)) != 0) {
			do_log2_fr(r, r == SSH_ERR_KEY_TYPE_UNKNOWN ?
			    SYSLOG_LEVEL_DEBUG1 : SYSLOG_LEVEL_ERROR,
			    "convert key");
			continue;
		}
		fp = sshkey_fingerprint(key, options.fingerprint_hash,
		    SSH_FP_DEFAULT);
		debug3_f("received %s key %s", sshkey_type(key), fp);
		free(fp);

		if (!key_accepted_by_hostkeyalgs(key)) {
			debug3_f("%s key not permitted by "
			    "HostkeyAlgorithms", sshkey_ssh_name(key));
			continue;
		}
		/* Skip certs */
		if (sshkey_is_cert(key)) {
			debug3_f("%s key is a certificate; skipping",
			    sshkey_ssh_name(key));
			continue;
		}
		/* Ensure keys are unique */
		for (i = 0; i < ctx->nkeys; i++) {
			if (sshkey_equal(key, ctx->keys[i])) {
				error_f("received duplicated %s host key",
				    sshkey_ssh_name(key));
				goto out;
			}
		}
		/* Key is good, record it */
		if ((tmp = recallocarray(ctx->keys, ctx->nkeys, ctx->nkeys + 1,
		    sizeof(*ctx->keys))) == NULL)
			fatal_f("recallocarray failed nkeys = %zu",
			    ctx->nkeys);
		ctx->keys = tmp;
		ctx->keys[ctx->nkeys++] = key;
		key = NULL;
	}

	if (ctx->nkeys == 0) {
		debug_f("server sent no hostkeys");
		goto out;
	}

	if ((ctx->keys_match = calloc(ctx->nkeys,
	    sizeof(*ctx->keys_match))) == NULL ||
	    (ctx->keys_verified = calloc(ctx->nkeys,
	    sizeof(*ctx->keys_verified))) == NULL)
		fatal_f("calloc failed");

	get_hostfile_hostname_ipaddr(host,
	    options.check_host_ip ? (struct sockaddr *)&hostaddr : NULL,
	    options.port, &ctx->host_str,
	    options.check_host_ip ? &ctx->ip_str : NULL);

	/* Find which keys we already know about. */
	for (i = 0; i < options.num_user_hostfiles; i++) {
		debug_f("searching %s for %s / %s",
		    options.user_hostfiles[i], ctx->host_str,
		    ctx->ip_str ? ctx->ip_str : "(none)");
		if ((r = hostkeys_foreach(options.user_hostfiles[i],
		    hostkeys_find, ctx, ctx->host_str, ctx->ip_str,
		    HKF_WANT_PARSE_KEY, 0)) != 0) {
			if (r == SSH_ERR_SYSTEM_ERROR && errno == ENOENT) {
				debug_f("hostkeys file %s does not exist",
				    options.user_hostfiles[i]);
				continue;
			}
			error_fr(r, "hostkeys_foreach failed for %s",
			    options.user_hostfiles[i]);
			goto out;
		}
	}

	/* Figure out if we have any new keys to add */
	ctx->nnew = ctx->nincomplete = 0;
	want = HKF_MATCH_HOST | ( options.check_host_ip ? HKF_MATCH_IP : 0);
	for (i = 0; i < ctx->nkeys; i++) {
		if (ctx->keys_match[i] == 0)
			ctx->nnew++;
		if ((ctx->keys_match[i] & want) != want)
			ctx->nincomplete++;
	}

	debug3_f("%zu server keys: %zu new, %zu retained, "
	    "%zu incomplete match. %zu to remove", ctx->nkeys, ctx->nnew,
	    ctx->nkeys - ctx->nnew - ctx->nincomplete,
	    ctx->nincomplete, ctx->nold);

	if (ctx->nnew == 0 && ctx->nold == 0) {
		debug_f("no new or deprecated keys from server");
		goto out;
	}

	/* Various reasons why we cannot proceed with the update */
	if (ctx->complex_hostspec) {
		debug_f("CA/revocation marker, manual host list or wildcard "
		    "host pattern found, skipping UserKnownHostsFile update");
		goto out;
	}
	if (ctx->other_name_seen) {
		debug_f("host key found matching a different name/address, "
		    "skipping UserKnownHostsFile update");
		goto out;
	}
	/*
	 * If removing keys, check whether they appear under different
	 * names/addresses and refuse to proceed if they do. This avoids
	 * cases such as hosts with multiple names becoming inconsistent
	 * with regards to CheckHostIP entries.
	 * XXX UpdateHostkeys=force to override this (and other) checks?
	 */
	if (ctx->nold != 0) {
		if (check_old_keys_othernames(ctx) != 0)
			goto out; /* error already logged */
		if (ctx->old_key_seen) {
			debug_f("key(s) for %s%s%s exist under other names; "
			    "skipping UserKnownHostsFile update",
			    ctx->host_str, ctx->ip_str == NULL ? "" : ",",
			    ctx->ip_str == NULL ? "" : ctx->ip_str);
			goto out;
		}
	}

	if (ctx->nnew == 0) {
		/*
		 * We have some keys to remove or fix matching for.
		 * We can proceed to do this without requiring a fresh proof
		 * from the server.
		 */
		update_known_hosts(ctx);
		goto out;
	}
	/*
	 * We have received previously-unseen keys from the server.
	 * Ask the server to confirm ownership of the private halves.
	 */
	debug3_f("asking server to prove ownership for %zu keys", ctx->nnew);
	if ((r = sshpkt_start(ssh, SSH2_MSG_GLOBAL_REQUEST)) != 0 ||
	    (r = sshpkt_put_cstring(ssh,
	    "hostkeys-prove-00@openssh.com")) != 0 ||
	    (r = sshpkt_put_u8(ssh, 1)) != 0) /* bool: want reply */
		fatal_fr(r, "prepare hostkeys-prove");
	if ((buf = sshbuf_new()) == NULL)
		fatal_f("sshbuf_new");
	for (i = 0; i < ctx->nkeys; i++) {
		if (ctx->keys_match[i])
			continue;
		sshbuf_reset(buf);
		if ((r = sshkey_putb(ctx->keys[i], buf)) != 0 ||
		    (r = sshpkt_put_stringb(ssh, buf)) != 0)
			fatal_fr(r, "assemble hostkeys-prove");
	}
	if ((r = sshpkt_send(ssh)) != 0)
		fatal_fr(r, "send hostkeys-prove");
	client_register_global_confirm(
	    client_global_hostkeys_prove_confirm, ctx);
	ctx = NULL;  /* will be freed in callback */
	prove_sent = 1;

	/* Success */
 out:
	hostkeys_update_ctx_free(ctx);
	sshkey_free(key);
	sshbuf_free(buf);
	if (!prove_sent) {
		/* UpdateHostkeys handling completed */
		hostkeys_update_complete = 1;
		client_repledge();
	}
	/*
	 * NB. Return success for all cases. The server doesn't need to know
	 * what the client does with its hosts file.
	 */
	return 1;
}

static int
client_input_global_request(int type, u_int32_t seq, struct ssh *ssh)
{
	char *rtype;
	u_char want_reply;
	int r, success = 0;

	if ((r = sshpkt_get_cstring(ssh, &rtype, NULL)) != 0 ||
	    (r = sshpkt_get_u8(ssh, &want_reply)) != 0)
		goto out;
	debug("client_input_global_request: rtype %s want_reply %d",
	    rtype, want_reply);
	if (strcmp(rtype, "hostkeys-00@openssh.com") == 0)
		success = client_input_hostkeys(ssh);
	if (want_reply) {
		if ((r = sshpkt_start(ssh, success ? SSH2_MSG_REQUEST_SUCCESS :
		    SSH2_MSG_REQUEST_FAILURE)) != 0 ||
		    (r = sshpkt_send(ssh)) != 0 ||
		    (r = ssh_packet_write_wait(ssh)) != 0)
			goto out;
	}
	r = 0;
 out:
	free(rtype);
	return r;
}

static void
client_send_env(struct ssh *ssh, int id, const char *name, const char *val)
{
	int r;

	debug("channel %d: setting env %s = \"%s\"", id, name, val);
	channel_request_start(ssh, id, "env", 0);
	if ((r = sshpkt_put_cstring(ssh, name)) != 0 ||
	    (r = sshpkt_put_cstring(ssh, val)) != 0 ||
	    (r = sshpkt_send(ssh)) != 0)
		fatal_fr(r, "send setenv");
}

void
client_session2_setup(struct ssh *ssh, int id, int want_tty, int want_subsystem,
    const char *term, struct termios *tiop, int in_fd, struct sshbuf *cmd,
    char **env)
{
	size_t i, j, len;
	int matched, r;
	char *name, *val;
	Channel *c = NULL;

	debug2_f("id %d", id);

	if ((c = channel_lookup(ssh, id)) == NULL)
		fatal_f("channel %d: unknown channel", id);

	ssh_packet_set_interactive(ssh, want_tty,
	    options.ip_qos_interactive, options.ip_qos_bulk);

	if (want_tty) {
		struct winsize ws;

		/* Store window size in the packet. */
		if (ioctl(in_fd, TIOCGWINSZ, &ws) == -1)
			memset(&ws, 0, sizeof(ws));

		channel_request_start(ssh, id, "pty-req", 1);
		client_expect_confirm(ssh, id, "PTY allocation", CONFIRM_TTY);
		if ((r = sshpkt_put_cstring(ssh, term != NULL ? term : ""))
		    != 0 ||
		    (r = sshpkt_put_u32(ssh, (u_int)ws.ws_col)) != 0 ||
		    (r = sshpkt_put_u32(ssh, (u_int)ws.ws_row)) != 0 ||
		    (r = sshpkt_put_u32(ssh, (u_int)ws.ws_xpixel)) != 0 ||
		    (r = sshpkt_put_u32(ssh, (u_int)ws.ws_ypixel)) != 0)
			fatal_fr(r, "build pty-req");
		if (tiop == NULL)
			tiop = get_saved_tio();
		ssh_tty_make_modes(ssh, -1, tiop);
		if ((r = sshpkt_send(ssh)) != 0)
			fatal_fr(r, "send pty-req");
		/* XXX wait for reply */
		c->client_tty = 1;
	}

	/* Transfer any environment variables from client to server */
	if (options.num_send_env != 0 && env != NULL) {
		debug("Sending environment.");
		for (i = 0; env[i] != NULL; i++) {
			/* Split */
			name = xstrdup(env[i]);
			if ((val = strchr(name, '=')) == NULL) {
				free(name);
				continue;
			}
			*val++ = '\0';

			matched = 0;
			for (j = 0; j < options.num_send_env; j++) {
				if (match_pattern(name, options.send_env[j])) {
					matched = 1;
					break;
				}
			}
			if (!matched) {
				debug3("Ignored env %s", name);
				free(name);
				continue;
			}
			client_send_env(ssh, id, name, val);
			free(name);
		}
	}
	for (i = 0; i < options.num_setenv; i++) {
		/* Split */
		name = xstrdup(options.setenv[i]);
		if ((val = strchr(name, '=')) == NULL) {
			free(name);
			continue;
		}
		*val++ = '\0';
		client_send_env(ssh, id, name, val);
		free(name);
	}

	len = sshbuf_len(cmd);
	if (len > 0) {
		if (len > 900)
			len = 900;
		if (want_subsystem) {
			debug("Sending subsystem: %.*s",
			    (int)len, (const u_char*)sshbuf_ptr(cmd));
			channel_request_start(ssh, id, "subsystem", 1);
			client_expect_confirm(ssh, id, "subsystem",
			    CONFIRM_CLOSE);
		} else {
			debug("Sending command: %.*s",
			    (int)len, (const u_char*)sshbuf_ptr(cmd));
			channel_request_start(ssh, id, "exec", 1);
			client_expect_confirm(ssh, id, "exec", CONFIRM_CLOSE);
		}
		if ((r = sshpkt_put_stringb(ssh, cmd)) != 0 ||
		    (r = sshpkt_send(ssh)) != 0)
			fatal_fr(r, "send command");
	} else {
		channel_request_start(ssh, id, "shell", 1);
		client_expect_confirm(ssh, id, "shell", CONFIRM_CLOSE);
		if ((r = sshpkt_send(ssh)) != 0)
			fatal_fr(r, "send shell");
	}

	session_setup_complete = 1;
	client_repledge();
}

static void
client_init_dispatch(struct ssh *ssh)
{
	ssh_dispatch_init(ssh, &dispatch_protocol_error);

	ssh_dispatch_set(ssh, SSH2_MSG_CHANNEL_CLOSE, &channel_input_oclose);
	ssh_dispatch_set(ssh, SSH2_MSG_CHANNEL_DATA, &channel_input_data);
	ssh_dispatch_set(ssh, SSH2_MSG_CHANNEL_EOF, &channel_input_ieof);
	ssh_dispatch_set(ssh, SSH2_MSG_CHANNEL_EXTENDED_DATA, &channel_input_extended_data);
	ssh_dispatch_set(ssh, SSH2_MSG_CHANNEL_OPEN, &client_input_channel_open);
	ssh_dispatch_set(ssh, SSH2_MSG_CHANNEL_OPEN_CONFIRMATION, &channel_input_open_confirmation);
	ssh_dispatch_set(ssh, SSH2_MSG_CHANNEL_OPEN_FAILURE, &channel_input_open_failure);
	ssh_dispatch_set(ssh, SSH2_MSG_CHANNEL_REQUEST, &client_input_channel_req);
	ssh_dispatch_set(ssh, SSH2_MSG_CHANNEL_WINDOW_ADJUST, &channel_input_window_adjust);
	ssh_dispatch_set(ssh, SSH2_MSG_CHANNEL_SUCCESS, &channel_input_status_confirm);
	ssh_dispatch_set(ssh, SSH2_MSG_CHANNEL_FAILURE, &channel_input_status_confirm);
	ssh_dispatch_set(ssh, SSH2_MSG_GLOBAL_REQUEST, &client_input_global_request);

	/* rekeying */
	ssh_dispatch_set(ssh, SSH2_MSG_KEXINIT, &kex_input_kexinit);

	/* global request reply messages */
	ssh_dispatch_set(ssh, SSH2_MSG_REQUEST_FAILURE, &client_global_request_reply);
	ssh_dispatch_set(ssh, SSH2_MSG_REQUEST_SUCCESS, &client_global_request_reply);
}

void
client_stop_mux(void)
{
	if (options.control_path != NULL && muxserver_sock != -1)
		unlink(options.control_path);
	/*
	 * If we are in persist mode, or don't have a shell, signal that we
	 * should close when all active channels are closed.
	 */
	if (options.control_persist || options.session_type == SESSION_TYPE_NONE) {
		session_closed = 1;
		setproctitle("[stopped mux]");
	}
}

/* client specific fatal cleanup */
void
cleanup_exit(int i)
{
	leave_raw_mode(options.request_tty == REQUEST_TTY_FORCE);
	if (options.control_path != NULL && muxserver_sock != -1)
		unlink(options.control_path);
	ssh_kill_proxy_command();
	_exit(i);
}<|MERGE_RESOLUTION|>--- conflicted
+++ resolved
@@ -1813,11 +1813,7 @@
 	sock = x11_connect_display(ssh);
 	if (sock < 0)
 		return NULL;
-<<<<<<< HEAD
-        c = channel_new(ssh, "x11",
-=======
 	c = channel_new(ssh, "x11-connection",
->>>>>>> 8241b9c0
 	    SSH_CHANNEL_X11_OPEN, sock, sock, -1,
 	    CHAN_TCP_WINDOW_DEFAULT, CHAN_X11_PACKET_DEFAULT,
 	    0, "x11", 1);
@@ -1881,11 +1877,7 @@
 	}
 	debug("Tunnel forwarding using interface %s", ifname);
 
-<<<<<<< HEAD
-        c = channel_new(ssh, "tun", SSH_CHANNEL_OPENING, fd, fd, -1,
-=======
 	c = channel_new(ssh, "tun-connection", SSH_CHANNEL_OPENING, fd, fd, -1,
->>>>>>> 8241b9c0
 	    CHAN_TCP_WINDOW_DEFAULT, CHAN_TCP_PACKET_DEFAULT, 0, "tun", 1);
 	c->datagram = 1;
 
