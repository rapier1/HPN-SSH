/*	$OpenBSD: sshbuf.c,v 1.19 2022/12/02 04:40:27 djm Exp $	*/
/*
 * Copyright (c) 2011 Damien Miller
 *
 * Permission to use, copy, modify, and distribute this software for any
 * purpose with or without fee is hereby granted, provided that the above
 * copyright notice and this permission notice appear in all copies.
 *
 * THE SOFTWARE IS PROVIDED "AS IS" AND THE AUTHOR DISCLAIMS ALL WARRANTIES
 * WITH REGARD TO THIS SOFTWARE INCLUDING ALL IMPLIED WARRANTIES OF
 * MERCHANTABILITY AND FITNESS. IN NO EVENT SHALL THE AUTHOR BE LIABLE FOR
 * ANY SPECIAL, DIRECT, INDIRECT, OR CONSEQUENTIAL DAMAGES OR ANY DAMAGES
 * WHATSOEVER RESULTING FROM LOSS OF USE, DATA OR PROFITS, WHETHER IN AN
 * ACTION OF CONTRACT, NEGLIGENCE OR OTHER TORTIOUS ACTION, ARISING OUT OF
 * OR IN CONNECTION WITH THE USE OR PERFORMANCE OF THIS SOFTWARE.
 */

#include "includes.h"

#include <sys/types.h>
#include <signal.h>
#include <stdlib.h>
#include <stdio.h>
#include <string.h>

#include "ssherr.h"
#define SSHBUF_INTERNAL
#include "sshbuf.h"
#include "misc.h"
/* #include "log.h" */

#define BUF_WATERSHED 256*1024

#ifdef SSHBUF_DEBUG
# define SSHBUF_TELL(what) do { \
		printf("%s:%d %s: %s size %zu alloc %zu off %zu max %zu\n", \
		    __FILE__, __LINE__, __func__, what, \
		    buf->size, buf->alloc, buf->off, buf->max_size); \
		fflush(stdout); \
	} while (0)
#else
# define SSHBUF_TELL(what)
#endif

#ifdef SSHBUF_DEBUG
# define SSHBUF_TELL(what) do { \
		printf("%s:%d %s: %s size %zu alloc %zu off %zu max %zu\n", \
		    __FILE__, __LINE__, __func__, what, \
		    buf->size, buf->alloc, buf->off, buf->max_size); \
		fflush(stdout); \
	} while (0)
#else
# define SSHBUF_TELL(what)
#endif

struct sshbuf {
	u_char *d;		/* Data */
	const u_char *cd;	/* Const data */
	size_t off;		/* First available byte is buf->d + buf->off */
	size_t size;		/* Last byte is buf->d + buf->size - 1 */
	size_t max_size;	/* Maximum size of buffer */
	size_t window_max;      /* channel window max */
	size_t alloc;		/* Total bytes allocated to buf->d */
	int readonly;		/* Refers to external, const data */
	u_int refcount;		/* Tracks self and number of child buffers */
	struct sshbuf *parent;	/* If child, pointer to parent */
	char label[MAX_LABEL_LEN];   /* String for buffer label - debugging use */
	struct timeval buf_ts; /* creation time of buffer */
};

void
sshbuf_relabel(struct sshbuf *buf, const char *label)
{
	if (label != NULL)
		strncpy(buf->label, label, MAX_LABEL_LEN-1);
}

float time_diff(struct timeval *start, struct timeval *end)
{
	return (end->tv_sec - start->tv_sec) + 1e-6*(end->tv_usec - start->tv_usec);
}

static inline int
sshbuf_check_sanity(const struct sshbuf *buf)
{
	SSHBUF_TELL("sanity");
	if (__predict_false(buf == NULL ||
	    (!buf->readonly && buf->d != buf->cd) ||
	    buf->refcount < 1 || buf->refcount > SSHBUF_REFS_MAX ||
	    buf->cd == NULL ||
	    buf->max_size > SSHBUF_ALLOC_MAX ||
	    (!buf->readonly && (buf->max_size & 1) != 0) ||
	    buf->alloc > buf->max_size ||
	    buf->size > buf->alloc ||
	    buf->off > buf->size)) {
		/* Do not try to recover from corrupted buffer internals */
		SSHBUF_DBG(("SSH_ERR_INTERNAL_ERROR"));
		ssh_signal(SIGSEGV, SIG_DFL);
		raise(SIGSEGV);
		return SSH_ERR_INTERNAL_ERROR;
	}
	return 0;
}

static void
sshbuf_maybe_pack(struct sshbuf *buf, int force)
{
	SSHBUF_DBG(("force %d", force));
	SSHBUF_TELL("pre-pack");
	if (buf->off == 0 || buf->readonly || buf->refcount > 1)
		return;
	if (force ||
	    (buf->off >= SSHBUF_PACK_MIN && buf->off >= buf->size / 2)) {
		memmove(buf->d, buf->d + buf->off, buf->size - buf->off);
		buf->size -= buf->off;
		buf->off = 0;
		SSHBUF_TELL("packed");
	}
}

struct sshbuf *
sshbuf_new_label (const char *label)
{
	struct sshbuf *ret;

	if ((ret = calloc(sizeof(*ret), 1)) == NULL)
		return NULL;
	ret->alloc = SSHBUF_SIZE_INIT;
	ret->max_size = SSHBUF_ALLOC_MAX;
	ret->readonly = 0;
	ret->refcount = 1;
	ret->parent = NULL;
	if (label != NULL)
		strncpy(ret->label, label, MAX_LABEL_LEN-1);
	if ((ret->cd = ret->d = calloc(1, ret->alloc)) == NULL) {
		free(ret);
		return NULL;
	}
	return ret;
}

struct sshbuf *
sshbuf_from(const void *blob, size_t len)
{
	struct sshbuf *ret;

	if (blob == NULL || len > SSHBUF_SIZE_MAX ||
	    (ret = calloc(sizeof(*ret), 1)) == NULL)
		return NULL;
	ret->alloc = ret->size = ret->max_size = len;
	ret->readonly = 1;
	ret->refcount = 1;
	ret->parent = NULL;
	ret->cd = blob;
	ret->d = NULL;
	return ret;
}

int
sshbuf_set_parent(struct sshbuf *child, struct sshbuf *parent)
{
	int r;

	if ((r = sshbuf_check_sanity(child)) != 0 ||
	    (r = sshbuf_check_sanity(parent)) != 0)
		return r;
	if (child->parent != NULL && child->parent != parent)
		return SSH_ERR_INTERNAL_ERROR;
	child->parent = parent;
	child->parent->refcount++;
	return 0;
}

struct sshbuf *
sshbuf_fromb(struct sshbuf *buf)
{
	struct sshbuf *ret;

	if (sshbuf_check_sanity(buf) != 0)
		return NULL;
	if ((ret = sshbuf_from(sshbuf_ptr(buf), sshbuf_len(buf))) == NULL)
		return NULL;
	if (sshbuf_set_parent(ret, buf) != 0) {
		sshbuf_free(ret);
		return NULL;
	}
	return ret;
}

void
sshbuf_free(struct sshbuf *buf)
{
	if (buf == NULL)
		return;
	/*
	 * The following will leak on insane buffers, but this is the safest
	 * course of action - an invalid pointer or already-freed pointer may
	 * have been passed to us and continuing to scribble over memory would
	 * be bad.
	 */
	if (sshbuf_check_sanity(buf) != 0)
		return;

	/*
	 * If we are a parent with still-extant children, then don't free just
	 * yet. The last child's call to sshbuf_free should decrement our
	 * refcount to 0 and trigger the actual free.
	 */
	buf->refcount--;
	if (buf->refcount > 0)
		return;

	/*
	 * If we are a child, the free our parent to decrement its reference
	 * count and possibly free it.
	 */
	sshbuf_free(buf->parent);
	buf->parent = NULL;

	if (!buf->readonly) {
		explicit_bzero(buf->d, buf->alloc);
		free(buf->d);
	}
	freezero(buf, sizeof(*buf));
}

void
sshbuf_reset(struct sshbuf *buf)
{
	u_char *d;

	if (buf->readonly || buf->refcount > 1) {
		/* Nonsensical. Just make buffer appear empty */
		buf->off = buf->size;
		return;
	}
	if (sshbuf_check_sanity(buf) != 0)
		return;
	buf->off = buf->size = 0;
	if (buf->alloc != SSHBUF_SIZE_INIT) {
		if ((d = recallocarray(buf->d, buf->alloc, SSHBUF_SIZE_INIT,
		    1)) != NULL) {
			buf->cd = buf->d = d;
			buf->alloc = SSHBUF_SIZE_INIT;
		}
	}
	explicit_bzero(buf->d, buf->alloc);
}

size_t
sshbuf_max_size(const struct sshbuf *buf)
{
	return buf->max_size / 2;
}

size_t
sshbuf_alloc(const struct sshbuf *buf)
{
	return buf->alloc;
}

const struct sshbuf *
sshbuf_parent(const struct sshbuf *buf)
{
	return buf->parent;
}

u_int
sshbuf_refcount(const struct sshbuf *buf)
{
	return buf->refcount;
}

int
sshbuf_set_max_size(struct sshbuf *buf, size_t requested_size)
{
	size_t rlen, max_size = requested_size * 2;
	u_char *dp;
	int r;

	/*
	 * Note that we set the actual allocation limit to be 2x the requested
	 * size. This is to avoid some pathological compaction behaviour later
	 * when a buffer is at capacity and has small drains/fills on it.
	 */
	SSHBUF_DBG(("set max buf = %p requested = %zu", buf, requested_size));
	if ((r = sshbuf_check_sanity(buf)) != 0)
		return r;
	if (max_size == buf->max_size)
		return 0;
	if (buf->readonly || buf->refcount > 1)
		return SSH_ERR_BUFFER_READ_ONLY;
	if (requested_size > SSHBUF_SIZE_MAX || max_size > SSHBUF_ALLOC_MAX)
		return SSH_ERR_NO_BUFFER_SPACE;
	/*
	 * Always pack as it makes everything that follows easier.
	 * Potentially expensive, but this should seldom be called on buffers
	 * that already contain data.
	 */
	sshbuf_maybe_pack(buf, 1);
	/* Refuse setting a maximum below current amount of data in buffer */
	if (requested_size < buf->size)
		return SSH_ERR_NO_BUFFER_SPACE;
<<<<<<< HEAD
=======
	/*
	 * Always pack as it makes everything that follows easier.
	 * Potentially expensive, but this should seldom be called on buffers
	 * that already contain data.
	 */
	sshbuf_maybe_pack(buf, 1);
	/* Refuse setting a maximum below current amount of data in buffer */
	if (requested_size < buf->size)
		return SSH_ERR_NO_BUFFER_SPACE;
>>>>>>> efe9b2ec
	/* Shrink alloc if the existing allocation is larger than requested */
	if (requested_size < buf->alloc) {
		if (buf->size < SSHBUF_SIZE_INIT)
			rlen = SSHBUF_SIZE_INIT;
		else
			rlen = ROUNDUP(buf->size, SSHBUF_SIZE_INC);
		if (rlen > max_size)
			rlen = max_size;
		SSHBUF_DBG(("new alloc = %zu", rlen));
		if ((dp = recallocarray(buf->d, buf->alloc, rlen, 1)) == NULL)
			return SSH_ERR_ALLOC_FAIL;
		buf->cd = buf->d = dp;
		buf->alloc = rlen;
	}
	SSHBUF_TELL("new-max");
	buf->max_size = max_size;
	return 0;
}

size_t
sshbuf_len(const struct sshbuf *buf)
{
	if (sshbuf_check_sanity(buf) != 0)
		return 0;
	return buf->size - buf->off;
}

size_t
sshbuf_avail(const struct sshbuf *buf)
{
	if (sshbuf_check_sanity(buf) != 0 || buf->readonly || buf->refcount > 1)
		return 0;
	return (buf->max_size / 2) - (buf->size - buf->off);
}

const u_char *
sshbuf_ptr(const struct sshbuf *buf)
{
	if (sshbuf_check_sanity(buf) != 0)
		return NULL;
	return buf->cd + buf->off;
}

u_char *
sshbuf_mutable_ptr(const struct sshbuf *buf)
{
	if (sshbuf_check_sanity(buf) != 0 || buf->readonly || buf->refcount > 1)
		return NULL;
	return buf->d + buf->off;
}

int
sshbuf_check_reserve(const struct sshbuf *buf, size_t len)
{
	int r;

	if ((r = sshbuf_check_sanity(buf)) != 0)
		return r;
	if (buf->readonly || buf->refcount > 1)
		return SSH_ERR_BUFFER_READ_ONLY;
	SSHBUF_TELL("check");
	/* Check that len is reasonable and that max size + available < len */
	if (len > (buf->max_size / 2) ||
	    (buf->max_size / 2) - len < buf->size - buf->off)
		return SSH_ERR_NO_BUFFER_SPACE;
	return 0;
}

void
sshbuf_set_window_max(struct sshbuf *buf, size_t len)
{
<<<<<<< HEAD
        buf->window_max = len; 
=======
        buf->window_max = len;
>>>>>>> efe9b2ec
}

int
sshbuf_allocate(struct sshbuf *buf, size_t len)
{
	size_t rlen, need;
	u_char *dp;
	int r;

	SSHBUF_DBG(("allocate buf = %p len = %zu", buf, len));
	if ((r = sshbuf_check_reserve(buf, len)) != 0)
		return r;
	/*
	 * If the requested allocation appended would push us past max_size
	 * then pack the buffer, zeroing buf->off.
	 */
	sshbuf_maybe_pack(buf, buf->size + len > buf->max_size);
	SSHBUF_TELL("allocate");
	if (len + buf->size <= buf->alloc)
		return 0; /* already have it. */

	/*
	 * Prefer to alloc in SSHBUF_SIZE_INC units, but
	 * allocate less if doing so would overflow max_size.
	 */
	need = len + buf->size - buf->alloc;
	rlen = ROUNDUP(buf->alloc + need, SSHBUF_SIZE_INC);
	/* With the changes in 8.9 the output buffer end up growing pretty
	 * slowly. It's knows that it needs to grow but it only does so 32K
	 * at a time. This means a lot of calls to realloc and memcpy which
	 * kills performance until the buffer reaches some maximum size.
	 * so we explicitly test for a buffer that's trying to grow and
	 * if it is then we push the growth to whatever the adjusted value of
	 * local_window_max happens to be. This significantly reduces overhead
	 * and improves performance. In this case we look for a buffer that is trying
	 * to grow larger than BUF_WATERSHED (256*1024 taken from PACKET_MAX_SIZE)
	 * and where the local_window_max isn't zero (which is usally in the Channels
	 * struct but we copied it into the shhbuf as window_max). If it is zero or
	 * the buffer is smaller than BUF_WATERSHED we just use the
	 * normal value for need. We also don't want to grow the buffer past
	 * what we need (the size of window_max) so if the current allocation (in
	 * buf->alloc) is greater than window_max we skip it.
<<<<<<< HEAD
	 */
	if (rlen > BUF_WATERSHED && buf->window_max !=0  && buf->alloc < buf->window_max) {
		/* debug_f ("%p, prior rlen %zu and need %zu buf_alloc is %zu", buf, rlen, need, buf->alloc); */
		/* set need to the the max window size less the current allocation */
		need = buf->max_size;
		rlen = ROUNDUP(buf->alloc + need, SSHBUF_SIZE_INC);
		/* debug_f ("%p, rlen is %zu need is %zu window max is %zu max_size is %zu",
		 *	 buf, rlen, need, buf->window_max, buf->max_size); */
	}
	SSHBUF_DBG(("need %zu initial rlen %zu", need, rlen));

	/* there is a buffer that needs to grow quickly but doesn't seem to count as 
	 * input or output so we check to make sure that window_max isn't set
	 * before we do. In this case we set it immediately to the maximum 
	 * allocated buffer size which shoudl be about 32MB 
	 * this likely isn't the right way to do this but it works for now
	 * TODO: Come up with a better solution -cjr 12/1/2022 */
	if (rlen > BUF_WATERSHED && buf->window_max == 0) 
		rlen = buf->max_size;
	/* rlen might be above the max allocation */
	if (rlen > buf->max_size)
		rlen = buf->max_size;
=======
	 *
	 * Turns out the extra functions on the following conditional aren't needed
	 * -cjr 04/06/23
	 */
	if (rlen > BUF_WATERSHED) {
		/* debug_f ("Prior: label: %s, %p, rlen is %zu need is %zu win_max is %zu max_size is %zu",
		   buf->label, buf, rlen, need, buf->window_max, buf->max_size); */
		/* easiest thing to do is grow the nuffer by 4MB each time. It might end
		 * up being somewhat overallocated but works quickly */
		need = (4*1024*1024);
		rlen = ROUNDUP(buf->alloc + need, SSHBUF_SIZE_INC);
		/* debug_f ("Post: label: %s, %p, rlen is %zu need is %zu win_max is %zu max_size is %zu", */
		/* 	 buf->label, buf, rlen, need, buf->window_max, buf->max_size); */
	}
	SSHBUF_DBG(("need %zu initial rlen %zu", need, rlen));

	/* rlen might be above the max allocation */
	if (rlen > buf->max_size) {
		rlen = buf->max_size;
		/* debug_f("set rlen to %zu", buf->max_size);*/
	}
>>>>>>> efe9b2ec
	SSHBUF_DBG(("adjusted rlen %zu", rlen));
	if ((dp = recallocarray(buf->d, buf->alloc, rlen, 1)) == NULL) {
		SSHBUF_DBG(("realloc fail"));
		return SSH_ERR_ALLOC_FAIL;
	}
	buf->alloc = rlen;
	buf->cd = buf->d = dp;
	if ((r = sshbuf_check_reserve(buf, len)) < 0) {
		/* shouldn't fail */
		return r;
	}
	SSHBUF_TELL("done");
	return 0;
}

int
sshbuf_reserve(struct sshbuf *buf, size_t len, u_char **dpp)
{
	u_char *dp;
	int r;

	if (dpp != NULL)
		*dpp = NULL;

	SSHBUF_DBG(("reserve buf = %p len = %zu", buf, len));
	if ((r = sshbuf_allocate(buf, len)) != 0)
		return r;

	dp = buf->d + buf->size;
	buf->size += len;
	if (dpp != NULL)
		*dpp = dp;
	return 0;
}

int
sshbuf_consume(struct sshbuf *buf, size_t len)
{
	int r;

	SSHBUF_DBG(("len = %zu", len));
	if ((r = sshbuf_check_sanity(buf)) != 0)
		return r;
	if (len == 0)
		return 0;
	if (len > sshbuf_len(buf))
		return SSH_ERR_MESSAGE_INCOMPLETE;
	buf->off += len;
	/* deal with empty buffer */
	if (buf->off == buf->size) {
		buf->off = buf->size = 0;
	}
	SSHBUF_TELL("done");
	return 0;
}

int
sshbuf_consume_end(struct sshbuf *buf, size_t len)
{
	int r;

	SSHBUF_DBG(("len = %zu", len));
	if ((r = sshbuf_check_sanity(buf)) != 0)
		return r;
	if (len == 0)
		return 0;
	if (len > sshbuf_len(buf))
		return SSH_ERR_MESSAGE_INCOMPLETE;
	buf->size -= len;
	SSHBUF_TELL("done");
	return 0;
}<|MERGE_RESOLUTION|>--- conflicted
+++ resolved
@@ -88,8 +88,7 @@
 	    (!buf->readonly && buf->d != buf->cd) ||
 	    buf->refcount < 1 || buf->refcount > SSHBUF_REFS_MAX ||
 	    buf->cd == NULL ||
-	    buf->max_size > SSHBUF_ALLOC_MAX ||
-	    (!buf->readonly && (buf->max_size & 1) != 0) ||
+	    buf->max_size > SSHBUF_SIZE_MAX ||
 	    buf->alloc > buf->max_size ||
 	    buf->size > buf->alloc ||
 	    buf->off > buf->size)) {
@@ -126,7 +125,7 @@
 	if ((ret = calloc(sizeof(*ret), 1)) == NULL)
 		return NULL;
 	ret->alloc = SSHBUF_SIZE_INIT;
-	ret->max_size = SSHBUF_ALLOC_MAX;
+	ret->max_size = SSHBUF_SIZE_MAX;
 	ret->readonly = 0;
 	ret->refcount = 1;
 	ret->parent = NULL;
@@ -290,7 +289,7 @@
 		return 0;
 	if (buf->readonly || buf->refcount > 1)
 		return SSH_ERR_BUFFER_READ_ONLY;
-	if (requested_size > SSHBUF_SIZE_MAX || max_size > SSHBUF_ALLOC_MAX)
+	if (max_size > SSHBUF_SIZE_MAX)
 		return SSH_ERR_NO_BUFFER_SPACE;
 	/*
 	 * Always pack as it makes everything that follows easier.
@@ -301,18 +300,6 @@
 	/* Refuse setting a maximum below current amount of data in buffer */
 	if (requested_size < buf->size)
 		return SSH_ERR_NO_BUFFER_SPACE;
-<<<<<<< HEAD
-=======
-	/*
-	 * Always pack as it makes everything that follows easier.
-	 * Potentially expensive, but this should seldom be called on buffers
-	 * that already contain data.
-	 */
-	sshbuf_maybe_pack(buf, 1);
-	/* Refuse setting a maximum below current amount of data in buffer */
-	if (requested_size < buf->size)
-		return SSH_ERR_NO_BUFFER_SPACE;
->>>>>>> efe9b2ec
 	/* Shrink alloc if the existing allocation is larger than requested */
 	if (requested_size < buf->alloc) {
 		if (buf->size < SSHBUF_SIZE_INIT)
@@ -384,11 +371,7 @@
 void
 sshbuf_set_window_max(struct sshbuf *buf, size_t len)
 {
-<<<<<<< HEAD
-        buf->window_max = len; 
-=======
         buf->window_max = len;
->>>>>>> efe9b2ec
 }
 
 int
@@ -431,30 +414,6 @@
 	 * normal value for need. We also don't want to grow the buffer past
 	 * what we need (the size of window_max) so if the current allocation (in
 	 * buf->alloc) is greater than window_max we skip it.
-<<<<<<< HEAD
-	 */
-	if (rlen > BUF_WATERSHED && buf->window_max !=0  && buf->alloc < buf->window_max) {
-		/* debug_f ("%p, prior rlen %zu and need %zu buf_alloc is %zu", buf, rlen, need, buf->alloc); */
-		/* set need to the the max window size less the current allocation */
-		need = buf->max_size;
-		rlen = ROUNDUP(buf->alloc + need, SSHBUF_SIZE_INC);
-		/* debug_f ("%p, rlen is %zu need is %zu window max is %zu max_size is %zu",
-		 *	 buf, rlen, need, buf->window_max, buf->max_size); */
-	}
-	SSHBUF_DBG(("need %zu initial rlen %zu", need, rlen));
-
-	/* there is a buffer that needs to grow quickly but doesn't seem to count as 
-	 * input or output so we check to make sure that window_max isn't set
-	 * before we do. In this case we set it immediately to the maximum 
-	 * allocated buffer size which shoudl be about 32MB 
-	 * this likely isn't the right way to do this but it works for now
-	 * TODO: Come up with a better solution -cjr 12/1/2022 */
-	if (rlen > BUF_WATERSHED && buf->window_max == 0) 
-		rlen = buf->max_size;
-	/* rlen might be above the max allocation */
-	if (rlen > buf->max_size)
-		rlen = buf->max_size;
-=======
 	 *
 	 * Turns out the extra functions on the following conditional aren't needed
 	 * -cjr 04/06/23
@@ -476,7 +435,6 @@
 		rlen = buf->max_size;
 		/* debug_f("set rlen to %zu", buf->max_size);*/
 	}
->>>>>>> efe9b2ec
 	SSHBUF_DBG(("adjusted rlen %zu", rlen));
 	if ((dp = recallocarray(buf->d, buf->alloc, rlen, 1)) == NULL) {
 		SSHBUF_DBG(("realloc fail"));
