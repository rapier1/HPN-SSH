/* $OpenBSD: sshconnect.c,v 1.287 2017/09/14 04:32:21 djm Exp $ */
/*
 * Author: Tatu Ylonen <ylo@cs.hut.fi>
 * Copyright (c) 1995 Tatu Ylonen <ylo@cs.hut.fi>, Espoo, Finland
 *                    All rights reserved
 * Code to connect to a remote host, and to perform the client side of the
 * login (authentication) dialog.
 *
 * As far as I am concerned, the code I have written for this software
 * can be used freely for any purpose.  Any derived versions of this
 * software must be clearly marked as such, and if the derived work is
 * incompatible with the protocol description in the RFC file, it must be
 * called by a name other than "ssh" or "Secure Shell".
 */

#include "includes.h"

#include <sys/types.h>
#include <sys/wait.h>
#include <sys/stat.h>
#include <sys/socket.h>
#ifdef HAVE_SYS_TIME_H
# include <sys/time.h>
#endif

#include <netinet/in.h>
#include <arpa/inet.h>

#include <ctype.h>
#include <errno.h>
#include <fcntl.h>
#include <netdb.h>
#ifdef HAVE_PATHS_H
#include <paths.h>
#endif
#include <pwd.h>
#ifdef HAVE_POLL_H
#include <poll.h>
#endif
#include <signal.h>
#include <stdarg.h>
#include <stdio.h>
#include <stdlib.h>
#include <string.h>
#include <unistd.h>

#include "xmalloc.h"
#include "key.h"
#include "hostfile.h"
#include "ssh.h"
#include "buffer.h"
#include "packet.h"
#include "uidswap.h"
#include "compat.h"
#include "key.h"
#include "sshconnect.h"
#include "hostfile.h"
#include "log.h"
#include "misc.h"
#include "readconf.h"
#include "atomicio.h"
#include "dns.h"
#include "monitor_fdpass.h"
#include "ssh2.h"
#include "version.h"
#include "authfile.h"
#include "ssherr.h"
#include "authfd.h"

char *client_version_string = NULL;
char *server_version_string = NULL;
struct sshkey *previous_host_key = NULL;

static int matching_host_key_dns = 0;

static pid_t proxy_command_pid = 0;

/* import */
extern Options options;
extern char *__progname;
extern uid_t original_real_uid;
extern uid_t original_effective_uid;

static int show_other_keys(struct hostkeys *, struct sshkey *);
static void warn_changed_key(struct sshkey *);

/* Expand a proxy command */
static char *
expand_proxy_command(const char *proxy_command, const char *user,
    const char *host, int port)
{
	char *tmp, *ret, strport[NI_MAXSERV];

	snprintf(strport, sizeof strport, "%d", port);
	xasprintf(&tmp, "exec %s", proxy_command);
	ret = percent_expand(tmp, "h", host, "p", strport,
	    "r", options.user, (char *)NULL);
	free(tmp);
	return ret;
}

/*
 * Connect to the given ssh server using a proxy command that passes a
 * a connected fd back to us.
 */
static int
ssh_proxy_fdpass_connect(struct ssh *ssh, const char *host, u_short port,
    const char *proxy_command)
{
	char *command_string;
	int sp[2], sock;
	pid_t pid;
	char *shell;

	if ((shell = getenv("SHELL")) == NULL)
		shell = _PATH_BSHELL;

	if (socketpair(AF_UNIX, SOCK_STREAM, 0, sp) < 0)
		fatal("Could not create socketpair to communicate with "
		    "proxy dialer: %.100s", strerror(errno));

	command_string = expand_proxy_command(proxy_command, options.user,
	    host, port);
	debug("Executing proxy dialer command: %.500s", command_string);

	/* Fork and execute the proxy command. */
	if ((pid = fork()) == 0) {
		char *argv[10];

		/* Child.  Permanently give up superuser privileges. */
		permanently_drop_suid(original_real_uid);

		close(sp[1]);
		/* Redirect stdin and stdout. */
		if (sp[0] != 0) {
			if (dup2(sp[0], 0) < 0)
				perror("dup2 stdin");
		}
		if (sp[0] != 1) {
			if (dup2(sp[0], 1) < 0)
				perror("dup2 stdout");
		}
		if (sp[0] >= 2)
			close(sp[0]);

		/*
		 * Stderr is left as it is so that error messages get
		 * printed on the user's terminal.
		 */
		argv[0] = shell;
		argv[1] = "-c";
		argv[2] = command_string;
		argv[3] = NULL;

		/*
		 * Execute the proxy command.
		 * Note that we gave up any extra privileges above.
		 */
		execv(argv[0], argv);
		perror(argv[0]);
		exit(1);
	}
	/* Parent. */
	if (pid < 0)
		fatal("fork failed: %.100s", strerror(errno));
	close(sp[0]);
	free(command_string);

	if ((sock = mm_receive_fd(sp[1])) == -1)
		fatal("proxy dialer did not pass back a connection");
	close(sp[1]);

	while (waitpid(pid, NULL, 0) == -1)
		if (errno != EINTR)
			fatal("Couldn't wait for child: %s", strerror(errno));

	/* Set the connection file descriptors. */
	if (ssh_packet_set_connection(ssh, sock, sock) == NULL)
		return -1; /* ssh_packet_set_connection logs error */

	return 0;
}

/*
 * Connect to the given ssh server using a proxy command.
 */
static int
ssh_proxy_connect(struct ssh *ssh, const char *host, u_short port,
    const char *proxy_command)
{
	char *command_string;
	int pin[2], pout[2];
	pid_t pid;
	char *shell;

	if ((shell = getenv("SHELL")) == NULL || *shell == '\0')
		shell = _PATH_BSHELL;

	/* Create pipes for communicating with the proxy. */
	if (pipe(pin) < 0 || pipe(pout) < 0)
		fatal("Could not create pipes to communicate with the proxy: %.100s",
		    strerror(errno));

	command_string = expand_proxy_command(proxy_command, options.user,
	    host, port);
	debug("Executing proxy command: %.500s", command_string);

	/* Fork and execute the proxy command. */
	if ((pid = fork()) == 0) {
		char *argv[10];

		/* Child.  Permanently give up superuser privileges. */
		permanently_drop_suid(original_real_uid);

		/* Redirect stdin and stdout. */
		close(pin[1]);
		if (pin[0] != 0) {
			if (dup2(pin[0], 0) < 0)
				perror("dup2 stdin");
			close(pin[0]);
		}
		close(pout[0]);
		if (dup2(pout[1], 1) < 0)
			perror("dup2 stdout");
		/* Cannot be 1 because pin allocated two descriptors. */
		close(pout[1]);

		/* Stderr is left as it is so that error messages get
		   printed on the user's terminal. */
		argv[0] = shell;
		argv[1] = "-c";
		argv[2] = command_string;
		argv[3] = NULL;

		/* Execute the proxy command.  Note that we gave up any
		   extra privileges above. */
		signal(SIGPIPE, SIG_DFL);
		execv(argv[0], argv);
		perror(argv[0]);
		exit(1);
	}
	/* Parent. */
	if (pid < 0)
		fatal("fork failed: %.100s", strerror(errno));
	else
		proxy_command_pid = pid; /* save pid to clean up later */

	/* Close child side of the descriptors. */
	close(pin[0]);
	close(pout[1]);

	/* Free the command name. */
	free(command_string);

	/* Set the connection file descriptors. */
	if (ssh_packet_set_connection(ssh, pout[0], pin[1]) == NULL)
		return -1; /* ssh_packet_set_connection logs error */

	return 0;
}

void
ssh_kill_proxy_command(void)
{
	/*
	 * Send SIGHUP to proxy command if used. We don't wait() in
	 * case it hangs and instead rely on init to reap the child
	 */
	if (proxy_command_pid > 1)
		kill(proxy_command_pid, SIGHUP);
}

/*
 * Set TCP receive buffer if requested.
 * Note: tuning needs to happen after the socket is
 * created but before the connection happens
 * so winscale is negotiated properly -cjr
 */
static void
ssh_set_socket_recvbuf(int sock)
{
	void *buf = (void *)&options.tcp_rcv_buf;
	int sz = sizeof(options.tcp_rcv_buf);
	int socksize;
	int socksizelen = sizeof(int);

	debug("setsockopt Attempting to set SO_RCVBUF to %d", options.tcp_rcv_buf);
	if (setsockopt(sock, SOL_SOCKET, SO_RCVBUF, buf, sz) >= 0) {
		getsockopt(sock, SOL_SOCKET, SO_RCVBUF, &socksize, &socksizelen);
		debug("setsockopt SO_RCVBUF: %.100s %d", strerror(errno), socksize);
	}
	else
		error("Couldn't set socket receive buffer to %d: %.100s",
		    options.tcp_rcv_buf, strerror(errno));
}

/*
 * Creates a (possibly privileged) socket for use as the ssh connection.
 */
static int
ssh_create_socket(int privileged, struct addrinfo *ai)
{
	int sock, r, gaierr;
	struct addrinfo hints, *res = NULL;

	sock = socket(ai->ai_family, ai->ai_socktype, ai->ai_protocol);
	if (sock < 0) {
		error("socket: %s", strerror(errno));
		return -1;
	}
	fcntl(sock, F_SETFD, FD_CLOEXEC);

	if (options.tcp_rcv_buf > 0)
		ssh_set_socket_recvbuf(sock);

	/* Bind the socket to an alternative local IP address */
	if (options.bind_address == NULL && !privileged)
		return sock;

	if (options.bind_address) {
		memset(&hints, 0, sizeof(hints));
		hints.ai_family = ai->ai_family;
		hints.ai_socktype = ai->ai_socktype;
		hints.ai_protocol = ai->ai_protocol;
		hints.ai_flags = AI_PASSIVE;
		gaierr = getaddrinfo(options.bind_address, NULL, &hints, &res);
		if (gaierr) {
			error("getaddrinfo: %s: %s", options.bind_address,
			    ssh_gai_strerror(gaierr));
			close(sock);
			return -1;
		}
	}
	/*
	 * If we are running as root and want to connect to a privileged
	 * port, bind our own socket to a privileged port.
	 */
	if (privileged) {
		PRIV_START;
		r = bindresvport_sa(sock, res ? res->ai_addr : NULL);
		PRIV_END;
		if (r < 0) {
			error("bindresvport_sa: af=%d %s", ai->ai_family,
			    strerror(errno));
			goto fail;
		}
	} else {
		if (bind(sock, res->ai_addr, res->ai_addrlen) < 0) {
			error("bind: %s: %s", options.bind_address,
			    strerror(errno));
 fail:
			close(sock);
			freeaddrinfo(res);
			return -1;
		}
	}
	if (res != NULL)
		freeaddrinfo(res);
	return sock;
}

/*
 * Wait up to *timeoutp milliseconds for fd to be readable. Updates
 * *timeoutp with time remaining.
 * Returns 0 if fd ready or -1 on timeout or error (see errno).
 */
static int
waitrfd(int fd, int *timeoutp)
{
	struct pollfd pfd;
	struct timeval t_start;
	int oerrno, r;

	gettimeofday(&t_start, NULL);
	pfd.fd = fd;
	pfd.events = POLLIN;
	for (; *timeoutp >= 0;) {
		r = poll(&pfd, 1, *timeoutp);
		oerrno = errno;
		ms_subtract_diff(&t_start, timeoutp);
		errno = oerrno;
		if (r > 0)
			return 0;
		else if (r == -1 && errno != EAGAIN)
			return -1;
		else if (r == 0)
			break;
	}
	/* timeout */
	errno = ETIMEDOUT;
	return -1;
}

static int
timeout_connect(int sockfd, const struct sockaddr *serv_addr,
    socklen_t addrlen, int *timeoutp)
{
	int optval = 0;
	socklen_t optlen = sizeof(optval);

	/* No timeout: just do a blocking connect() */
	if (*timeoutp <= 0)
		return connect(sockfd, serv_addr, addrlen);

	set_nonblock(sockfd);
	if (connect(sockfd, serv_addr, addrlen) == 0) {
		/* Succeeded already? */
		unset_nonblock(sockfd);
		return 0;
	} else if (errno != EINPROGRESS)
		return -1;

	if (waitrfd(sockfd, timeoutp) == -1)
		return -1;

	/* Completed or failed */
	if (getsockopt(sockfd, SOL_SOCKET, SO_ERROR, &optval, &optlen) == -1) {
		debug("getsockopt: %s", strerror(errno));
		return -1;
	}
	if (optval != 0) {
		errno = optval;
		return -1;
	}
	unset_nonblock(sockfd);
	return 0;
}

/*
 * Opens a TCP/IP connection to the remote server on the given host.
 * The address of the remote host will be returned in hostaddr.
 * If port is 0, the default port will be used.  If needpriv is true,
 * a privileged port will be allocated to make the connection.
 * This requires super-user privileges if needpriv is true.
 * Connection_attempts specifies the maximum number of tries (one per
 * second).  If proxy_command is non-NULL, it specifies the command (with %h
 * and %p substituted for host and port, respectively) to use to contact
 * the daemon.
 */
static int
ssh_connect_direct(struct ssh *ssh, const char *host, struct addrinfo *aitop,
    struct sockaddr_storage *hostaddr, u_short port, int family,
    int connection_attempts, int *timeout_ms, int want_keepalive, int needpriv)
{
	int on = 1;
	int sock = -1, attempt;
	char ntop[NI_MAXHOST], strport[NI_MAXSERV];
	struct addrinfo *ai;

	debug2("%s: needpriv %d", __func__, needpriv);
	memset(ntop, 0, sizeof(ntop));
	memset(strport, 0, sizeof(strport));

	for (attempt = 0; attempt < connection_attempts; attempt++) {
		if (attempt > 0) {
			/* Sleep a moment before retrying. */
			sleep(1);
			debug("Trying again...");
		}
		/*
		 * Loop through addresses for this host, and try each one in
		 * sequence until the connection succeeds.
		 */
		for (ai = aitop; ai; ai = ai->ai_next) {
			if (ai->ai_family != AF_INET &&
			    ai->ai_family != AF_INET6)
				continue;
			if (getnameinfo(ai->ai_addr, ai->ai_addrlen,
			    ntop, sizeof(ntop), strport, sizeof(strport),
			    NI_NUMERICHOST|NI_NUMERICSERV) != 0) {
				error("%s: getnameinfo failed", __func__);
				continue;
			}
			debug("Connecting to %.200s [%.100s] port %s.",
				host, ntop, strport);

			/* Create a socket for connecting. */
			sock = ssh_create_socket(needpriv, ai);
			if (sock < 0)
				/* Any error is already output */
				continue;

			if (timeout_connect(sock, ai->ai_addr, ai->ai_addrlen,
			    timeout_ms) >= 0) {
				/* Successful connection. */
				memcpy(hostaddr, ai->ai_addr, ai->ai_addrlen);
				break;
			} else {
				debug("connect to address %s port %s: %s",
				    ntop, strport, strerror(errno));
				close(sock);
				sock = -1;
			}
		}
		if (sock != -1)
			break;	/* Successful connection. */
	}

	/* Return failure if we didn't get a successful connection. */
	if (sock == -1) {
		error("ssh: connect to host %s port %s: %s",
		    host, strport, strerror(errno));
		return (-1);
	}

	debug("Connection established.");

	/* Set SO_KEEPALIVE if requested. */
	if (want_keepalive &&
	    setsockopt(sock, SOL_SOCKET, SO_KEEPALIVE, (void *)&on,
	    sizeof(on)) < 0)
		error("setsockopt SO_KEEPALIVE: %.100s", strerror(errno));

	/* Set the connection. */
	if (ssh_packet_set_connection(ssh, sock, sock) == NULL)
		return -1; /* ssh_packet_set_connection logs error */

        return 0;
}

int
ssh_connect(struct ssh *ssh, const char *host, struct addrinfo *addrs,
    struct sockaddr_storage *hostaddr, u_short port, int family,
    int connection_attempts, int *timeout_ms, int want_keepalive, int needpriv)
{
	if (options.proxy_command == NULL) {
		return ssh_connect_direct(ssh, host, addrs, hostaddr, port,
		    family, connection_attempts, timeout_ms, want_keepalive,
		    needpriv);
	} else if (strcmp(options.proxy_command, "-") == 0) {
		if ((ssh_packet_set_connection(ssh,
		    STDIN_FILENO, STDOUT_FILENO)) == NULL)
			return -1; /* ssh_packet_set_connection logs error */
		return 0;
	} else if (options.proxy_use_fdpass) {
		return ssh_proxy_fdpass_connect(ssh, host, port,
		    options.proxy_command);
	}
	return ssh_proxy_connect(ssh, host, port, options.proxy_command);
}

static void
send_client_banner(int connection_out, int minor1)
{
	/* Send our own protocol version identification. */
<<<<<<< HEAD
	xasprintf(&client_version_string, "SSH-%d.%d-%.100s\r\n",
	    PROTOCOL_MAJOR_2, PROTOCOL_MINOR_2, SSH_VERSION);
=======
	if (compat20) {
		xasprintf(&client_version_string, "SSH-%d.%d-%.100s\r\n",
		    PROTOCOL_MAJOR_2, PROTOCOL_MINOR_2, SSH_RELEASE);
	} else {
		xasprintf(&client_version_string, "SSH-%d.%d-%.100s\n",
		    PROTOCOL_MAJOR_1, minor1, SSH_RELEASE);
	}
>>>>>>> 4f918482
	if (atomicio(vwrite, connection_out, client_version_string,
	    strlen(client_version_string)) != strlen(client_version_string))
		fatal("write: %.100s", strerror(errno));
	chop(client_version_string);
	debug("Local version string %.100s", client_version_string);
}

/*
 * Waits for the server identification string, and sends our own
 * identification string.
 */
void
ssh_exchange_identification(int timeout_ms)
{
	char buf[256], remote_version[256];	/* must be same size! */
	int remote_major, remote_minor, mismatch;
	int connection_in = packet_get_connection_in();
	int connection_out = packet_get_connection_out();
	u_int i, n;
	size_t len;
	int rc;

	send_client_banner(connection_out, 0);

	/* Read other side's version identification. */
	for (n = 0;;) {
		for (i = 0; i < sizeof(buf) - 1; i++) {
			if (timeout_ms > 0) {
				rc = waitrfd(connection_in, &timeout_ms);
				if (rc == -1 && errno == ETIMEDOUT) {
					fatal("Connection timed out during "
					    "banner exchange");
				} else if (rc == -1) {
					fatal("%s: %s",
					    __func__, strerror(errno));
				}
			}

			len = atomicio(read, connection_in, &buf[i], 1);
			if (len != 1 && errno == EPIPE)
				fatal("ssh_exchange_identification: "
				    "Connection closed by remote host");
			else if (len != 1)
				fatal("ssh_exchange_identification: "
				    "read: %.100s", strerror(errno));
			if (buf[i] == '\r') {
				buf[i] = '\n';
				buf[i + 1] = 0;
				continue;		/**XXX wait for \n */
			}
			if (buf[i] == '\n') {
				buf[i + 1] = 0;
				break;
			}
			if (++n > 65536)
				fatal("ssh_exchange_identification: "
				    "No banner received");
		}
		buf[sizeof(buf) - 1] = 0;
		if (strncmp(buf, "SSH-", 4) == 0)
			break;
		debug("ssh_exchange_identification: %s", buf);
	}
	server_version_string = xstrdup(buf);

	/*
	 * Check that the versions match.  In future this might accept
	 * several versions and set appropriate flags to handle them.
	 */
	if (sscanf(server_version_string, "SSH-%d.%d-%[^\n]\n",
	    &remote_major, &remote_minor, remote_version) != 3)
		fatal("Bad remote protocol version identification: '%.100s'", buf);
	debug("Remote protocol version %d.%d, remote software version %.100s",
	    remote_major, remote_minor, remote_version);

	active_state->compat = compat_datafellows(remote_version);
	mismatch = 0;

	switch (remote_major) {
	case 2:
		break;
	case 1:
		if (remote_minor != 99)
			mismatch = 1;
		break;
	default:
		mismatch = 1;
		break;
	}
	if (mismatch)
		fatal("Protocol major versions differ: %d vs. %d",
		    PROTOCOL_MAJOR_2, remote_major);
	if ((datafellows & SSH_BUG_DERIVEKEY) != 0)
		fatal("Server version \"%.100s\" uses unsafe key agreement; "
		    "refusing connection", remote_version);
	if ((datafellows & SSH_BUG_RSASIGMD5) != 0)
		logit("Server version \"%.100s\" uses unsafe RSA signature "
		    "scheme; disabling use of RSA keys", remote_version);
	chop(server_version_string);
}

/* defaults to 'no' */
static int
confirm(const char *prompt)
{
	const char *msg, *again = "Please type 'yes' or 'no': ";
	char *p;
	int ret = -1;

	if (options.batch_mode)
		return 0;
	for (msg = prompt;;msg = again) {
		p = read_passphrase(msg, RP_ECHO);
		if (p == NULL ||
		    (p[0] == '\0') || (p[0] == '\n') ||
		    strncasecmp(p, "no", 2) == 0)
			ret = 0;
		if (p && strncasecmp(p, "yes", 3) == 0)
			ret = 1;
		free(p);
		if (ret != -1)
			return ret;
	}
}

static int
check_host_cert(const char *host, const struct sshkey *host_key)
{
	const char *reason;

	if (key_cert_check_authority(host_key, 1, 0, host, &reason) != 0) {
		error("%s", reason);
		return 0;
	}
	if (buffer_len(host_key->cert->critical) != 0) {
		error("Certificate for %s contains unsupported "
		    "critical options(s)", host);
		return 0;
	}
	return 1;
}

static int
sockaddr_is_local(struct sockaddr *hostaddr)
{
	switch (hostaddr->sa_family) {
	case AF_INET:
		return (ntohl(((struct sockaddr_in *)hostaddr)->
		    sin_addr.s_addr) >> 24) == IN_LOOPBACKNET;
	case AF_INET6:
		return IN6_IS_ADDR_LOOPBACK(
		    &(((struct sockaddr_in6 *)hostaddr)->sin6_addr));
	default:
		return 0;
	}
}

/*
 * Prepare the hostname and ip address strings that are used to lookup
 * host keys in known_hosts files. These may have a port number appended.
 */
void
get_hostfile_hostname_ipaddr(char *hostname, struct sockaddr *hostaddr,
    u_short port, char **hostfile_hostname, char **hostfile_ipaddr)
{
	char ntop[NI_MAXHOST];
	socklen_t addrlen;

	switch (hostaddr == NULL ? -1 : hostaddr->sa_family) {
	case -1:
		addrlen = 0;
		break;
	case AF_INET:
		addrlen = sizeof(struct sockaddr_in);
		break;
	case AF_INET6:
		addrlen = sizeof(struct sockaddr_in6);
		break;
	default:
		addrlen = sizeof(struct sockaddr);
		break;
	}

	/*
	 * We don't have the remote ip-address for connections
	 * using a proxy command
	 */
	if (hostfile_ipaddr != NULL) {
		if (options.proxy_command == NULL) {
			if (getnameinfo(hostaddr, addrlen,
			    ntop, sizeof(ntop), NULL, 0, NI_NUMERICHOST) != 0)
			fatal("%s: getnameinfo failed", __func__);
			*hostfile_ipaddr = put_host_port(ntop, port);
		} else {
			*hostfile_ipaddr = xstrdup("<no hostip for proxy "
			    "command>");
		}
	}

	/*
	 * Allow the user to record the key under a different name or
	 * differentiate a non-standard port.  This is useful for ssh
	 * tunneling over forwarded connections or if you run multiple
	 * sshd's on different ports on the same machine.
	 */
	if (hostfile_hostname != NULL) {
		if (options.host_key_alias != NULL) {
			*hostfile_hostname = xstrdup(options.host_key_alias);
			debug("using hostkeyalias: %s", *hostfile_hostname);
		} else {
			*hostfile_hostname = put_host_port(hostname, port);
		}
	}
}

/*
 * check whether the supplied host key is valid, return -1 if the key
 * is not valid. user_hostfile[0] will not be updated if 'readonly' is true.
 */
#define RDRW	0
#define RDONLY	1
#define ROQUIET	2
static int
check_host_key(char *hostname, struct sockaddr *hostaddr, u_short port,
    struct sshkey *host_key, int readonly,
    char **user_hostfiles, u_int num_user_hostfiles,
    char **system_hostfiles, u_int num_system_hostfiles)
{
	HostStatus host_status;
	HostStatus ip_status;
	struct sshkey *raw_key = NULL;
	char *ip = NULL, *host = NULL;
	char hostline[1000], *hostp, *fp, *ra;
	char msg[1024];
	const char *type;
	const struct hostkey_entry *host_found, *ip_found;
	int len, cancelled_forwarding = 0;
	int local = sockaddr_is_local(hostaddr);
	int r, want_cert = sshkey_is_cert(host_key), host_ip_differ = 0;
	int hostkey_trusted = 0; /* Known or explicitly accepted by user */
	struct hostkeys *host_hostkeys, *ip_hostkeys;
	u_int i;

	/*
	 * Force accepting of the host key for loopback/localhost. The
	 * problem is that if the home directory is NFS-mounted to multiple
	 * machines, localhost will refer to a different machine in each of
	 * them, and the user will get bogus HOST_CHANGED warnings.  This
	 * essentially disables host authentication for localhost; however,
	 * this is probably not a real problem.
	 */
	if (options.no_host_authentication_for_localhost == 1 && local &&
	    options.host_key_alias == NULL) {
		debug("Forcing accepting of host key for "
		    "loopback/localhost.");
		return 0;
	}

	/*
	 * Prepare the hostname and address strings used for hostkey lookup.
	 * In some cases, these will have a port number appended.
	 */
	get_hostfile_hostname_ipaddr(hostname, hostaddr, port, &host, &ip);

	/*
	 * Turn off check_host_ip if the connection is to localhost, via proxy
	 * command or if we don't have a hostname to compare with
	 */
	if (options.check_host_ip && (local ||
	    strcmp(hostname, ip) == 0 || options.proxy_command != NULL))
		options.check_host_ip = 0;

	host_hostkeys = init_hostkeys();
	for (i = 0; i < num_user_hostfiles; i++)
		load_hostkeys(host_hostkeys, host, user_hostfiles[i]);
	for (i = 0; i < num_system_hostfiles; i++)
		load_hostkeys(host_hostkeys, host, system_hostfiles[i]);

	ip_hostkeys = NULL;
	if (!want_cert && options.check_host_ip) {
		ip_hostkeys = init_hostkeys();
		for (i = 0; i < num_user_hostfiles; i++)
			load_hostkeys(ip_hostkeys, ip, user_hostfiles[i]);
		for (i = 0; i < num_system_hostfiles; i++)
			load_hostkeys(ip_hostkeys, ip, system_hostfiles[i]);
	}

 retry:
	/* Reload these as they may have changed on cert->key downgrade */
	want_cert = sshkey_is_cert(host_key);
	type = sshkey_type(host_key);

	/*
	 * Check if the host key is present in the user's list of known
	 * hosts or in the systemwide list.
	 */
	host_status = check_key_in_hostkeys(host_hostkeys, host_key,
	    &host_found);

	/*
	 * Also perform check for the ip address, skip the check if we are
	 * localhost, looking for a certificate, or the hostname was an ip
	 * address to begin with.
	 */
	if (!want_cert && ip_hostkeys != NULL) {
		ip_status = check_key_in_hostkeys(ip_hostkeys, host_key,
		    &ip_found);
		if (host_status == HOST_CHANGED &&
		    (ip_status != HOST_CHANGED || 
		    (ip_found != NULL &&
		    !sshkey_equal(ip_found->key, host_found->key))))
			host_ip_differ = 1;
	} else
		ip_status = host_status;

	switch (host_status) {
	case HOST_OK:
		/* The host is known and the key matches. */
		debug("Host '%.200s' is known and matches the %s host %s.",
		    host, type, want_cert ? "certificate" : "key");
		debug("Found %s in %s:%lu", want_cert ? "CA key" : "key",
		    host_found->file, host_found->line);
		if (want_cert &&
		    !check_host_cert(options.host_key_alias == NULL ?
		    hostname : options.host_key_alias, host_key))
			goto fail;
		if (options.check_host_ip && ip_status == HOST_NEW) {
			if (readonly || want_cert)
				logit("%s host key for IP address "
				    "'%.128s' not in list of known hosts.",
				    type, ip);
			else if (!add_host_to_hostfile(user_hostfiles[0], ip,
			    host_key, options.hash_known_hosts))
				logit("Failed to add the %s host key for IP "
				    "address '%.128s' to the list of known "
				    "hosts (%.500s).", type, ip,
				    user_hostfiles[0]);
			else
				logit("Warning: Permanently added the %s host "
				    "key for IP address '%.128s' to the list "
				    "of known hosts.", type, ip);
		} else if (options.visual_host_key) {
			fp = sshkey_fingerprint(host_key,
			    options.fingerprint_hash, SSH_FP_DEFAULT);
			ra = sshkey_fingerprint(host_key,
			    options.fingerprint_hash, SSH_FP_RANDOMART);
			if (fp == NULL || ra == NULL)
				fatal("%s: sshkey_fingerprint fail", __func__);
			logit("Host key fingerprint is %s\n%s", fp, ra);
			free(ra);
			free(fp);
		}
		hostkey_trusted = 1;
		break;
	case HOST_NEW:
		if (options.host_key_alias == NULL && port != 0 &&
		    port != SSH_DEFAULT_PORT) {
			debug("checking without port identifier");
			if (check_host_key(hostname, hostaddr, 0, host_key,
			    ROQUIET, user_hostfiles, num_user_hostfiles,
			    system_hostfiles, num_system_hostfiles) == 0) {
				debug("found matching key w/out port");
				break;
			}
		}
		if (readonly || want_cert)
			goto fail;
		/* The host is new. */
		if (options.strict_host_key_checking ==
		    SSH_STRICT_HOSTKEY_YES) {
			/*
			 * User has requested strict host key checking.  We
			 * will not add the host key automatically.  The only
			 * alternative left is to abort.
			 */
			error("No %s host key is known for %.200s and you "
			    "have requested strict checking.", type, host);
			goto fail;
		} else if (options.strict_host_key_checking ==
		    SSH_STRICT_HOSTKEY_ASK) {
			char msg1[1024], msg2[1024];

			if (show_other_keys(host_hostkeys, host_key))
				snprintf(msg1, sizeof(msg1),
				    "\nbut keys of different type are already"
				    " known for this host.");
			else
				snprintf(msg1, sizeof(msg1), ".");
			/* The default */
			fp = sshkey_fingerprint(host_key,
			    options.fingerprint_hash, SSH_FP_DEFAULT);
			ra = sshkey_fingerprint(host_key,
			    options.fingerprint_hash, SSH_FP_RANDOMART);
			if (fp == NULL || ra == NULL)
				fatal("%s: sshkey_fingerprint fail", __func__);
			msg2[0] = '\0';
			if (options.verify_host_key_dns) {
				if (matching_host_key_dns)
					snprintf(msg2, sizeof(msg2),
					    "Matching host key fingerprint"
					    " found in DNS.\n");
				else
					snprintf(msg2, sizeof(msg2),
					    "No matching host key fingerprint"
					    " found in DNS.\n");
			}
			snprintf(msg, sizeof(msg),
			    "The authenticity of host '%.200s (%s)' can't be "
			    "established%s\n"
			    "%s key fingerprint is %s.%s%s\n%s"
			    "Are you sure you want to continue connecting "
			    "(yes/no)? ",
			    host, ip, msg1, type, fp,
			    options.visual_host_key ? "\n" : "",
			    options.visual_host_key ? ra : "",
			    msg2);
			free(ra);
			free(fp);
			if (!confirm(msg))
				goto fail;
			hostkey_trusted = 1; /* user explicitly confirmed */
		}
		/*
		 * If in "new" or "off" strict mode, add the key automatically
		 * to the local known_hosts file.
		 */
		if (options.check_host_ip && ip_status == HOST_NEW) {
			snprintf(hostline, sizeof(hostline), "%s,%s", host, ip);
			hostp = hostline;
			if (options.hash_known_hosts) {
				/* Add hash of host and IP separately */
				r = add_host_to_hostfile(user_hostfiles[0],
				    host, host_key, options.hash_known_hosts) &&
				    add_host_to_hostfile(user_hostfiles[0], ip,
				    host_key, options.hash_known_hosts);
			} else {
				/* Add unhashed "host,ip" */
				r = add_host_to_hostfile(user_hostfiles[0],
				    hostline, host_key,
				    options.hash_known_hosts);
			}
		} else {
			r = add_host_to_hostfile(user_hostfiles[0], host,
			    host_key, options.hash_known_hosts);
			hostp = host;
		}

		if (!r)
			logit("Failed to add the host to the list of known "
			    "hosts (%.500s).", user_hostfiles[0]);
		else
			logit("Warning: Permanently added '%.200s' (%s) to the "
			    "list of known hosts.", hostp, type);
		break;
	case HOST_REVOKED:
		error("@@@@@@@@@@@@@@@@@@@@@@@@@@@@@@@@@@@@@@@@@@@@@@@@@@@@@@@@@@@");
		error("@       WARNING: REVOKED HOST KEY DETECTED!               @");
		error("@@@@@@@@@@@@@@@@@@@@@@@@@@@@@@@@@@@@@@@@@@@@@@@@@@@@@@@@@@@");
		error("The %s host key for %s is marked as revoked.", type, host);
		error("This could mean that a stolen key is being used to");
		error("impersonate this host.");

		/*
		 * If strict host key checking is in use, the user will have
		 * to edit the key manually and we can only abort.
		 */
		if (options.strict_host_key_checking !=
		    SSH_STRICT_HOSTKEY_OFF) {
			error("%s host key for %.200s was revoked and you have "
			    "requested strict checking.", type, host);
			goto fail;
		}
		goto continue_unsafe;

	case HOST_CHANGED:
		if (want_cert) {
			/*
			 * This is only a debug() since it is valid to have
			 * CAs with wildcard DNS matches that don't match
			 * all hosts that one might visit.
			 */
			debug("Host certificate authority does not "
			    "match %s in %s:%lu", CA_MARKER,
			    host_found->file, host_found->line);
			goto fail;
		}
		if (readonly == ROQUIET)
			goto fail;
		if (options.check_host_ip && host_ip_differ) {
			char *key_msg;
			if (ip_status == HOST_NEW)
				key_msg = "is unknown";
			else if (ip_status == HOST_OK)
				key_msg = "is unchanged";
			else
				key_msg = "has a different value";
			error("@@@@@@@@@@@@@@@@@@@@@@@@@@@@@@@@@@@@@@@@@@@@@@@@@@@@@@@@@@@");
			error("@       WARNING: POSSIBLE DNS SPOOFING DETECTED!          @");
			error("@@@@@@@@@@@@@@@@@@@@@@@@@@@@@@@@@@@@@@@@@@@@@@@@@@@@@@@@@@@");
			error("The %s host key for %s has changed,", type, host);
			error("and the key for the corresponding IP address %s", ip);
			error("%s. This could either mean that", key_msg);
			error("DNS SPOOFING is happening or the IP address for the host");
			error("and its host key have changed at the same time.");
			if (ip_status != HOST_NEW)
				error("Offending key for IP in %s:%lu",
				    ip_found->file, ip_found->line);
		}
		/* The host key has changed. */
		warn_changed_key(host_key);
		error("Add correct host key in %.100s to get rid of this message.",
		    user_hostfiles[0]);
		error("Offending %s key in %s:%lu",
		    sshkey_type(host_found->key),
		    host_found->file, host_found->line);

		/*
		 * If strict host key checking is in use, the user will have
		 * to edit the key manually and we can only abort.
		 */
		if (options.strict_host_key_checking !=
		    SSH_STRICT_HOSTKEY_OFF) {
			error("%s host key for %.200s has changed and you have "
			    "requested strict checking.", type, host);
			goto fail;
		}

 continue_unsafe:
		/*
		 * If strict host key checking has not been requested, allow
		 * the connection but without MITM-able authentication or
		 * forwarding.
		 */
		if (options.password_authentication) {
			error("Password authentication is disabled to avoid "
			    "man-in-the-middle attacks.");
			options.password_authentication = 0;
			cancelled_forwarding = 1;
		}
		if (options.kbd_interactive_authentication) {
			error("Keyboard-interactive authentication is disabled"
			    " to avoid man-in-the-middle attacks.");
			options.kbd_interactive_authentication = 0;
			options.challenge_response_authentication = 0;
			cancelled_forwarding = 1;
		}
		if (options.challenge_response_authentication) {
			error("Challenge/response authentication is disabled"
			    " to avoid man-in-the-middle attacks.");
			options.challenge_response_authentication = 0;
			cancelled_forwarding = 1;
		}
		if (options.forward_agent) {
			error("Agent forwarding is disabled to avoid "
			    "man-in-the-middle attacks.");
			options.forward_agent = 0;
			cancelled_forwarding = 1;
		}
		if (options.forward_x11) {
			error("X11 forwarding is disabled to avoid "
			    "man-in-the-middle attacks.");
			options.forward_x11 = 0;
			cancelled_forwarding = 1;
		}
		if (options.num_local_forwards > 0 ||
		    options.num_remote_forwards > 0) {
			error("Port forwarding is disabled to avoid "
			    "man-in-the-middle attacks.");
			options.num_local_forwards =
			    options.num_remote_forwards = 0;
			cancelled_forwarding = 1;
		}
		if (options.tun_open != SSH_TUNMODE_NO) {
			error("Tunnel forwarding is disabled to avoid "
			    "man-in-the-middle attacks.");
			options.tun_open = SSH_TUNMODE_NO;
			cancelled_forwarding = 1;
		}
		if (options.exit_on_forward_failure && cancelled_forwarding)
			fatal("Error: forwarding disabled due to host key "
			    "check failure");
		
		/*
		 * XXX Should permit the user to change to use the new id.
		 * This could be done by converting the host key to an
		 * identifying sentence, tell that the host identifies itself
		 * by that sentence, and ask the user if he/she wishes to
		 * accept the authentication.
		 */
		break;
	case HOST_FOUND:
		fatal("internal error");
		break;
	}

	if (options.check_host_ip && host_status != HOST_CHANGED &&
	    ip_status == HOST_CHANGED) {
		snprintf(msg, sizeof(msg),
		    "Warning: the %s host key for '%.200s' "
		    "differs from the key for the IP address '%.128s'"
		    "\nOffending key for IP in %s:%lu",
		    type, host, ip, ip_found->file, ip_found->line);
		if (host_status == HOST_OK) {
			len = strlen(msg);
			snprintf(msg + len, sizeof(msg) - len,
			    "\nMatching host key in %s:%lu",
			    host_found->file, host_found->line);
		}
		if (options.strict_host_key_checking ==
		    SSH_STRICT_HOSTKEY_ASK) {
			strlcat(msg, "\nAre you sure you want "
			    "to continue connecting (yes/no)? ", sizeof(msg));
			if (!confirm(msg))
				goto fail;
		} else if (options.strict_host_key_checking !=
		    SSH_STRICT_HOSTKEY_OFF) {
			logit("%s", msg);
			error("Exiting, you have requested strict checking.");
			goto fail;
		} else {
			logit("%s", msg);
		}
	}

	if (!hostkey_trusted && options.update_hostkeys) {
		debug("%s: hostkey not known or explicitly trusted: "
		    "disabling UpdateHostkeys", __func__);
		options.update_hostkeys = 0;
	}

	free(ip);
	free(host);
	if (host_hostkeys != NULL)
		free_hostkeys(host_hostkeys);
	if (ip_hostkeys != NULL)
		free_hostkeys(ip_hostkeys);
	return 0;

fail:
	if (want_cert && host_status != HOST_REVOKED) {
		/*
		 * No matching certificate. Downgrade cert to raw key and
		 * search normally.
		 */
		debug("No matching CA found. Retry with plain key");
		if ((r = sshkey_from_private(host_key, &raw_key)) != 0)
			fatal("%s: sshkey_from_private: %s",
			    __func__, ssh_err(r));
		if ((r = sshkey_drop_cert(raw_key)) != 0)
			fatal("Couldn't drop certificate: %s", ssh_err(r));
		host_key = raw_key;
		goto retry;
	}
	if (raw_key != NULL)
		sshkey_free(raw_key);
	free(ip);
	free(host);
	if (host_hostkeys != NULL)
		free_hostkeys(host_hostkeys);
	if (ip_hostkeys != NULL)
		free_hostkeys(ip_hostkeys);
	return -1;
}

/* returns 0 if key verifies or -1 if key does NOT verify */
int
verify_host_key(char *host, struct sockaddr *hostaddr, struct sshkey *host_key)
{
	u_int i;
	int r = -1, flags = 0;
	char valid[64], *fp = NULL, *cafp = NULL;
	struct sshkey *plain = NULL;

	if ((fp = sshkey_fingerprint(host_key,
	    options.fingerprint_hash, SSH_FP_DEFAULT)) == NULL) {
		error("%s: fingerprint host key: %s", __func__, ssh_err(r));
		r = -1;
		goto out;
	}

	if (sshkey_is_cert(host_key)) {
		if ((cafp = sshkey_fingerprint(host_key->cert->signature_key,
		    options.fingerprint_hash, SSH_FP_DEFAULT)) == NULL) {
			error("%s: fingerprint CA key: %s",
			    __func__, ssh_err(r));
			r = -1;
			goto out;
		}
		sshkey_format_cert_validity(host_key->cert,
		    valid, sizeof(valid));
		debug("Server host certificate: %s %s, serial %llu "
		    "ID \"%s\" CA %s %s valid %s",
		    sshkey_ssh_name(host_key), fp,
		    (unsigned long long)host_key->cert->serial,
		    host_key->cert->key_id,
		    sshkey_ssh_name(host_key->cert->signature_key), cafp,
		    valid);
		for (i = 0; i < host_key->cert->nprincipals; i++) {
			debug2("Server host certificate hostname: %s",
			    host_key->cert->principals[i]);
		}
	} else {
		debug("Server host key: %s %s", sshkey_ssh_name(host_key), fp);
	}

	if (sshkey_equal(previous_host_key, host_key)) {
		debug2("%s: server host key %s %s matches cached key",
		    __func__, sshkey_type(host_key), fp);
		r = 0;
		goto out;
	}

	/* Check in RevokedHostKeys file if specified */
	if (options.revoked_host_keys != NULL) {
		r = sshkey_check_revoked(host_key, options.revoked_host_keys);
		switch (r) {
		case 0:
			break; /* not revoked */
		case SSH_ERR_KEY_REVOKED:
			error("Host key %s %s revoked by file %s",
			    sshkey_type(host_key), fp,
			    options.revoked_host_keys);
			r = -1;
			goto out;
		default:
			error("Error checking host key %s %s in "
			    "revoked keys file %s: %s", sshkey_type(host_key),
			    fp, options.revoked_host_keys, ssh_err(r));
			r = -1;
			goto out;
		}
	}

	if (options.verify_host_key_dns) {
		/*
		 * XXX certs are not yet supported for DNS, so downgrade
		 * them and try the plain key.
		 */
		if ((r = sshkey_from_private(host_key, &plain)) != 0)
			goto out;
		if (sshkey_is_cert(plain))
			sshkey_drop_cert(plain);
		if (verify_host_key_dns(host, hostaddr, plain, &flags) == 0) {
			if (flags & DNS_VERIFY_FOUND) {
				if (options.verify_host_key_dns == 1 &&
				    flags & DNS_VERIFY_MATCH &&
				    flags & DNS_VERIFY_SECURE) {
					r = 0;
					goto out;
				}
				if (flags & DNS_VERIFY_MATCH) {
					matching_host_key_dns = 1;
				} else {
					warn_changed_key(plain);
					error("Update the SSHFP RR in DNS "
					    "with the new host key to get rid "
					    "of this message.");
				}
			}
		}
	}
	r = check_host_key(host, hostaddr, options.port, host_key, RDRW,
	    options.user_hostfiles, options.num_user_hostfiles,
	    options.system_hostfiles, options.num_system_hostfiles);

out:
	sshkey_free(plain);
	free(fp);
	free(cafp);
	if (r == 0 && host_key != NULL) {
		sshkey_free(previous_host_key);
		r = sshkey_from_private(host_key, &previous_host_key);
	}

	return r;
}

/*
 * Starts a dialog with the server, and authenticates the current user on the
 * server.  This does not need any extra privileges.  The basic connection
 * to the server must already have been established before this is called.
 * If login fails, this function prints an error and never returns.
 * This function does not require super-user privileges.
 */
void
ssh_login(Sensitive *sensitive, const char *orighost,
    struct sockaddr *hostaddr, u_short port, struct passwd *pw, int timeout_ms)
{
	char *host;
	char *server_user, *local_user;

	local_user = xstrdup(pw->pw_name);
	server_user = options.user ? options.user : local_user;

	/* Convert the user-supplied hostname into all lowercase. */
	host = xstrdup(orighost);
	lowercase(host);

	/* Exchange protocol version identification strings with the server. */
	ssh_exchange_identification(timeout_ms);

	/* Put the connection into non-blocking mode. */
	packet_set_nonblocking();

	/* key exchange */
	/* authenticate user */
	debug("Authenticating to %s:%d as '%s'", host, port, server_user);
	ssh_kex2(host, hostaddr, port);
	ssh_userauth2(local_user, server_user, host, sensitive);
	free(local_user);
}

void
ssh_put_password(char *password)
{
	int size;
	char *padded;

	if (datafellows & SSH_BUG_PASSWORDPAD) {
		packet_put_cstring(password);
		return;
	}
	size = ROUNDUP(strlen(password) + 1, 32);
	padded = xcalloc(1, size);
	strlcpy(padded, password, size);
	packet_put_string(padded, size);
	explicit_bzero(padded, size);
	free(padded);
}

/* print all known host keys for a given host, but skip keys of given type */
static int
show_other_keys(struct hostkeys *hostkeys, struct sshkey *key)
{
	int type[] = {
		KEY_RSA,
		KEY_DSA,
		KEY_ECDSA,
		KEY_ED25519,
		-1
	};
	int i, ret = 0;
	char *fp, *ra;
	const struct hostkey_entry *found;

	for (i = 0; type[i] != -1; i++) {
		if (type[i] == key->type)
			continue;
		if (!lookup_key_in_hostkeys_by_type(hostkeys, type[i], &found))
			continue;
		fp = sshkey_fingerprint(found->key,
		    options.fingerprint_hash, SSH_FP_DEFAULT);
		ra = sshkey_fingerprint(found->key,
		    options.fingerprint_hash, SSH_FP_RANDOMART);
		if (fp == NULL || ra == NULL)
			fatal("%s: sshkey_fingerprint fail", __func__);
		logit("WARNING: %s key found for host %s\n"
		    "in %s:%lu\n"
		    "%s key fingerprint %s.",
		    key_type(found->key),
		    found->host, found->file, found->line,
		    key_type(found->key), fp);
		if (options.visual_host_key)
			logit("%s", ra);
		free(ra);
		free(fp);
		ret = 1;
	}
	return ret;
}

static void
warn_changed_key(struct sshkey *host_key)
{
	char *fp;

	fp = sshkey_fingerprint(host_key, options.fingerprint_hash,
	    SSH_FP_DEFAULT);
	if (fp == NULL)
		fatal("%s: sshkey_fingerprint fail", __func__);

	error("@@@@@@@@@@@@@@@@@@@@@@@@@@@@@@@@@@@@@@@@@@@@@@@@@@@@@@@@@@@");
	error("@    WARNING: REMOTE HOST IDENTIFICATION HAS CHANGED!     @");
	error("@@@@@@@@@@@@@@@@@@@@@@@@@@@@@@@@@@@@@@@@@@@@@@@@@@@@@@@@@@@");
	error("IT IS POSSIBLE THAT SOMEONE IS DOING SOMETHING NASTY!");
	error("Someone could be eavesdropping on you right now (man-in-the-middle attack)!");
	error("It is also possible that a host key has just been changed.");
	error("The fingerprint for the %s key sent by the remote host is\n%s.",
	    key_type(host_key), fp);
	error("Please contact your system administrator.");

	free(fp);
}

/*
 * Execute a local command
 */
int
ssh_local_cmd(const char *args)
{
	char *shell;
	pid_t pid;
	int status;
	void (*osighand)(int);

	if (!options.permit_local_command ||
	    args == NULL || !*args)
		return (1);

	if ((shell = getenv("SHELL")) == NULL || *shell == '\0')
		shell = _PATH_BSHELL;

	osighand = signal(SIGCHLD, SIG_DFL);
	pid = fork();
	if (pid == 0) {
		signal(SIGPIPE, SIG_DFL);
		debug3("Executing %s -c \"%s\"", shell, args);
		execl(shell, shell, "-c", args, (char *)NULL);
		error("Couldn't execute %s -c \"%s\": %s",
		    shell, args, strerror(errno));
		_exit(1);
	} else if (pid == -1)
		fatal("fork failed: %.100s", strerror(errno));
	while (waitpid(pid, &status, 0) == -1)
		if (errno != EINTR)
			fatal("Couldn't wait for child: %s", strerror(errno));
	signal(SIGCHLD, osighand);

	if (!WIFEXITED(status))
		return (1);

	return (WEXITSTATUS(status));
}

void
maybe_add_key_to_agent(char *authfile, struct sshkey *private, char *comment,
    char *passphrase)
{
	int auth_sock = -1, r;

	if (options.add_keys_to_agent == 0)
		return;

	if ((r = ssh_get_authentication_socket(&auth_sock)) != 0) {
		debug3("no authentication agent, not adding key");
		return;
	}

	if (options.add_keys_to_agent == 2 &&
	    !ask_permission("Add key %s (%s) to agent?", authfile, comment)) {
		debug3("user denied adding this key");
		close(auth_sock);
		return;
	}

	if ((r = ssh_add_identity_constrained(auth_sock, private, comment, 0,
	    (options.add_keys_to_agent == 3))) == 0)
		debug("identity added to agent: %s", authfile);
	else
		debug("could not add identity to agent: %s (%d)", authfile, r);
	close(auth_sock);
}<|MERGE_RESOLUTION|>--- conflicted
+++ resolved
@@ -543,18 +543,8 @@
 send_client_banner(int connection_out, int minor1)
 {
 	/* Send our own protocol version identification. */
-<<<<<<< HEAD
 	xasprintf(&client_version_string, "SSH-%d.%d-%.100s\r\n",
 	    PROTOCOL_MAJOR_2, PROTOCOL_MINOR_2, SSH_VERSION);
-=======
-	if (compat20) {
-		xasprintf(&client_version_string, "SSH-%d.%d-%.100s\r\n",
-		    PROTOCOL_MAJOR_2, PROTOCOL_MINOR_2, SSH_RELEASE);
-	} else {
-		xasprintf(&client_version_string, "SSH-%d.%d-%.100s\n",
-		    PROTOCOL_MAJOR_1, minor1, SSH_RELEASE);
-	}
->>>>>>> 4f918482
 	if (atomicio(vwrite, connection_out, client_version_string,
 	    strlen(client_version_string)) != strlen(client_version_string))
 		fatal("write: %.100s", strerror(errno));
