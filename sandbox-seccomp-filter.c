--- conflicted
+++ resolved
@@ -135,15 +135,12 @@
 #endif
 #ifdef __NR_close
 	SC_ALLOW(close),
-<<<<<<< HEAD
-=======
 #endif
 #ifdef __NR_exit
 	SC_ALLOW(exit),
 #endif
 #ifdef __NR_exit_group
 	SC_ALLOW(exit_group),
->>>>>>> 535137cf
 #endif
 #ifdef __NR_getpeername /* not defined on archs that go via socketcall(2) */
 	SC_ALLOW(getpeername),
@@ -151,18 +148,6 @@
 #ifdef __NR_getpgid
 	SC_ALLOW(getpgid),
 #endif
-<<<<<<< HEAD
-#ifdef __NR_exit
-	SC_ALLOW(exit),
-#endif
-#ifdef __NR_exit_group
-	SC_ALLOW(exit_group),
-#endif
-#ifdef __NR_getpgid
-	SC_ALLOW(getpgid),
-#endif
-=======
->>>>>>> 535137cf
 #ifdef __NR_getpid
 	SC_ALLOW(getpid),
 #endif
@@ -183,7 +168,6 @@
 #endif
 #ifdef __NR_munmap
 	SC_ALLOW(munmap),
-<<<<<<< HEAD
 #endif
 #ifdef __NR__newselect
 	SC_ALLOW(_newselect),
@@ -197,7 +181,6 @@
 #ifdef __NR_read
 	SC_ALLOW(read),
 #endif
-=======
 	SC_ALLOW(exit_group),
 
 #ifdef NERSC_MOD
@@ -207,7 +190,6 @@
 	SC_ALLOW(connect),
 #endif
 
->>>>>>> add nersc mod
 #ifdef __NR_rt_sigprocmask
 	SC_ALLOW(rt_sigprocmask),
 #endif
@@ -220,12 +202,9 @@
 #ifdef __NR_sigprocmask
 	SC_ALLOW(sigprocmask),
 #endif
-<<<<<<< HEAD
-=======
 #ifdef __NR_socketcall
 	SC_ALLOW(socketcall),
 #endif
->>>>>>> 535137cf
 #ifdef __NR_time
 	SC_ALLOW(time),
 #endif
