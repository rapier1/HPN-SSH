/*
 * Copyright (c) 2012 Will Drewry <wad@dataspill.org>
 *
 * Permission to use, copy, modify, and distribute this software for any
 * purpose with or without fee is hereby granted, provided that the above
 * copyright notice and this permission notice appear in all copies.
 *
 * THE SOFTWARE IS PROVIDED "AS IS" AND THE AUTHOR DISCLAIMS ALL WARRANTIES
 * WITH REGARD TO THIS SOFTWARE INCLUDING ALL IMPLIED WARRANTIES OF
 * MERCHANTABILITY AND FITNESS. IN NO EVENT SHALL THE AUTHOR BE LIABLE FOR
 * ANY SPECIAL, DIRECT, INDIRECT, OR CONSEQUENTIAL DAMAGES OR ANY DAMAGES
 * WHATSOEVER RESULTING FROM LOSS OF USE, DATA OR PROFITS, WHETHER IN AN
 * ACTION OF CONTRACT, NEGLIGENCE OR OTHER TORTIOUS ACTION, ARISING OUT OF
 * OR IN CONNECTION WITH THE USE OR PERFORMANCE OF THIS SOFTWARE.
 */

/*
 * Uncomment the SANDBOX_SECCOMP_FILTER_DEBUG macro below to help diagnose
 * filter breakage during development. *Do not* use this in production,
 * as it relies on making library calls that are unsafe in signal context.
 *
 * Instead, live systems the auditctl(8) may be used to monitor failures.
 * E.g.
 *   auditctl -a task,always -F uid=<privsep uid>
 */
/* #define SANDBOX_SECCOMP_FILTER_DEBUG 1 */

/* XXX it should be possible to do logging via the log socket safely */

#ifdef SANDBOX_SECCOMP_FILTER_DEBUG
/* Use the kernel headers in case of an older toolchain. */
# include <asm/siginfo.h>
# define __have_siginfo_t 1
# define __have_sigval_t 1
# define __have_sigevent_t 1
#endif /* SANDBOX_SECCOMP_FILTER_DEBUG */

#include "includes.h"

#ifdef SANDBOX_SECCOMP_FILTER

#include <sys/types.h>
#include <sys/resource.h>
#include <sys/prctl.h>
#include <sys/mman.h>

#include <linux/net.h>
#include <linux/audit.h>
#include <linux/filter.h>
#include <linux/seccomp.h>
#include <elf.h>

#include <asm/unistd.h>
#ifdef __s390__
#include <asm/zcrypt.h>
#endif

#include <errno.h>
#include <signal.h>
#include <stdarg.h>
#include <stddef.h>  /* for offsetof */
#include <stdio.h>
#include <stdlib.h>
#include <string.h>
#include <unistd.h>

#include "log.h"
#include "ssh-sandbox.h"
#include "xmalloc.h"

/* Linux seccomp_filter sandbox */
#define SECCOMP_FILTER_FAIL SECCOMP_RET_KILL

/* Use a signal handler to emit violations when debugging */
#ifdef SANDBOX_SECCOMP_FILTER_DEBUG
# undef SECCOMP_FILTER_FAIL
# define SECCOMP_FILTER_FAIL SECCOMP_RET_TRAP
#endif /* SANDBOX_SECCOMP_FILTER_DEBUG */

#if __BYTE_ORDER == __LITTLE_ENDIAN
# define ARG_LO_OFFSET  0
# define ARG_HI_OFFSET  sizeof(uint32_t)
#elif __BYTE_ORDER == __BIG_ENDIAN
# define ARG_LO_OFFSET  sizeof(uint32_t)
# define ARG_HI_OFFSET  0
#else
#error "Unknown endianness"
#endif

/* Simple helpers to avoid manual errors (but larger BPF programs). */
#define SC_DENY(_nr, _errno) \
	BPF_JUMP(BPF_JMP+BPF_JEQ+BPF_K, (_nr), 0, 1), \
	BPF_STMT(BPF_RET+BPF_K, SECCOMP_RET_ERRNO|(_errno))
#define SC_ALLOW(_nr) \
	BPF_JUMP(BPF_JMP+BPF_JEQ+BPF_K, (_nr), 0, 1), \
	BPF_STMT(BPF_RET+BPF_K, SECCOMP_RET_ALLOW)
#define SC_ALLOW_ARG(_nr, _arg_nr, _arg_val) \
	BPF_JUMP(BPF_JMP+BPF_JEQ+BPF_K, (_nr), 0, 6), \
	/* load and test syscall argument, low word */ \
	BPF_STMT(BPF_LD+BPF_W+BPF_ABS, \
	    offsetof(struct seccomp_data, args[(_arg_nr)]) + ARG_LO_OFFSET), \
	BPF_JUMP(BPF_JMP+BPF_JEQ+BPF_K, \
	    ((_arg_val) & 0xFFFFFFFF), 0, 3), \
	/* load and test syscall argument, high word */ \
	BPF_STMT(BPF_LD+BPF_W+BPF_ABS, \
	    offsetof(struct seccomp_data, args[(_arg_nr)]) + ARG_HI_OFFSET), \
	BPF_JUMP(BPF_JMP+BPF_JEQ+BPF_K, \
	    (((uint32_t)((uint64_t)(_arg_val) >> 32)) & 0xFFFFFFFF), 0, 1), \
	BPF_STMT(BPF_RET+BPF_K, SECCOMP_RET_ALLOW), \
	/* reload syscall number; all rules expect it in accumulator */ \
	BPF_STMT(BPF_LD+BPF_W+BPF_ABS, \
		offsetof(struct seccomp_data, nr))
/* Allow if syscall argument contains only values in mask */
#define SC_ALLOW_ARG_MASK(_nr, _arg_nr, _arg_mask) \
	BPF_JUMP(BPF_JMP+BPF_JEQ+BPF_K, (_nr), 0, 8), \
	/* load, mask and test syscall argument, low word */ \
	BPF_STMT(BPF_LD+BPF_W+BPF_ABS, \
	    offsetof(struct seccomp_data, args[(_arg_nr)]) + ARG_LO_OFFSET), \
	BPF_STMT(BPF_ALU+BPF_AND+BPF_K, ~((_arg_mask) & 0xFFFFFFFF)), \
	BPF_JUMP(BPF_JMP+BPF_JEQ+BPF_K, 0, 0, 4), \
	/* load, mask and test syscall argument, high word */ \
	BPF_STMT(BPF_LD+BPF_W+BPF_ABS, \
	    offsetof(struct seccomp_data, args[(_arg_nr)]) + ARG_HI_OFFSET), \
	BPF_STMT(BPF_ALU+BPF_AND+BPF_K, \
	    ~(((uint32_t)((uint64_t)(_arg_mask) >> 32)) & 0xFFFFFFFF)), \
	BPF_JUMP(BPF_JMP+BPF_JEQ+BPF_K, 0, 0, 1), \
	BPF_STMT(BPF_RET+BPF_K, SECCOMP_RET_ALLOW), \
	/* reload syscall number; all rules expect it in accumulator */ \
	BPF_STMT(BPF_LD+BPF_W+BPF_ABS, \
		offsetof(struct seccomp_data, nr))

/* Syscall filtering set for preauth. */
static const struct sock_filter preauth_insns[] = {
	/* Ensure the syscall arch convention is as expected. */
	BPF_STMT(BPF_LD+BPF_W+BPF_ABS,
		offsetof(struct seccomp_data, arch)),
	BPF_JUMP(BPF_JMP+BPF_JEQ+BPF_K, SECCOMP_AUDIT_ARCH, 1, 0),
	BPF_STMT(BPF_RET+BPF_K, SECCOMP_FILTER_FAIL),
	/* Load the syscall number for checking. */
	BPF_STMT(BPF_LD+BPF_W+BPF_ABS,
		offsetof(struct seccomp_data, nr)),

	/* Syscalls to non-fatally deny */
#ifdef __NR_lstat
	SC_DENY(__NR_lstat, EACCES),
#endif
#ifdef __NR_lstat64
	SC_DENY(__NR_lstat64, EACCES),
#endif
#ifdef __NR_fstat
	SC_DENY(__NR_fstat, EACCES),
#endif
#ifdef __NR_fstat64
	SC_DENY(__NR_fstat64, EACCES),
#endif
#ifdef __NR_open
	SC_DENY(__NR_open, EACCES),
#endif
#ifdef __NR_openat
	SC_DENY(__NR_openat, EACCES),
#endif
#ifdef __NR_newfstatat
	SC_DENY(__NR_newfstatat, EACCES),
#endif
#ifndef NERSC_MOD
#ifdef __NR_stat
	SC_DENY(__NR_stat, EACCES),
#endif
#ifdef __NR_stat64
	SC_DENY(__NR_stat64, EACCES),
#endif
<<<<<<< HEAD
=======
#ifdef __NR_shmget
	SC_DENY(__NR_shmget, EACCES),
#endif
#ifdef __NR_shmat
	SC_DENY(__NR_shmat, EACCES),
#endif
#ifdef __NR_shmdt
	SC_DENY(__NR_shmdt, EACCES),
>>>>>>> 8a3df28e
#endif

	/* Syscalls to permit */
#ifdef __NR_brk
	SC_ALLOW(__NR_brk),
#endif
#ifdef __NR_clock_gettime
	SC_ALLOW(__NR_clock_gettime),
#endif
#ifdef __NR_close
	SC_ALLOW(__NR_close),
#endif
#ifdef __NR_exit
	SC_ALLOW(__NR_exit),
#endif
#ifdef __NR_exit_group
	SC_ALLOW(__NR_exit_group),
#endif
#ifdef __NR_futex
	SC_ALLOW(__NR_futex),
#endif
#ifdef __NR_geteuid
	SC_ALLOW(__NR_geteuid),
#endif
#ifdef __NR_geteuid32
	SC_ALLOW(__NR_geteuid32),
#endif
#ifdef __NR_getpeername /* not defined on archs that go via socketcall(2) */
	SC_ALLOW(__NR_getpeername),
#endif
#ifdef __NR_getpgid
	SC_ALLOW(__NR_getpgid),
#endif
#ifdef __NR_getpid
	SC_ALLOW(__NR_getpid),
#endif
#ifdef __NR_getrandom
	SC_ALLOW(__NR_getrandom),
#endif
#ifdef __NR_gettimeofday
	SC_ALLOW(__NR_gettimeofday),
#endif
#ifdef __NR_getuid
	SC_ALLOW(__NR_getuid),
#endif
#ifdef __NR_getuid32
	SC_ALLOW(__NR_getuid32),
#endif
#ifdef __NR_madvise
	SC_ALLOW(__NR_madvise),
#endif
#ifdef __NR_mmap
	SC_ALLOW_ARG_MASK(__NR_mmap, 2, PROT_READ|PROT_WRITE|PROT_NONE),
#endif
#ifdef __NR_mmap2
	SC_ALLOW_ARG_MASK(__NR_mmap2, 2, PROT_READ|PROT_WRITE|PROT_NONE),
#endif
#ifdef __NR_mprotect
	SC_ALLOW_ARG_MASK(__NR_mprotect, 2, PROT_READ|PROT_WRITE|PROT_NONE),
#endif
#ifdef __NR_mremap
	SC_ALLOW(__NR_mremap),
#endif
#ifdef __NR_munmap
	SC_ALLOW(__NR_munmap),
#endif
#ifdef __NR_nanosleep
	SC_ALLOW(__NR_nanosleep),
#endif
#ifdef __NR__newselect
	SC_ALLOW(__NR__newselect),
#endif
#ifdef __NR_poll
	SC_ALLOW(__NR_poll),
#endif
#ifdef __NR_pselect6
	SC_ALLOW(__NR_pselect6),
#endif
#ifdef __NR_read
	SC_ALLOW(__NR_read),
#endif

#ifdef NERSC_MOD
#ifdef __NR_sendto
	SC_ALLOW(__NR_sendto),
#endif
#ifdef __NR_stat
	SC_ALLOW(__NR_stat),
#endif
#ifdef __NR_socket
	SC_ALLOW(__NR_socket),
#endif
#ifdef __NR_connect
	SC_ALLOW(__NR_connect),
#endif
#endif

#ifdef __NR_rt_sigprocmask
	SC_ALLOW(__NR_rt_sigprocmask),
#endif
#ifdef __NR_select
	SC_ALLOW(__NR_select),
#endif
#ifdef __NR_shutdown
	SC_ALLOW(__NR_shutdown),
#endif
#ifdef __NR_sigprocmask
	SC_ALLOW(__NR_sigprocmask),
#endif
#ifdef __NR_socketcall
	SC_ALLOW(__NR_socketcall),
#endif
#ifdef __NR_time
	SC_ALLOW(__NR_time),
#endif
#ifdef __NR_write
	SC_ALLOW(__NR_write),
#endif
#ifdef __NR_socketcall
	SC_ALLOW_ARG(__NR_socketcall, 0, SYS_SHUTDOWN),
	SC_DENY(__NR_socketcall, EACCES),
#endif
#if defined(__NR_ioctl) && defined(__s390__)
	/* Allow ioctls for ICA crypto card on s390 */
	SC_ALLOW_ARG(__NR_ioctl, 1, Z90STAT_STATUS_MASK),
	SC_ALLOW_ARG(__NR_ioctl, 1, ICARSAMODEXPO),
	SC_ALLOW_ARG(__NR_ioctl, 1, ICARSACRT),
	SC_ALLOW_ARG(__NR_ioctl, 1, ZSECSENDCPRB),
	/* Allow ioctls for EP11 crypto card on s390 */
	SC_ALLOW_ARG(__NR_ioctl, 1, ZSENDEP11CPRB),
#endif
#if defined(__x86_64__) && defined(__ILP32__) && defined(__X32_SYSCALL_BIT)
	/*
	 * On Linux x32, the clock_gettime VDSO falls back to the
	 * x86-64 syscall under some circumstances, e.g.
	 * https://bugs.debian.org/849923
	 */
	SC_ALLOW(__NR_clock_gettime & ~__X32_SYSCALL_BIT),
#endif

	/* Default deny */
	BPF_STMT(BPF_RET+BPF_K, SECCOMP_FILTER_FAIL),
};

static const struct sock_fprog preauth_program = {
	.len = (unsigned short)(sizeof(preauth_insns)/sizeof(preauth_insns[0])),
	.filter = (struct sock_filter *)preauth_insns,
};

struct ssh_sandbox {
	pid_t child_pid;
};

struct ssh_sandbox *
ssh_sandbox_init(struct monitor *monitor)
{
	struct ssh_sandbox *box;

	/*
	 * Strictly, we don't need to maintain any state here but we need
	 * to return non-NULL to satisfy the API.
	 */
	debug3("%s: preparing seccomp filter sandbox", __func__);
	box = xcalloc(1, sizeof(*box));
	box->child_pid = 0;

	return box;
}

#ifdef SANDBOX_SECCOMP_FILTER_DEBUG
extern struct monitor *pmonitor;
void mm_log_handler(LogLevel level, const char *msg, void *ctx);

static void
ssh_sandbox_violation(int signum, siginfo_t *info, void *void_context)
{
	char msg[256];

	snprintf(msg, sizeof(msg),
	    "%s: unexpected system call (arch:0x%x,syscall:%d @ %p)",
	    __func__, info->si_arch, info->si_syscall, info->si_call_addr);
	mm_log_handler(SYSLOG_LEVEL_FATAL, msg, pmonitor);
	_exit(1);
}

static void
ssh_sandbox_child_debugging(void)
{
	struct sigaction act;
	sigset_t mask;

	debug3("%s: installing SIGSYS handler", __func__);
	memset(&act, 0, sizeof(act));
	sigemptyset(&mask);
	sigaddset(&mask, SIGSYS);

	act.sa_sigaction = &ssh_sandbox_violation;
	act.sa_flags = SA_SIGINFO;
	if (sigaction(SIGSYS, &act, NULL) == -1)
		fatal("%s: sigaction(SIGSYS): %s", __func__, strerror(errno));
	if (sigprocmask(SIG_UNBLOCK, &mask, NULL) == -1)
		fatal("%s: sigprocmask(SIGSYS): %s",
		      __func__, strerror(errno));
}
#endif /* SANDBOX_SECCOMP_FILTER_DEBUG */

void
ssh_sandbox_child(struct ssh_sandbox *box)
{
	struct rlimit rl_zero;
	int nnp_failed = 0;

	/* Set rlimits for completeness if possible. */
	rl_zero.rlim_cur = rl_zero.rlim_max = 0;
	if (setrlimit(RLIMIT_FSIZE, &rl_zero) == -1)
		fatal("%s: setrlimit(RLIMIT_FSIZE, { 0, 0 }): %s",
			__func__, strerror(errno));
	if (setrlimit(RLIMIT_NOFILE, &rl_zero) == -1)
		fatal("%s: setrlimit(RLIMIT_NOFILE, { 0, 0 }): %s",
			__func__, strerror(errno));
	if (setrlimit(RLIMIT_NPROC, &rl_zero) == -1)
		fatal("%s: setrlimit(RLIMIT_NPROC, { 0, 0 }): %s",
			__func__, strerror(errno));

#ifdef SANDBOX_SECCOMP_FILTER_DEBUG
	ssh_sandbox_child_debugging();
#endif /* SANDBOX_SECCOMP_FILTER_DEBUG */

	debug3("%s: setting PR_SET_NO_NEW_PRIVS", __func__);
	if (prctl(PR_SET_NO_NEW_PRIVS, 1, 0, 0, 0) == -1) {
		debug("%s: prctl(PR_SET_NO_NEW_PRIVS): %s",
		      __func__, strerror(errno));
		nnp_failed = 1;
	}
	debug3("%s: attaching seccomp filter program", __func__);
	if (prctl(PR_SET_SECCOMP, SECCOMP_MODE_FILTER, &preauth_program) == -1)
		debug("%s: prctl(PR_SET_SECCOMP): %s",
		      __func__, strerror(errno));
	else if (nnp_failed)
		fatal("%s: SECCOMP_MODE_FILTER activated but "
		    "PR_SET_NO_NEW_PRIVS failed", __func__);
}

void
ssh_sandbox_parent_finish(struct ssh_sandbox *box)
{
	free(box);
	debug3("%s: finished", __func__);
}

void
ssh_sandbox_parent_preauth(struct ssh_sandbox *box, pid_t child_pid)
{
	box->child_pid = child_pid;
}

#endif /* SANDBOX_SECCOMP_FILTER */<|MERGE_RESOLUTION|>--- conflicted
+++ resolved
@@ -169,8 +169,6 @@
 #ifdef __NR_stat64
 	SC_DENY(__NR_stat64, EACCES),
 #endif
-<<<<<<< HEAD
-=======
 #ifdef __NR_shmget
 	SC_DENY(__NR_shmget, EACCES),
 #endif
@@ -179,7 +177,6 @@
 #endif
 #ifdef __NR_shmdt
 	SC_DENY(__NR_shmdt, EACCES),
->>>>>>> 8a3df28e
 #endif
 
 	/* Syscalls to permit */
