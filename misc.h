--- conflicted
+++ resolved
@@ -240,7 +240,6 @@
 typedef void (*sshsig_t)(int);
 sshsig_t ssh_signal(int, sshsig_t);
 
-<<<<<<< HEAD
 typedef struct statm_t {
   unsigned long size;
   unsigned long resident;
@@ -252,9 +251,8 @@
 } statm_t;
 
 void read_mem_stats(struct statm_t *, int);
-=======
+
 /* On OpenBSD time_t is int64_t which is long long. */
 /* #define SSH_TIME_T_MAX LLONG_MAX */
->>>>>>> cb30fbdb
 
 #endif /* _MISC_H */