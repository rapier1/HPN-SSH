--- conflicted
+++ resolved
@@ -34,27 +34,7 @@
 #define SSHBUF_MAX_BIGNUM	(16384 / 8)	/* Max bignum *bytes* */
 #define SSHBUF_MAX_ECPOINT	((528 * 2 / 8) + 1) /* Max EC point *bytes* */
 
-<<<<<<< HEAD
-/*
- * NB. do not depend on the internals of this. It will be made opaque
- * one day.
- */
-struct sshbuf {
-	u_char *d __attribute__((aligned(16)));		/* Data */
-	const u_char *cd __attribute__((aligned(16)));	/* Const data */
-	size_t off;		/* First available byte is buf->d + buf->off */
-	size_t size;		/* Last byte is buf->d + buf->size - 1 */
-	size_t max_size;	/* Maximum size of buffer */
-	size_t window_max;      /* channel window max */
-	size_t alloc;		/* Total bytes allocated to buf->d */
-	int readonly;		/* Refers to external, const data */
-	int dont_free;		/* Kludge to support sshbuf_init */
-	u_int refcount;		/* Tracks self and number of child buffers */
-	struct sshbuf *parent;	/* If child, pointer to parent */
-};
-=======
 struct sshbuf;
->>>>>>> 992e8ee3
 
 /*
  * Create a new sshbuf buffer.
