--- conflicted
+++ resolved
@@ -2,10 +2,6 @@
 
 #define SSH_VERSION	"OpenSSH_9.4"
 
-<<<<<<< HEAD
-#define SSH_PORTABLE	"p2"
-=======
 #define SSH_PORTABLE	"p1"
->>>>>>> efe9b2ec
 #define SSH_HPN         "-DynWin"
 #define SSH_RELEASE	SSH_VERSION SSH_PORTABLE SSH_HPN