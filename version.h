--- conflicted
+++ resolved
@@ -3,9 +3,5 @@
 #define SSH_VERSION	"OpenSSH_7.2"
 
 #define SSH_PORTABLE	"p2"
-<<<<<<< HEAD
-#define SSH_HPN         "-hpn14v10"
+#define SSH_HPN         "-hpn14v11"
 #define SSH_RELEASE	SSH_VERSION SSH_PORTABLE SSH_HPN
-=======
-#define SSH_RELEASE	SSH_VERSION SSH_PORTABLE
->>>>>>> 5c35450a
