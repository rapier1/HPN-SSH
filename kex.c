--- conflicted
+++ resolved
@@ -733,7 +733,6 @@
 		    newkeys->enc.name,
 		    authlen == 0 ? newkeys->mac.name : "<implicit>",
 		    newkeys->comp.name);
-<<<<<<< HEAD
 
 #ifdef NERSC_MOD
 		if ( ctos ) {
@@ -761,13 +760,6 @@
 			free(t4buf);
 			}
 #endif
-
-		/* client starts withctos = 0 && log flag = 0 and no log*/
-		/* 2nd client pass ctos=1 and flag = 1 so no log*/
-		/* server starts with ctos =1 && log_flag = 0 so log */
-		/* 2nd sever pass ctos = 1 && log flag = 1 so no log*/
-		/* -cjr*/
-=======
 		/*
 		 * client starts with ctos = 0 && log flag = 0 and no log.
 		 * 2nd client pass ctos = 1 and flag = 1 so no log.
@@ -775,7 +767,7 @@
 		 * 2nd sever pass ctos = 1 && log flag = 1 so no log.
 		 * -cjr
 		 */
->>>>>>> d9754b45
+
 		if (ctos && !log_flag) {
 			logit("SSH: Server;Ltype: Kex;Remote: %s-%d;Enc: %s;MAC: %s;Comp: %s",
 			    ssh_get_remote_ipaddr(ssh),
