--- conflicted
+++ resolved
@@ -178,18 +178,15 @@
 	options->tcp_rcv_buf_poll = -1;
 	options->hpn_disabled = -1;
 	options->hpn_buffer_size = -1;
-<<<<<<< HEAD
-	options->audit_disabled = -1;
-=======
 	options->none_enabled = -1;
 	options->disable_multithreaded = -1;
->>>>>>> 8a3df28e
 	options->ip_qos_interactive = -1;
 	options->ip_qos_bulk = -1;
 	options->version_addendum = NULL;
 	options->fingerprint_hash = -1;
 	options->disable_forwarding = -1;
 	options->expose_userauth_info = -1;
+	options->audit_disabled = -1;
 }
 
 /* Returns 1 if a string option is unset or set to "none" or 0 otherwise. */
