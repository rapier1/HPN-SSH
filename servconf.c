
/* $OpenBSD: servconf.c,v 1.360 2020/01/31 22:42:45 djm Exp $ */
/*
 * Copyright (c) 1995 Tatu Ylonen <ylo@cs.hut.fi>, Espoo, Finland
 *                    All rights reserved
 *
 * As far as I am concerned, the code I have written for this software
 * can be used freely for any purpose.  Any derived versions of this
 * software must be clearly marked as such, and if the derived work is
 * incompatible with the protocol description in the RFC file, it must be
 * called by a name other than "ssh" or "Secure Shell".
 */

#include "includes.h"

#include <sys/types.h>
#include <sys/socket.h>
#ifdef HAVE_SYS_SYSCTL_H
#include <sys/sysctl.h>
#endif

#include <netinet/in.h>
#include <netinet/in_systm.h>
#include <netinet/ip.h>
#ifdef HAVE_NET_ROUTE_H
#include <net/route.h>
#endif

#include <ctype.h>
#include <netdb.h>
#include <pwd.h>
#include <stdio.h>
#include <stdlib.h>
#include <string.h>
#include <signal.h>
#include <unistd.h>
#include <limits.h>
#include <stdarg.h>
#include <errno.h>
#ifdef HAVE_UTIL_H
#include <util.h>
#endif
#ifdef USE_SYSTEM_GLOB
# include <glob.h>
#else
# include "openbsd-compat/glob.h"
#endif

#include "openbsd-compat/sys-queue.h"
#include "xmalloc.h"
#include "ssh.h"
#include "log.h"
#include "sshbuf.h"
#include "misc.h"
#include "servconf.h"
#include "compat.h"
#include "pathnames.h"
#include "cipher.h"
#include "sshkey.h"
#include "kex.h"
#include "mac.h"
#include "match.h"
#include "channels.h"
#include "groupaccess.h"
#include "canohost.h"
#include "packet.h"
#include "ssherr.h"
#include "hostfile.h"
#include "auth.h"
#include "myproposal.h"
#include "digest.h"

static void add_listen_addr(ServerOptions *, const char *,
    const char *, int);
static void add_one_listen_addr(ServerOptions *, const char *,
    const char *, int);
void parse_server_config_depth(ServerOptions *options, const char *filename,
    struct sshbuf *conf, struct include_list *includes,
    struct connection_info *connectinfo, int flags, int *activep, int depth);

/* Use of privilege separation or not */
extern int use_privsep;
extern struct sshbuf *cfg;

/* Initializes the server options to their default values. */

void
initialize_server_options(ServerOptions *options)
{
	memset(options, 0, sizeof(*options));

	/* Portable-specific options */
	options->use_pam = -1;
	options->disable_multithreaded = -1;

	/* Standard Options */
	options->num_ports = 0;
	options->ports_from_cmdline = 0;
	options->queued_listen_addrs = NULL;
	options->num_queued_listens = 0;
	options->listen_addrs = NULL;
	options->num_listen_addrs = 0;
	options->address_family = -1;
	options->routing_domain = NULL;
	options->num_host_key_files = 0;
	options->num_host_cert_files = 0;
	options->host_key_agent = NULL;
	options->pid_file = NULL;
	options->login_grace_time = -1;
	options->permit_root_login = PERMIT_NOT_SET;
	options->ignore_rhosts = -1;
	options->ignore_user_known_hosts = -1;
	options->print_motd = -1;
	options->print_lastlog = -1;
	options->x11_forwarding = -1;
	options->x11_display_offset = -1;
	options->x11_use_localhost = -1;
	options->permit_tty = -1;
	options->permit_user_rc = -1;
	options->xauth_location = NULL;
	options->strict_modes = -1;
	options->tcp_keep_alive = -1;
	options->log_facility = SYSLOG_FACILITY_NOT_SET;
	options->log_level = SYSLOG_LEVEL_NOT_SET;
	options->hostbased_authentication = -1;
	options->hostbased_uses_name_from_packet_only = -1;
	options->hostbased_key_types = NULL;
	options->hostkeyalgorithms = NULL;
	options->pubkey_authentication = -1;
	options->pubkey_auth_options = -1;
	options->pubkey_key_types = NULL;
	options->kerberos_authentication = -1;
	options->kerberos_or_local_passwd = -1;
	options->kerberos_ticket_cleanup = -1;
	options->kerberos_get_afs_token = -1;
	options->gss_authentication=-1;
	options->gss_cleanup_creds = -1;
	options->gss_strict_acceptor = -1;
	options->password_authentication = -1;
	options->kbd_interactive_authentication = -1;
	options->challenge_response_authentication = -1;
	options->permit_empty_passwd = -1;
	options->permit_user_env = -1;
	options->permit_user_env_whitelist = NULL;
	options->compression = -1;
	options->rekey_limit = -1;
	options->rekey_interval = -1;
	options->allow_tcp_forwarding = -1;
	options->allow_streamlocal_forwarding = -1;
	options->allow_agent_forwarding = -1;
	options->num_allow_users = 0;
	options->num_deny_users = 0;
	options->num_allow_groups = 0;
	options->num_deny_groups = 0;
	options->ciphers = NULL;
	options->macs = NULL;
	options->kex_algorithms = NULL;
	options->ca_sign_algorithms = NULL;
	options->fwd_opts.gateway_ports = -1;
	options->fwd_opts.streamlocal_bind_mask = (mode_t)-1;
	options->fwd_opts.streamlocal_bind_unlink = -1;
	options->num_subsystems = 0;
	options->max_startups_begin = -1;
	options->max_startups_rate = -1;
	options->max_startups = -1;
	options->max_authtries = -1;
	options->max_sessions = -1;
	options->banner = NULL;
	options->use_dns = -1;
	options->client_alive_interval = -1;
	options->client_alive_count_max = -1;
	options->num_authkeys_files = 0;
	options->num_accept_env = 0;
	options->num_setenv = 0;
	options->permit_tun = -1;
	options->permitted_opens = NULL;
	options->permitted_listens = NULL;
	options->adm_forced_command = NULL;
	options->chroot_directory = NULL;
	options->authorized_keys_command = NULL;
	options->authorized_keys_command_user = NULL;
	options->revoked_keys_file = NULL;
	options->sk_provider = NULL;
	options->trusted_user_ca_keys = NULL;
	options->authorized_principals_file = NULL;
	options->authorized_principals_command = NULL;
	options->authorized_principals_command_user = NULL;
	options->ip_qos_interactive = -1;
	options->ip_qos_bulk = -1;
	options->version_addendum = NULL;
	options->fingerprint_hash = -1;
	options->disable_forwarding = -1;
	options->expose_userauth_info = -1;
}

/* Returns 1 if a string option is unset or set to "none" or 0 otherwise. */
static int
option_clear_or_none(const char *o)
{
	return o == NULL || strcasecmp(o, "none") == 0;
}

static void
assemble_algorithms(ServerOptions *o)
{
	char *all_cipher, *all_mac, *all_kex, *all_key, *all_sig;
	char *def_cipher, *def_mac, *def_kex, *def_key, *def_sig;
	int r;

	all_cipher = cipher_alg_list(',', 0);
	all_mac = mac_alg_list(',');
	all_kex = kex_alg_list(',');
	all_key = sshkey_alg_list(0, 0, 1, ',');
	all_sig = sshkey_alg_list(0, 1, 1, ',');
	/* remove unsupported algos from default lists */
	def_cipher = match_filter_whitelist(KEX_SERVER_ENCRYPT, all_cipher);
	def_mac = match_filter_whitelist(KEX_SERVER_MAC, all_mac);
	def_kex = match_filter_whitelist(KEX_SERVER_KEX, all_kex);
	def_key = match_filter_whitelist(KEX_DEFAULT_PK_ALG, all_key);
	def_sig = match_filter_whitelist(SSH_ALLOWED_CA_SIGALGS, all_sig);
#define ASSEMBLE(what, defaults, all) \
	do { \
		if ((r = kex_assemble_names(&o->what, defaults, all)) != 0) \
			fatal("%s: %s: %s", __func__, #what, ssh_err(r)); \
	} while (0)
	ASSEMBLE(ciphers, def_cipher, all_cipher);
	ASSEMBLE(macs, def_mac, all_mac);
	ASSEMBLE(kex_algorithms, def_kex, all_kex);
	ASSEMBLE(hostkeyalgorithms, def_key, all_key);
	ASSEMBLE(hostbased_key_types, def_key, all_key);
	ASSEMBLE(pubkey_key_types, def_key, all_key);
	ASSEMBLE(ca_sign_algorithms, def_sig, all_sig);
#undef ASSEMBLE
	free(all_cipher);
	free(all_mac);
	free(all_kex);
	free(all_key);
	free(all_sig);
	free(def_cipher);
	free(def_mac);
	free(def_kex);
	free(def_key);
	free(def_sig);
}

static void
array_append2(const char *file, const int line, const char *directive,
    char ***array, int **iarray, u_int *lp, const char *s, int i)
{

	if (*lp >= INT_MAX)
		fatal("%s line %d: Too many %s entries", file, line, directive);

	if (iarray != NULL) {
		*iarray = xrecallocarray(*iarray, *lp, *lp + 1,
		    sizeof(**iarray));
		(*iarray)[*lp] = i;
	}

	*array = xrecallocarray(*array, *lp, *lp + 1, sizeof(**array));
	(*array)[*lp] = xstrdup(s);
	(*lp)++;
}

static void
array_append(const char *file, const int line, const char *directive,
    char ***array, u_int *lp, const char *s)
{
	array_append2(file, line, directive, array, NULL, lp, s, 0);
}

void
servconf_add_hostkey(const char *file, const int line,
    ServerOptions *options, const char *path, int userprovided)
{
	char *apath = derelativise_path(path);

	array_append2(file, line, "HostKey",
	    &options->host_key_files, &options->host_key_file_userprovided,
	    &options->num_host_key_files, apath, userprovided);
	free(apath);
}

void
servconf_add_hostcert(const char *file, const int line,
    ServerOptions *options, const char *path)
{
	char *apath = derelativise_path(path);

	array_append(file, line, "HostCertificate",
	    &options->host_cert_files, &options->num_host_cert_files, apath);
	free(apath);
}

void
fill_default_server_options(ServerOptions *options)
{
	u_int i;

	/* Portable-specific options */
	if (options->use_pam == -1)
		options->use_pam = 0;

	/* Standard Options */
	if (options->num_host_key_files == 0) {
		/* fill default hostkeys for protocols */
		servconf_add_hostkey("[default]", 0, options,
		    _PATH_HOST_RSA_KEY_FILE, 0);
#ifdef OPENSSL_HAS_ECC
		servconf_add_hostkey("[default]", 0, options,
		    _PATH_HOST_ECDSA_KEY_FILE, 0);
#endif
		servconf_add_hostkey("[default]", 0, options,
		    _PATH_HOST_ED25519_KEY_FILE, 0);
#ifdef WITH_XMSS
		servconf_add_hostkey("[default]", 0, options,
		    _PATH_HOST_XMSS_KEY_FILE, 0);
#endif /* WITH_XMSS */
	}
	/* No certificates by default */
	if (options->num_ports == 0)
		options->ports[options->num_ports++] = SSH_DEFAULT_PORT;
	if (options->address_family == -1)
		options->address_family = AF_UNSPEC;
	if (options->listen_addrs == NULL)
		add_listen_addr(options, NULL, NULL, 0);
	if (options->pid_file == NULL)
		options->pid_file = xstrdup(_PATH_SSH_DAEMON_PID_FILE);
	if (options->login_grace_time == -1)
		options->login_grace_time = 120;
	if (options->permit_root_login == PERMIT_NOT_SET)
		options->permit_root_login = PERMIT_NO_PASSWD;
	if (options->ignore_rhosts == -1)
		options->ignore_rhosts = 1;
	if (options->ignore_user_known_hosts == -1)
		options->ignore_user_known_hosts = 0;
	if (options->print_motd == -1)
		options->print_motd = 1;
	if (options->print_lastlog == -1)
		options->print_lastlog = 1;
	if (options->x11_forwarding == -1)
		options->x11_forwarding = 0;
	if (options->x11_display_offset == -1)
		options->x11_display_offset = 10;
	if (options->x11_use_localhost == -1)
		options->x11_use_localhost = 1;
	if (options->xauth_location == NULL)
		options->xauth_location = xstrdup(_PATH_XAUTH);
	if (options->permit_tty == -1)
		options->permit_tty = 1;
	if (options->permit_user_rc == -1)
		options->permit_user_rc = 1;
	if (options->strict_modes == -1)
		options->strict_modes = 1;
	if (options->tcp_keep_alive == -1)
		options->tcp_keep_alive = 1;
	if (options->log_facility == SYSLOG_FACILITY_NOT_SET)
		options->log_facility = SYSLOG_FACILITY_AUTH;
	if (options->log_level == SYSLOG_LEVEL_NOT_SET)
		options->log_level = SYSLOG_LEVEL_INFO;
	if (options->hostbased_authentication == -1)
		options->hostbased_authentication = 0;
	if (options->hostbased_uses_name_from_packet_only == -1)
		options->hostbased_uses_name_from_packet_only = 0;
	if (options->pubkey_authentication == -1)
		options->pubkey_authentication = 1;
	if (options->pubkey_auth_options == -1)
		options->pubkey_auth_options = 0;
	if (options->kerberos_authentication == -1)
		options->kerberos_authentication = 0;
	if (options->kerberos_or_local_passwd == -1)
		options->kerberos_or_local_passwd = 1;
	if (options->kerberos_ticket_cleanup == -1)
		options->kerberos_ticket_cleanup = 1;
	if (options->kerberos_get_afs_token == -1)
		options->kerberos_get_afs_token = 0;
	if (options->gss_authentication == -1)
		options->gss_authentication = 0;
	if (options->gss_cleanup_creds == -1)
		options->gss_cleanup_creds = 1;
	if (options->gss_strict_acceptor == -1)
		options->gss_strict_acceptor = 1;
	if (options->password_authentication == -1)
		options->password_authentication = 1;
	if (options->kbd_interactive_authentication == -1)
		options->kbd_interactive_authentication = 0;
	if (options->challenge_response_authentication == -1)
		options->challenge_response_authentication = 1;
	if (options->permit_empty_passwd == -1)
		options->permit_empty_passwd = 0;
	if (options->permit_user_env == -1) {
		options->permit_user_env = 0;
		options->permit_user_env_whitelist = NULL;
	}
	if (options->compression == -1)
#ifdef WITH_ZLIB
		options->compression = COMP_DELAYED;
#else
		options->compression = COMP_NONE;
#endif

	if (options->rekey_limit == -1)
		options->rekey_limit = 0;
	if (options->rekey_interval == -1)
		options->rekey_interval = 0;
	if (options->allow_tcp_forwarding == -1)
		options->allow_tcp_forwarding = FORWARD_ALLOW;
	if (options->allow_streamlocal_forwarding == -1)
		options->allow_streamlocal_forwarding = FORWARD_ALLOW;
	if (options->allow_agent_forwarding == -1)
		options->allow_agent_forwarding = 1;
	if (options->fwd_opts.gateway_ports == -1)
		options->fwd_opts.gateway_ports = 0;
	if (options->max_startups == -1)
		options->max_startups = 100;
	if (options->max_startups_rate == -1)
		options->max_startups_rate = 30;		/* 30% */
	if (options->max_startups_begin == -1)
		options->max_startups_begin = 10;
	if (options->max_authtries == -1)
		options->max_authtries = DEFAULT_AUTH_FAIL_MAX;
	if (options->max_sessions == -1)
		options->max_sessions = DEFAULT_SESSIONS_MAX;
	if (options->use_dns == -1)
		options->use_dns = 0;
	if (options->client_alive_interval == -1)
		options->client_alive_interval = 0;
	if (options->client_alive_count_max == -1)
		options->client_alive_count_max = 3;
	if (options->num_authkeys_files == 0) {
		array_append("[default]", 0, "AuthorizedKeysFiles",
		    &options->authorized_keys_files,
		    &options->num_authkeys_files,
		    _PATH_SSH_USER_PERMITTED_KEYS);
		array_append("[default]", 0, "AuthorizedKeysFiles",
		    &options->authorized_keys_files,
		    &options->num_authkeys_files,
		    _PATH_SSH_USER_PERMITTED_KEYS2);
	}
	if (options->permit_tun == -1)
		options->permit_tun = SSH_TUNMODE_NO;
	if (options->disable_multithreaded == -1)
		options->disable_multithreaded = 0;
	if (options->ip_qos_interactive == -1)
		options->ip_qos_interactive = IPTOS_DSCP_AF21;
	if (options->ip_qos_bulk == -1)
		options->ip_qos_bulk = IPTOS_DSCP_CS1;
	if (options->version_addendum == NULL)
		options->version_addendum = xstrdup("");
	if (options->fwd_opts.streamlocal_bind_mask == (mode_t)-1)
		options->fwd_opts.streamlocal_bind_mask = 0177;
	if (options->fwd_opts.streamlocal_bind_unlink == -1)
		options->fwd_opts.streamlocal_bind_unlink = 0;
	if (options->fingerprint_hash == -1)
		options->fingerprint_hash = SSH_FP_HASH_DEFAULT;
	if (options->disable_forwarding == -1)
		options->disable_forwarding = 0;
	if (options->expose_userauth_info == -1)
		options->expose_userauth_info = 0;
	if (options->sk_provider == NULL)
		options->sk_provider = xstrdup("internal");

	assemble_algorithms(options);

	/* Turn privilege separation and sandboxing on by default */
	if (use_privsep == -1)
		use_privsep = PRIVSEP_ON;

#define CLEAR_ON_NONE(v) \
	do { \
		if (option_clear_or_none(v)) { \
			free(v); \
			v = NULL; \
		} \
	} while(0)
	CLEAR_ON_NONE(options->pid_file);
	CLEAR_ON_NONE(options->xauth_location);
	CLEAR_ON_NONE(options->banner);
	CLEAR_ON_NONE(options->trusted_user_ca_keys);
	CLEAR_ON_NONE(options->revoked_keys_file);
	CLEAR_ON_NONE(options->sk_provider);
	CLEAR_ON_NONE(options->authorized_principals_file);
	CLEAR_ON_NONE(options->adm_forced_command);
	CLEAR_ON_NONE(options->chroot_directory);
	CLEAR_ON_NONE(options->routing_domain);
	CLEAR_ON_NONE(options->host_key_agent);
	for (i = 0; i < options->num_host_key_files; i++)
		CLEAR_ON_NONE(options->host_key_files[i]);
	for (i = 0; i < options->num_host_cert_files; i++)
		CLEAR_ON_NONE(options->host_cert_files[i]);
#undef CLEAR_ON_NONE

	/* Similar handling for AuthenticationMethods=any */
	if (options->num_auth_methods == 1 &&
	    strcmp(options->auth_methods[0], "any") == 0) {
		free(options->auth_methods[0]);
		options->auth_methods[0] = NULL;
		options->num_auth_methods = 0;
	}

#ifndef HAVE_MMAP
	if (use_privsep && options->compression == 1) {
		error("This platform does not support both privilege "
		    "separation and compression");
		error("Compression disabled");
		options->compression = 0;
	}
#endif
}

/* Keyword tokens. */
typedef enum {
	sBadOption,		/* == unknown option */
	/* Portable-specific options */
	sUsePAM,
	sDisableMTAES,
	/* Standard Options */
	sPort, sHostKeyFile, sLoginGraceTime,
	sPermitRootLogin, sLogFacility, sLogLevel,
	sRhostsRSAAuthentication, sRSAAuthentication,
	sKerberosAuthentication, sKerberosOrLocalPasswd, sKerberosTicketCleanup,
	sKerberosGetAFSToken, sChallengeResponseAuthentication,
	sPasswordAuthentication, sKbdInteractiveAuthentication,
	sListenAddress, sAddressFamily,
	sPrintMotd, sPrintLastLog, sIgnoreRhosts,
	sX11Forwarding, sX11DisplayOffset, sX11UseLocalhost,
	sPermitTTY, sStrictModes, sEmptyPasswd, sTCPKeepAlive,
	sPermitUserEnvironment, sAllowTcpForwarding, sCompression,
	sRekeyLimit, sAllowUsers, sDenyUsers, sAllowGroups, sDenyGroups,
	sIgnoreUserKnownHosts, sCiphers, sMacs, sPidFile,
	sGatewayPorts, sPubkeyAuthentication, sPubkeyAcceptedKeyTypes,
	sXAuthLocation, sSubsystem, sMaxStartups, sMaxAuthTries, sMaxSessions,
	sBanner, sUseDNS, sHostbasedAuthentication,
	sHostbasedUsesNameFromPacketOnly, sHostbasedAcceptedKeyTypes,
	sHostKeyAlgorithms,
	sClientAliveInterval, sClientAliveCountMax, sAuthorizedKeysFile,
	sGssAuthentication, sGssCleanupCreds, sGssStrictAcceptor,
	sAcceptEnv, sSetEnv, sPermitTunnel,
	sMatch, sPermitOpen, sPermitListen, sForceCommand, sChrootDirectory,
	sUsePrivilegeSeparation, sAllowAgentForwarding,
	sHostCertificate, sInclude,
	sRevokedKeys, sTrustedUserCAKeys, sAuthorizedPrincipalsFile,
	sAuthorizedPrincipalsCommand, sAuthorizedPrincipalsCommandUser,
	sKexAlgorithms, sCASignatureAlgorithms, sIPQoS, sVersionAddendum,
	sAuthorizedKeysCommand, sAuthorizedKeysCommandUser,
	sAuthenticationMethods, sHostKeyAgent, sPermitUserRC,
	sStreamLocalBindMask, sStreamLocalBindUnlink,
	sAllowStreamLocalForwarding, sFingerprintHash, sDisableForwarding,
	sExposeAuthInfo, sRDomain, sPubkeyAuthOptions, sSecurityKeyProvider,
	sDeprecated, sIgnore, sUnsupported
} ServerOpCodes;

#define SSHCFG_GLOBAL		0x01	/* allowed in main section of config */
#define SSHCFG_MATCH		0x02	/* allowed inside a Match section */
#define SSHCFG_ALL		(SSHCFG_GLOBAL|SSHCFG_MATCH)
#define SSHCFG_NEVERMATCH	0x04  /* Match never matches; internal only */

/* Textual representation of the tokens. */
static struct {
	const char *name;
	ServerOpCodes opcode;
	u_int flags;
} keywords[] = {
	/* Portable-specific options */
#ifdef USE_PAM
	{ "usepam", sUsePAM, SSHCFG_GLOBAL },
#else
	{ "usepam", sUnsupported, SSHCFG_GLOBAL },
#endif
	{ "pamauthenticationviakbdint", sDeprecated, SSHCFG_GLOBAL },
	/* Standard Options */
	{ "port", sPort, SSHCFG_GLOBAL },
	{ "hostkey", sHostKeyFile, SSHCFG_GLOBAL },
	{ "hostdsakey", sHostKeyFile, SSHCFG_GLOBAL },		/* alias */
	{ "hostkeyagent", sHostKeyAgent, SSHCFG_GLOBAL },
	{ "pidfile", sPidFile, SSHCFG_GLOBAL },
	{ "serverkeybits", sDeprecated, SSHCFG_GLOBAL },
	{ "logingracetime", sLoginGraceTime, SSHCFG_GLOBAL },
	{ "keyregenerationinterval", sDeprecated, SSHCFG_GLOBAL },
	{ "permitrootlogin", sPermitRootLogin, SSHCFG_ALL },
	{ "syslogfacility", sLogFacility, SSHCFG_GLOBAL },
	{ "loglevel", sLogLevel, SSHCFG_ALL },
	{ "rhostsauthentication", sDeprecated, SSHCFG_GLOBAL },
	{ "rhostsrsaauthentication", sDeprecated, SSHCFG_ALL },
	{ "hostbasedauthentication", sHostbasedAuthentication, SSHCFG_ALL },
	{ "hostbasedusesnamefrompacketonly", sHostbasedUsesNameFromPacketOnly, SSHCFG_ALL },
	{ "hostbasedacceptedkeytypes", sHostbasedAcceptedKeyTypes, SSHCFG_ALL },
	{ "hostkeyalgorithms", sHostKeyAlgorithms, SSHCFG_GLOBAL },
	{ "rsaauthentication", sDeprecated, SSHCFG_ALL },
	{ "pubkeyauthentication", sPubkeyAuthentication, SSHCFG_ALL },
	{ "pubkeyacceptedkeytypes", sPubkeyAcceptedKeyTypes, SSHCFG_ALL },
	{ "pubkeyauthoptions", sPubkeyAuthOptions, SSHCFG_ALL },
	{ "dsaauthentication", sPubkeyAuthentication, SSHCFG_GLOBAL }, /* alias */
#ifdef KRB5
	{ "kerberosauthentication", sKerberosAuthentication, SSHCFG_ALL },
	{ "kerberosorlocalpasswd", sKerberosOrLocalPasswd, SSHCFG_GLOBAL },
	{ "kerberosticketcleanup", sKerberosTicketCleanup, SSHCFG_GLOBAL },
#ifdef USE_AFS
	{ "kerberosgetafstoken", sKerberosGetAFSToken, SSHCFG_GLOBAL },
#else
	{ "kerberosgetafstoken", sUnsupported, SSHCFG_GLOBAL },
#endif
#else
	{ "kerberosauthentication", sUnsupported, SSHCFG_ALL },
	{ "kerberosorlocalpasswd", sUnsupported, SSHCFG_GLOBAL },
	{ "kerberosticketcleanup", sUnsupported, SSHCFG_GLOBAL },
	{ "kerberosgetafstoken", sUnsupported, SSHCFG_GLOBAL },
#endif
	{ "kerberostgtpassing", sUnsupported, SSHCFG_GLOBAL },
	{ "afstokenpassing", sUnsupported, SSHCFG_GLOBAL },
#ifdef GSSAPI
	{ "gssapiauthentication", sGssAuthentication, SSHCFG_ALL },
	{ "gssapicleanupcredentials", sGssCleanupCreds, SSHCFG_GLOBAL },
	{ "gssapistrictacceptorcheck", sGssStrictAcceptor, SSHCFG_GLOBAL },
#else
	{ "gssapiauthentication", sUnsupported, SSHCFG_ALL },
	{ "gssapicleanupcredentials", sUnsupported, SSHCFG_GLOBAL },
	{ "gssapistrictacceptorcheck", sUnsupported, SSHCFG_GLOBAL },
#endif
	{ "passwordauthentication", sPasswordAuthentication, SSHCFG_ALL },
	{ "kbdinteractiveauthentication", sKbdInteractiveAuthentication, SSHCFG_ALL },
	{ "challengeresponseauthentication", sChallengeResponseAuthentication, SSHCFG_GLOBAL },
	{ "skeyauthentication", sDeprecated, SSHCFG_GLOBAL },
	{ "checkmail", sDeprecated, SSHCFG_GLOBAL },
	{ "listenaddress", sListenAddress, SSHCFG_GLOBAL },
	{ "addressfamily", sAddressFamily, SSHCFG_GLOBAL },
	{ "printmotd", sPrintMotd, SSHCFG_GLOBAL },
#ifdef DISABLE_LASTLOG
	{ "printlastlog", sUnsupported, SSHCFG_GLOBAL },
#else
	{ "printlastlog", sPrintLastLog, SSHCFG_GLOBAL },
#endif
	{ "ignorerhosts", sIgnoreRhosts, SSHCFG_GLOBAL },
	{ "ignoreuserknownhosts", sIgnoreUserKnownHosts, SSHCFG_GLOBAL },
	{ "x11forwarding", sX11Forwarding, SSHCFG_ALL },
	{ "x11displayoffset", sX11DisplayOffset, SSHCFG_ALL },
	{ "x11uselocalhost", sX11UseLocalhost, SSHCFG_ALL },
	{ "xauthlocation", sXAuthLocation, SSHCFG_GLOBAL },
	{ "strictmodes", sStrictModes, SSHCFG_GLOBAL },
	{ "permitemptypasswords", sEmptyPasswd, SSHCFG_ALL },
	{ "permituserenvironment", sPermitUserEnvironment, SSHCFG_GLOBAL },
	{ "uselogin", sDeprecated, SSHCFG_GLOBAL },
	{ "compression", sCompression, SSHCFG_GLOBAL },
	{ "rekeylimit", sRekeyLimit, SSHCFG_ALL },
	{ "tcpkeepalive", sTCPKeepAlive, SSHCFG_GLOBAL },
	{ "keepalive", sTCPKeepAlive, SSHCFG_GLOBAL },	/* obsolete alias */
	{ "allowtcpforwarding", sAllowTcpForwarding, SSHCFG_ALL },
	{ "allowagentforwarding", sAllowAgentForwarding, SSHCFG_ALL },
	{ "allowusers", sAllowUsers, SSHCFG_ALL },
	{ "denyusers", sDenyUsers, SSHCFG_ALL },
	{ "allowgroups", sAllowGroups, SSHCFG_ALL },
	{ "denygroups", sDenyGroups, SSHCFG_ALL },
	{ "ciphers", sCiphers, SSHCFG_GLOBAL },
	{ "macs", sMacs, SSHCFG_GLOBAL },
	{ "protocol", sIgnore, SSHCFG_GLOBAL },
	{ "gatewayports", sGatewayPorts, SSHCFG_ALL },
	{ "subsystem", sSubsystem, SSHCFG_GLOBAL },
	{ "maxstartups", sMaxStartups, SSHCFG_GLOBAL },
	{ "maxauthtries", sMaxAuthTries, SSHCFG_ALL },
	{ "maxsessions", sMaxSessions, SSHCFG_ALL },
	{ "banner", sBanner, SSHCFG_ALL },
	{ "usedns", sUseDNS, SSHCFG_GLOBAL },
	{ "verifyreversemapping", sDeprecated, SSHCFG_GLOBAL },
	{ "reversemappingcheck", sDeprecated, SSHCFG_GLOBAL },
	{ "clientaliveinterval", sClientAliveInterval, SSHCFG_ALL },
	{ "clientalivecountmax", sClientAliveCountMax, SSHCFG_ALL },
	{ "authorizedkeysfile", sAuthorizedKeysFile, SSHCFG_ALL },
	{ "authorizedkeysfile2", sDeprecated, SSHCFG_ALL },
	{ "useprivilegeseparation", sDeprecated, SSHCFG_GLOBAL},
	{ "acceptenv", sAcceptEnv, SSHCFG_ALL },
	{ "setenv", sSetEnv, SSHCFG_ALL },
	{ "permittunnel", sPermitTunnel, SSHCFG_ALL },
	{ "permittty", sPermitTTY, SSHCFG_ALL },
	{ "permituserrc", sPermitUserRC, SSHCFG_ALL },
	{ "match", sMatch, SSHCFG_ALL },
	{ "permitopen", sPermitOpen, SSHCFG_ALL },
	{ "permitlisten", sPermitListen, SSHCFG_ALL },
	{ "forcecommand", sForceCommand, SSHCFG_ALL },
	{ "chrootdirectory", sChrootDirectory, SSHCFG_ALL },
	{ "hostcertificate", sHostCertificate, SSHCFG_GLOBAL },
	{ "revokedkeys", sRevokedKeys, SSHCFG_ALL },
	{ "trustedusercakeys", sTrustedUserCAKeys, SSHCFG_ALL },
	{ "authorizedprincipalsfile", sAuthorizedPrincipalsFile, SSHCFG_ALL },
	{ "kexalgorithms", sKexAlgorithms, SSHCFG_GLOBAL },
<<<<<<< HEAD
	{ "include", sInclude, SSHCFG_ALL },
=======
	{ "disableMTAES", sDisableMTAES, SSHCFG_ALL },
>>>>>>> 9ddd245c
	{ "ipqos", sIPQoS, SSHCFG_ALL },
	{ "authorizedkeyscommand", sAuthorizedKeysCommand, SSHCFG_ALL },
	{ "authorizedkeyscommanduser", sAuthorizedKeysCommandUser, SSHCFG_ALL },
	{ "authorizedprincipalscommand", sAuthorizedPrincipalsCommand, SSHCFG_ALL },
	{ "authorizedprincipalscommanduser", sAuthorizedPrincipalsCommandUser, SSHCFG_ALL },
	{ "versionaddendum", sVersionAddendum, SSHCFG_GLOBAL },
	{ "authenticationmethods", sAuthenticationMethods, SSHCFG_ALL },
	{ "streamlocalbindmask", sStreamLocalBindMask, SSHCFG_ALL },
	{ "streamlocalbindunlink", sStreamLocalBindUnlink, SSHCFG_ALL },
	{ "allowstreamlocalforwarding", sAllowStreamLocalForwarding, SSHCFG_ALL },
	{ "fingerprinthash", sFingerprintHash, SSHCFG_GLOBAL },
	{ "disableforwarding", sDisableForwarding, SSHCFG_ALL },
	{ "exposeauthinfo", sExposeAuthInfo, SSHCFG_ALL },
	{ "rdomain", sRDomain, SSHCFG_ALL },
	{ "casignaturealgorithms", sCASignatureAlgorithms, SSHCFG_ALL },
	{ "securitykeyprovider", sSecurityKeyProvider, SSHCFG_GLOBAL },
	{ NULL, sBadOption, 0 }
};

static struct {
	int val;
	char *text;
} tunmode_desc[] = {
	{ SSH_TUNMODE_NO, "no" },
	{ SSH_TUNMODE_POINTOPOINT, "point-to-point" },
	{ SSH_TUNMODE_ETHERNET, "ethernet" },
	{ SSH_TUNMODE_YES, "yes" },
	{ -1, NULL }
};

/* Returns an opcode name from its number */

static const char *
lookup_opcode_name(ServerOpCodes code)
{
	u_int i;

	for (i = 0; keywords[i].name != NULL; i++)
		if (keywords[i].opcode == code)
			return(keywords[i].name);
	return "UNKNOWN";
}


/*
 * Returns the number of the token pointed to by cp or sBadOption.
 */

static ServerOpCodes
parse_token(const char *cp, const char *filename,
	    int linenum, u_int *flags)
{
	u_int i;

	for (i = 0; keywords[i].name; i++)
		if (strcasecmp(cp, keywords[i].name) == 0) {
			*flags = keywords[i].flags;
			return keywords[i].opcode;
		}

	error("%s: line %d: Bad configuration option: %s",
	    filename, linenum, cp);
	return sBadOption;
}

char *
derelativise_path(const char *path)
{
	char *expanded, *ret, cwd[PATH_MAX];

	if (strcasecmp(path, "none") == 0)
		return xstrdup("none");
	expanded = tilde_expand_filename(path, getuid());
	if (path_absolute(expanded))
		return expanded;
	if (getcwd(cwd, sizeof(cwd)) == NULL)
		fatal("%s: getcwd: %s", __func__, strerror(errno));
	xasprintf(&ret, "%s/%s", cwd, expanded);
	free(expanded);
	return ret;
}

static void
add_listen_addr(ServerOptions *options, const char *addr,
    const char *rdomain, int port)
{
	u_int i;

	if (port > 0)
		add_one_listen_addr(options, addr, rdomain, port);
	else {
		for (i = 0; i < options->num_ports; i++) {
			add_one_listen_addr(options, addr, rdomain,
			    options->ports[i]);
		}
	}
}

static void
add_one_listen_addr(ServerOptions *options, const char *addr,
    const char *rdomain, int port)
{
	struct addrinfo hints, *ai, *aitop;
	char strport[NI_MAXSERV];
	int gaierr;
	u_int i;

	/* Find listen_addrs entry for this rdomain */
	for (i = 0; i < options->num_listen_addrs; i++) {
		if (rdomain == NULL && options->listen_addrs[i].rdomain == NULL)
			break;
		if (rdomain == NULL || options->listen_addrs[i].rdomain == NULL)
			continue;
		if (strcmp(rdomain, options->listen_addrs[i].rdomain) == 0)
			break;
	}
	if (i >= options->num_listen_addrs) {
		/* No entry for this rdomain; allocate one */
		if (i >= INT_MAX)
			fatal("%s: too many listen addresses", __func__);
		options->listen_addrs = xrecallocarray(options->listen_addrs,
		    options->num_listen_addrs, options->num_listen_addrs + 1,
		    sizeof(*options->listen_addrs));
		i = options->num_listen_addrs++;
		if (rdomain != NULL)
			options->listen_addrs[i].rdomain = xstrdup(rdomain);
	}
	/* options->listen_addrs[i] points to the addresses for this rdomain */

	memset(&hints, 0, sizeof(hints));
	hints.ai_family = options->address_family;
	hints.ai_socktype = SOCK_STREAM;
	hints.ai_flags = (addr == NULL) ? AI_PASSIVE : 0;
	snprintf(strport, sizeof strport, "%d", port);
	if ((gaierr = getaddrinfo(addr, strport, &hints, &aitop)) != 0)
		fatal("bad addr or host: %s (%s)",
		    addr ? addr : "<NULL>",
		    ssh_gai_strerror(gaierr));
	for (ai = aitop; ai->ai_next; ai = ai->ai_next)
		;
	ai->ai_next = options->listen_addrs[i].addrs;
	options->listen_addrs[i].addrs = aitop;
}

/* Returns nonzero if the routing domain name is valid */
static int
valid_rdomain(const char *name)
{
#if defined(HAVE_SYS_VALID_RDOMAIN)
	return sys_valid_rdomain(name);
#elif defined(__OpenBSD__)
	const char *errstr;
	long long num;
	struct rt_tableinfo info;
	int mib[6];
	size_t miblen = sizeof(mib);

	if (name == NULL)
		return 1;

	num = strtonum(name, 0, 255, &errstr);
	if (errstr != NULL)
		return 0;

	/* Check whether the table actually exists */
	memset(mib, 0, sizeof(mib));
	mib[0] = CTL_NET;
	mib[1] = PF_ROUTE;
	mib[4] = NET_RT_TABLE;
	mib[5] = (int)num;
	if (sysctl(mib, 6, &info, &miblen, NULL, 0) == -1)
		return 0;

	return 1;
#else /* defined(__OpenBSD__) */
	error("Routing domains are not supported on this platform");
	return 0;
#endif
}

/*
 * Queue a ListenAddress to be processed once we have all of the Ports
 * and AddressFamily options.
 */
static void
queue_listen_addr(ServerOptions *options, const char *addr,
    const char *rdomain, int port)
{
	struct queued_listenaddr *qla;

	options->queued_listen_addrs = xrecallocarray(
	    options->queued_listen_addrs,
	    options->num_queued_listens, options->num_queued_listens + 1,
	    sizeof(*options->queued_listen_addrs));
	qla = &options->queued_listen_addrs[options->num_queued_listens++];
	qla->addr = xstrdup(addr);
	qla->port = port;
	qla->rdomain = rdomain == NULL ? NULL : xstrdup(rdomain);
}

/*
 * Process queued (text) ListenAddress entries.
 */
static void
process_queued_listen_addrs(ServerOptions *options)
{
	u_int i;
	struct queued_listenaddr *qla;

	if (options->num_ports == 0)
		options->ports[options->num_ports++] = SSH_DEFAULT_PORT;
	if (options->address_family == -1)
		options->address_family = AF_UNSPEC;

	for (i = 0; i < options->num_queued_listens; i++) {
		qla = &options->queued_listen_addrs[i];
		add_listen_addr(options, qla->addr, qla->rdomain, qla->port);
		free(qla->addr);
		free(qla->rdomain);
	}
	free(options->queued_listen_addrs);
	options->queued_listen_addrs = NULL;
	options->num_queued_listens = 0;
}

/*
 * Inform channels layer of permitopen options for a single forwarding
 * direction (local/remote).
 */
static void
process_permitopen_list(struct ssh *ssh, ServerOpCodes opcode,
    char **opens, u_int num_opens)
{
	u_int i;
	int port;
	char *host, *arg, *oarg, ch;
	int where = opcode == sPermitOpen ? FORWARD_LOCAL : FORWARD_REMOTE;
	const char *what = lookup_opcode_name(opcode);

	channel_clear_permission(ssh, FORWARD_ADM, where);
	if (num_opens == 0)
		return; /* permit any */

	/* handle keywords: "any" / "none" */
	if (num_opens == 1 && strcmp(opens[0], "any") == 0)
		return;
	if (num_opens == 1 && strcmp(opens[0], "none") == 0) {
		channel_disable_admin(ssh, where);
		return;
	}
	/* Otherwise treat it as a list of permitted host:port */
	for (i = 0; i < num_opens; i++) {
		oarg = arg = xstrdup(opens[i]);
		ch = '\0';
		host = hpdelim2(&arg, &ch);
		if (host == NULL || ch == '/')
			fatal("%s: missing host in %s", __func__, what);
		host = cleanhostname(host);
		if (arg == NULL || ((port = permitopen_port(arg)) < 0))
			fatal("%s: bad port number in %s", __func__, what);
		/* Send it to channels layer */
		channel_add_permission(ssh, FORWARD_ADM,
		    where, host, port);
		free(oarg);
	}
}

/*
 * Inform channels layer of permitopen options from configuration.
 */
void
process_permitopen(struct ssh *ssh, ServerOptions *options)
{
	process_permitopen_list(ssh, sPermitOpen,
	    options->permitted_opens, options->num_permitted_opens);
	process_permitopen_list(ssh, sPermitListen,
	    options->permitted_listens,
	    options->num_permitted_listens);
}

struct connection_info *
get_connection_info(struct ssh *ssh, int populate, int use_dns)
{
	static struct connection_info ci;

	if (ssh == NULL || !populate)
		return &ci;
	ci.host = auth_get_canonical_hostname(ssh, use_dns);
	ci.address = ssh_remote_ipaddr(ssh);
	ci.laddress = ssh_local_ipaddr(ssh);
	ci.lport = ssh_local_port(ssh);
	ci.rdomain = ssh_packet_rdomain_in(ssh);
	return &ci;
}

/*
 * The strategy for the Match blocks is that the config file is parsed twice.
 *
 * The first time is at startup.  activep is initialized to 1 and the
 * directives in the global context are processed and acted on.  Hitting a
 * Match directive unsets activep and the directives inside the block are
 * checked for syntax only.
 *
 * The second time is after a connection has been established but before
 * authentication.  activep is initialized to 2 and global config directives
 * are ignored since they have already been processed.  If the criteria in a
 * Match block is met, activep is set and the subsequent directives
 * processed and actioned until EOF or another Match block unsets it.  Any
 * options set are copied into the main server config.
 *
 * Potential additions/improvements:
 *  - Add Match support for pre-kex directives, eg. Ciphers.
 *
 *  - Add a Tag directive (idea from David Leonard) ala pf, eg:
 *	Match Address 192.168.0.*
 *		Tag trusted
 *	Match Group wheel
 *		Tag trusted
 *	Match Tag trusted
 *		AllowTcpForwarding yes
 *		GatewayPorts clientspecified
 *		[...]
 *
 *  - Add a PermittedChannelRequests directive
 *	Match Group shell
 *		PermittedChannelRequests session,forwarded-tcpip
 */

static int
match_cfg_line_group(const char *grps, int line, const char *user)
{
	int result = 0;
	struct passwd *pw;

	if (user == NULL)
		goto out;

	if ((pw = getpwnam(user)) == NULL) {
		debug("Can't match group at line %d because user %.100s does "
		    "not exist", line, user);
	} else if (ga_init(pw->pw_name, pw->pw_gid) == 0) {
		debug("Can't Match group because user %.100s not in any group "
		    "at line %d", user, line);
	} else if (ga_match_pattern_list(grps) != 1) {
		debug("user %.100s does not match group list %.100s at line %d",
		    user, grps, line);
	} else {
		debug("user %.100s matched group list %.100s at line %d", user,
		    grps, line);
		result = 1;
	}
out:
	ga_free();
	return result;
}

static void
match_test_missing_fatal(const char *criteria, const char *attrib)
{
	fatal("'Match %s' in configuration but '%s' not in connection "
	    "test specification.", criteria, attrib);
}

/*
 * All of the attributes on a single Match line are ANDed together, so we need
 * to check every attribute and set the result to zero if any attribute does
 * not match.
 */
static int
match_cfg_line(char **condition, int line, struct connection_info *ci)
{
	int result = 1, attributes = 0, port;
	char *arg, *attrib, *cp = *condition;

	if (ci == NULL)
		debug3("checking syntax for 'Match %s'", cp);
	else
		debug3("checking match for '%s' user %s host %s addr %s "
		    "laddr %s lport %d", cp, ci->user ? ci->user : "(null)",
		    ci->host ? ci->host : "(null)",
		    ci->address ? ci->address : "(null)",
		    ci->laddress ? ci->laddress : "(null)", ci->lport);

	while ((attrib = strdelim(&cp)) && *attrib != '\0') {
		attributes++;
		if (strcasecmp(attrib, "all") == 0) {
			if (attributes != 1 ||
			    ((arg = strdelim(&cp)) != NULL && *arg != '\0')) {
				error("'all' cannot be combined with other "
				    "Match attributes");
				return -1;
			}
			*condition = cp;
			return 1;
		}
		if ((arg = strdelim(&cp)) == NULL || *arg == '\0') {
			error("Missing Match criteria for %s", attrib);
			return -1;
		}
		if (strcasecmp(attrib, "user") == 0) {
			if (ci == NULL || (ci->test && ci->user == NULL)) {
				result = 0;
				continue;
			}
			if (ci->user == NULL)
				match_test_missing_fatal("User", "user");
			if (match_usergroup_pattern_list(ci->user, arg) != 1)
				result = 0;
			else
				debug("user %.100s matched 'User %.100s' at "
				    "line %d", ci->user, arg, line);
		} else if (strcasecmp(attrib, "group") == 0) {
			if (ci == NULL || (ci->test && ci->user == NULL)) {
				result = 0;
				continue;
			}
			if (ci->user == NULL)
				match_test_missing_fatal("Group", "user");
			switch (match_cfg_line_group(arg, line, ci->user)) {
			case -1:
				return -1;
			case 0:
				result = 0;
			}
		} else if (strcasecmp(attrib, "host") == 0) {
			if (ci == NULL || (ci->test && ci->host == NULL)) {
				result = 0;
				continue;
			}
			if (ci->host == NULL)
				match_test_missing_fatal("Host", "host");
			if (match_hostname(ci->host, arg) != 1)
				result = 0;
			else
				debug("connection from %.100s matched 'Host "
				    "%.100s' at line %d", ci->host, arg, line);
		} else if (strcasecmp(attrib, "address") == 0) {
			if (ci == NULL || (ci->test && ci->address == NULL)) {
				result = 0;
				continue;
			}
			if (ci->address == NULL)
				match_test_missing_fatal("Address", "addr");
			switch (addr_match_list(ci->address, arg)) {
			case 1:
				debug("connection from %.100s matched 'Address "
				    "%.100s' at line %d", ci->address, arg, line);
				break;
			case 0:
			case -1:
				result = 0;
				break;
			case -2:
				return -1;
			}
		} else if (strcasecmp(attrib, "localaddress") == 0){
			if (ci == NULL || (ci->test && ci->laddress == NULL)) {
				result = 0;
				continue;
			}
			if (ci->laddress == NULL)
				match_test_missing_fatal("LocalAddress",
				    "laddr");
			switch (addr_match_list(ci->laddress, arg)) {
			case 1:
				debug("connection from %.100s matched "
				    "'LocalAddress %.100s' at line %d",
				    ci->laddress, arg, line);
				break;
			case 0:
			case -1:
				result = 0;
				break;
			case -2:
				return -1;
			}
		} else if (strcasecmp(attrib, "localport") == 0) {
			if ((port = a2port(arg)) == -1) {
				error("Invalid LocalPort '%s' on Match line",
				    arg);
				return -1;
			}
			if (ci == NULL || (ci->test && ci->lport == -1)) {
				result = 0;
				continue;
			}
			if (ci->lport == 0)
				match_test_missing_fatal("LocalPort", "lport");
			/* TODO support port lists */
			if (port == ci->lport)
				debug("connection from %.100s matched "
				    "'LocalPort %d' at line %d",
				    ci->laddress, port, line);
			else
				result = 0;
		} else if (strcasecmp(attrib, "rdomain") == 0) {
			if (ci == NULL || (ci->test && ci->rdomain == NULL)) {
				result = 0;
				continue;
			}
			if (ci->rdomain == NULL)
				match_test_missing_fatal("RDomain", "rdomain");
			if (match_pattern_list(ci->rdomain, arg, 0) != 1)
				result = 0;
			else
				debug("user %.100s matched 'RDomain %.100s' at "
				    "line %d", ci->rdomain, arg, line);
		} else {
			error("Unsupported Match attribute %s", attrib);
			return -1;
		}
	}
	if (attributes == 0) {
		error("One or more attributes required for Match");
		return -1;
	}
	if (ci != NULL)
		debug3("match %sfound", result ? "" : "not ");
	*condition = cp;
	return result;
}

#define WHITESPACE " \t\r\n"

/* Multistate option parsing */
struct multistate {
	char *key;
	int value;
};
static const struct multistate multistate_flag[] = {
	{ "yes",			1 },
	{ "no",				0 },
	{ NULL, -1 }
};
static const struct multistate multistate_addressfamily[] = {
	{ "inet",			AF_INET },
	{ "inet6",			AF_INET6 },
	{ "any",			AF_UNSPEC },
	{ NULL, -1 }
};
static const struct multistate multistate_permitrootlogin[] = {
	{ "without-password",		PERMIT_NO_PASSWD },
	{ "prohibit-password",		PERMIT_NO_PASSWD },
	{ "forced-commands-only",	PERMIT_FORCED_ONLY },
	{ "yes",			PERMIT_YES },
	{ "no",				PERMIT_NO },
	{ NULL, -1 }
};
static const struct multistate multistate_compression[] = {
#ifdef WITH_ZLIB
	{ "yes",			COMP_DELAYED },
	{ "delayed",			COMP_DELAYED },
#endif
	{ "no",				COMP_NONE },
	{ NULL, -1 }
};
static const struct multistate multistate_gatewayports[] = {
	{ "clientspecified",		2 },
	{ "yes",			1 },
	{ "no",				0 },
	{ NULL, -1 }
};
static const struct multistate multistate_tcpfwd[] = {
	{ "yes",			FORWARD_ALLOW },
	{ "all",			FORWARD_ALLOW },
	{ "no",				FORWARD_DENY },
	{ "remote",			FORWARD_REMOTE },
	{ "local",			FORWARD_LOCAL },
	{ NULL, -1 }
};

static int
process_server_config_line_depth(ServerOptions *options, char *line,
    const char *filename, int linenum, int *activep,
    struct connection_info *connectinfo, int inc_flags, int depth,
    struct include_list *includes)
{
	char ch, *cp, ***chararrayptr, **charptr, *arg, *arg2, *p;
	int cmdline = 0, *intptr, value, value2, n, port, oactive, r, found;
	SyslogFacility *log_facility_ptr;
	LogLevel *log_level_ptr;
	ServerOpCodes opcode;
	u_int i, *uintptr, uvalue, flags = 0;
	size_t len;
	long long val64;
	const struct multistate *multistate_ptr;
	const char *errstr;
	struct include_item *item;
	glob_t gbuf;

	/* Strip trailing whitespace. Allow \f (form feed) at EOL only */
	if ((len = strlen(line)) == 0)
		return 0;
	for (len--; len > 0; len--) {
		if (strchr(WHITESPACE "\f", line[len]) == NULL)
			break;
		line[len] = '\0';
	}

	cp = line;
	if ((arg = strdelim(&cp)) == NULL)
		return 0;
	/* Ignore leading whitespace */
	if (*arg == '\0')
		arg = strdelim(&cp);
	if (!arg || !*arg || *arg == '#')
		return 0;
	intptr = NULL;
	charptr = NULL;
	opcode = parse_token(arg, filename, linenum, &flags);

	if (activep == NULL) { /* We are processing a command line directive */
		cmdline = 1;
		activep = &cmdline;
	}
	if (*activep && opcode != sMatch && opcode != sInclude)
		debug3("%s:%d setting %s %s", filename, linenum, arg, cp);
	if (*activep == 0 && !(flags & SSHCFG_MATCH)) {
		if (connectinfo == NULL) {
			fatal("%s line %d: Directive '%s' is not allowed "
			    "within a Match block", filename, linenum, arg);
		} else { /* this is a directive we have already processed */
			while (arg)
				arg = strdelim(&cp);
			return 0;
		}
	}

	switch (opcode) {
	/* Portable-specific options */
	case sUsePAM:
		intptr = &options->use_pam;
		goto parse_flag;

	/* Standard Options */
	case sBadOption:
		return -1;
	case sPort:
		/* ignore ports from configfile if cmdline specifies ports */
		if (options->ports_from_cmdline)
			return 0;
		if (options->num_ports >= MAX_PORTS)
			fatal("%s line %d: too many ports.",
			    filename, linenum);
		arg = strdelim(&cp);
		if (!arg || *arg == '\0')
			fatal("%s line %d: missing port number.",
			    filename, linenum);
		options->ports[options->num_ports++] = a2port(arg);
		if (options->ports[options->num_ports-1] <= 0)
			fatal("%s line %d: Badly formatted port number.",
			    filename, linenum);
		break;

	case sLoginGraceTime:
		intptr = &options->login_grace_time;
 parse_time:
		arg = strdelim(&cp);
		if (!arg || *arg == '\0')
			fatal("%s line %d: missing time value.",
			    filename, linenum);
		if ((value = convtime(arg)) == -1)
			fatal("%s line %d: invalid time value.",
			    filename, linenum);
		if (*activep && *intptr == -1)
			*intptr = value;
		break;

	case sListenAddress:
		arg = strdelim(&cp);
		if (arg == NULL || *arg == '\0')
			fatal("%s line %d: missing address",
			    filename, linenum);
		/* check for bare IPv6 address: no "[]" and 2 or more ":" */
		if (strchr(arg, '[') == NULL && (p = strchr(arg, ':')) != NULL
		    && strchr(p+1, ':') != NULL) {
			port = 0;
			p = arg;
		} else {
			arg2 = NULL;
			ch = '\0';
			p = hpdelim2(&arg, &ch);
			if (p == NULL || ch == '/')
				fatal("%s line %d: bad address:port usage",
				    filename, linenum);
			p = cleanhostname(p);
			if (arg == NULL)
				port = 0;
			else if ((port = a2port(arg)) <= 0)
				fatal("%s line %d: bad port number",
				    filename, linenum);
		}
		/* Optional routing table */
		arg2 = NULL;
		if ((arg = strdelim(&cp)) != NULL) {
			if (strcmp(arg, "rdomain") != 0 ||
			    (arg2 = strdelim(&cp)) == NULL)
				fatal("%s line %d: bad ListenAddress syntax",
				    filename, linenum);
			if (!valid_rdomain(arg2))
				fatal("%s line %d: bad routing domain",
				    filename, linenum);
		}

		queue_listen_addr(options, p, arg2, port);

		break;

	case sAddressFamily:
		intptr = &options->address_family;
		multistate_ptr = multistate_addressfamily;
 parse_multistate:
		arg = strdelim(&cp);
		if (!arg || *arg == '\0')
			fatal("%s line %d: missing argument.",
			    filename, linenum);
		value = -1;
		for (i = 0; multistate_ptr[i].key != NULL; i++) {
			if (strcasecmp(arg, multistate_ptr[i].key) == 0) {
				value = multistate_ptr[i].value;
				break;
			}
		}
		if (value == -1)
			fatal("%s line %d: unsupported option \"%s\".",
			    filename, linenum, arg);
		if (*activep && *intptr == -1)
			*intptr = value;
		break;

	case sHostKeyFile:
		arg = strdelim(&cp);
		if (!arg || *arg == '\0')
			fatal("%s line %d: missing file name.",
			    filename, linenum);
		if (*activep) {
			servconf_add_hostkey(filename, linenum,
			    options, arg, 1);
		}
		break;

	case sHostKeyAgent:
		charptr = &options->host_key_agent;
		arg = strdelim(&cp);
		if (!arg || *arg == '\0')
			fatal("%s line %d: missing socket name.",
			    filename, linenum);
		if (*activep && *charptr == NULL)
			*charptr = !strcmp(arg, SSH_AUTHSOCKET_ENV_NAME) ?
			    xstrdup(arg) : derelativise_path(arg);
		break;

	case sHostCertificate:
		arg = strdelim(&cp);
		if (!arg || *arg == '\0')
			fatal("%s line %d: missing file name.",
			    filename, linenum);
		if (*activep)
			servconf_add_hostcert(filename, linenum, options, arg);
		break;

	case sPidFile:
		charptr = &options->pid_file;
 parse_filename:
		arg = strdelim(&cp);
		if (!arg || *arg == '\0')
			fatal("%s line %d: missing file name.",
			    filename, linenum);
		if (*activep && *charptr == NULL) {
			*charptr = derelativise_path(arg);
			/* increase optional counter */
			if (intptr != NULL)
				*intptr = *intptr + 1;
		}
		break;

	case sPermitRootLogin:
		intptr = &options->permit_root_login;
		multistate_ptr = multistate_permitrootlogin;
		goto parse_multistate;

	case sIgnoreRhosts:
		intptr = &options->ignore_rhosts;
 parse_flag:
		multistate_ptr = multistate_flag;
		goto parse_multistate;

	case sIgnoreUserKnownHosts:
		intptr = &options->ignore_user_known_hosts;
		goto parse_flag;

	case sHostbasedAuthentication:
		intptr = &options->hostbased_authentication;
		goto parse_flag;

	case sHostbasedUsesNameFromPacketOnly:
		intptr = &options->hostbased_uses_name_from_packet_only;
		goto parse_flag;

	case sHostbasedAcceptedKeyTypes:
		charptr = &options->hostbased_key_types;
 parse_keytypes:
		arg = strdelim(&cp);
		if (!arg || *arg == '\0')
			fatal("%s line %d: Missing argument.",
			    filename, linenum);
		if (*arg != '-' &&
		    !sshkey_names_valid2(*arg == '+' || *arg == '^' ?
		    arg + 1 : arg, 1))
			fatal("%s line %d: Bad key types '%s'.",
			    filename, linenum, arg ? arg : "<NONE>");
		if (*activep && *charptr == NULL)
			*charptr = xstrdup(arg);
		break;

	case sHostKeyAlgorithms:
		charptr = &options->hostkeyalgorithms;
		goto parse_keytypes;

	case sCASignatureAlgorithms:
		charptr = &options->ca_sign_algorithms;
		goto parse_keytypes;

	case sPubkeyAuthentication:
		intptr = &options->pubkey_authentication;
		goto parse_flag;

	case sPubkeyAcceptedKeyTypes:
		charptr = &options->pubkey_key_types;
		goto parse_keytypes;

	case sPubkeyAuthOptions:
		intptr = &options->pubkey_auth_options;
		value = 0;
		while ((arg = strdelim(&cp)) && *arg != '\0') {
			if (strcasecmp(arg, "none") == 0)
				continue;
			if (strcasecmp(arg, "touch-required") == 0)
				value |= PUBKEYAUTH_TOUCH_REQUIRED;
			else {
				fatal("%s line %d: unsupported "
				    "PubkeyAuthOptions option %s",
				    filename, linenum, arg);
			}
		}
		if (*activep && *intptr == -1)
			*intptr = value;
		break;

	case sKerberosAuthentication:
		intptr = &options->kerberos_authentication;
		goto parse_flag;

	case sKerberosOrLocalPasswd:
		intptr = &options->kerberos_or_local_passwd;
		goto parse_flag;

	case sKerberosTicketCleanup:
		intptr = &options->kerberos_ticket_cleanup;
		goto parse_flag;

	case sKerberosGetAFSToken:
		intptr = &options->kerberos_get_afs_token;
		goto parse_flag;

	case sGssAuthentication:
		intptr = &options->gss_authentication;
		goto parse_flag;

	case sGssCleanupCreds:
		intptr = &options->gss_cleanup_creds;
		goto parse_flag;

	case sGssStrictAcceptor:
		intptr = &options->gss_strict_acceptor;
		goto parse_flag;

	case sPasswordAuthentication:
		intptr = &options->password_authentication;
		goto parse_flag;

	case sKbdInteractiveAuthentication:
		intptr = &options->kbd_interactive_authentication;
		goto parse_flag;

	case sChallengeResponseAuthentication:
		intptr = &options->challenge_response_authentication;
		goto parse_flag;

	case sPrintMotd:
		intptr = &options->print_motd;
		goto parse_flag;

	case sPrintLastLog:
		intptr = &options->print_lastlog;
		goto parse_flag;

	case sX11Forwarding:
		intptr = &options->x11_forwarding;
		goto parse_flag;

	case sX11DisplayOffset:
		intptr = &options->x11_display_offset;
 parse_int:
		arg = strdelim(&cp);
		if ((errstr = atoi_err(arg, &value)) != NULL)
			fatal("%s line %d: integer value %s.",
			    filename, linenum, errstr);
		if (*activep && *intptr == -1)
			*intptr = value;
		break;

	case sX11UseLocalhost:
		intptr = &options->x11_use_localhost;
		goto parse_flag;

	case sXAuthLocation:
		charptr = &options->xauth_location;
		goto parse_filename;

	case sPermitTTY:
		intptr = &options->permit_tty;
		goto parse_flag;

	case sPermitUserRC:
		intptr = &options->permit_user_rc;
		goto parse_flag;

	case sStrictModes:
		intptr = &options->strict_modes;
		goto parse_flag;

	case sTCPKeepAlive:
		intptr = &options->tcp_keep_alive;
		goto parse_flag;

	case sEmptyPasswd:
		intptr = &options->permit_empty_passwd;
		goto parse_flag;

	case sPermitUserEnvironment:
		intptr = &options->permit_user_env;
		charptr = &options->permit_user_env_whitelist;
		arg = strdelim(&cp);
		if (!arg || *arg == '\0')
			fatal("%s line %d: missing argument.",
			    filename, linenum);
		value = 0;
		p = NULL;
		if (strcmp(arg, "yes") == 0)
			value = 1;
		else if (strcmp(arg, "no") == 0)
			value = 0;
		else {
			/* Pattern-list specified */
			value = 1;
			p = xstrdup(arg);
		}
		if (*activep && *intptr == -1) {
			*intptr = value;
			*charptr = p;
			p = NULL;
		}
		free(p);
		break;

	case sCompression:
		intptr = &options->compression;
		multistate_ptr = multistate_compression;
		goto parse_multistate;

	case sRekeyLimit:
		arg = strdelim(&cp);
		if (!arg || *arg == '\0')
			fatal("%.200s line %d: Missing argument.", filename,
			    linenum);
		if (strcmp(arg, "default") == 0) {
			val64 = 0;
		} else {
			if (scan_scaled(arg, &val64) == -1)
				fatal("%.200s line %d: Bad number '%s': %s",
				    filename, linenum, arg, strerror(errno));
			if (val64 != 0 && val64 < 16)
				fatal("%.200s line %d: RekeyLimit too small",
				    filename, linenum);
		}
		if (*activep && options->rekey_limit == -1)
			options->rekey_limit = val64;
		if (cp != NULL) { /* optional rekey interval present */
			if (strcmp(cp, "none") == 0) {
				(void)strdelim(&cp);	/* discard */
				break;
			}
			intptr = &options->rekey_interval;
			goto parse_time;
		}
		break;

	case sGatewayPorts:
		intptr = &options->fwd_opts.gateway_ports;
		multistate_ptr = multistate_gatewayports;
		goto parse_multistate;

	case sUseDNS:
		intptr = &options->use_dns;
		goto parse_flag;

	case sLogFacility:
		log_facility_ptr = &options->log_facility;
		arg = strdelim(&cp);
		value = log_facility_number(arg);
		if (value == SYSLOG_FACILITY_NOT_SET)
			fatal("%.200s line %d: unsupported log facility '%s'",
			    filename, linenum, arg ? arg : "<NONE>");
		if (*log_facility_ptr == -1)
			*log_facility_ptr = (SyslogFacility) value;
		break;

	case sLogLevel:
		log_level_ptr = &options->log_level;
		arg = strdelim(&cp);
		value = log_level_number(arg);
		if (value == SYSLOG_LEVEL_NOT_SET)
			fatal("%.200s line %d: unsupported log level '%s'",
			    filename, linenum, arg ? arg : "<NONE>");
		if (*activep && *log_level_ptr == -1)
			*log_level_ptr = (LogLevel) value;
		break;

	case sAllowTcpForwarding:
		intptr = &options->allow_tcp_forwarding;
		multistate_ptr = multistate_tcpfwd;
		goto parse_multistate;

	case sAllowStreamLocalForwarding:
		intptr = &options->allow_streamlocal_forwarding;
		multistate_ptr = multistate_tcpfwd;
		goto parse_multistate;

	case sAllowAgentForwarding:
		intptr = &options->allow_agent_forwarding;
		goto parse_flag;

	case sDisableForwarding:
		intptr = &options->disable_forwarding;
		goto parse_flag;

	case sAllowUsers:
		while ((arg = strdelim(&cp)) && *arg != '\0') {
			if (match_user(NULL, NULL, NULL, arg) == -1)
				fatal("%s line %d: invalid AllowUsers pattern: "
				    "\"%.100s\"", filename, linenum, arg);
			if (!*activep)
				continue;
			array_append(filename, linenum, "AllowUsers",
			    &options->allow_users, &options->num_allow_users,
			    arg);
		}
		break;

	case sDenyUsers:
		while ((arg = strdelim(&cp)) && *arg != '\0') {
			if (match_user(NULL, NULL, NULL, arg) == -1)
				fatal("%s line %d: invalid DenyUsers pattern: "
				    "\"%.100s\"", filename, linenum, arg);
			if (!*activep)
				continue;
			array_append(filename, linenum, "DenyUsers",
			    &options->deny_users, &options->num_deny_users,
			    arg);
		}
		break;

	case sAllowGroups:
		while ((arg = strdelim(&cp)) && *arg != '\0') {
			if (!*activep)
				continue;
			array_append(filename, linenum, "AllowGroups",
			    &options->allow_groups, &options->num_allow_groups,
			    arg);
		}
		break;

	case sDenyGroups:
		while ((arg = strdelim(&cp)) && *arg != '\0') {
			if (!*activep)
				continue;
			array_append(filename, linenum, "DenyGroups",
			    &options->deny_groups, &options->num_deny_groups,
			    arg);
		}
		break;

	case sCiphers:
		arg = strdelim(&cp);
		if (!arg || *arg == '\0')
			fatal("%s line %d: Missing argument.", filename, linenum);
		if (*arg != '-' &&
		    !ciphers_valid(*arg == '+' || *arg == '^' ? arg + 1 : arg))
			fatal("%s line %d: Bad SSH2 cipher spec '%s'.",
			    filename, linenum, arg ? arg : "<NONE>");
		if (options->ciphers == NULL)
			options->ciphers = xstrdup(arg);
		break;

	case sMacs:
		arg = strdelim(&cp);
		if (!arg || *arg == '\0')
			fatal("%s line %d: Missing argument.", filename, linenum);
		if (*arg != '-' &&
		    !mac_valid(*arg == '+' || *arg == '^' ? arg + 1 : arg))
			fatal("%s line %d: Bad SSH2 mac spec '%s'.",
			    filename, linenum, arg ? arg : "<NONE>");
		if (options->macs == NULL)
			options->macs = xstrdup(arg);
		break;

	case sKexAlgorithms:
		arg = strdelim(&cp);
		if (!arg || *arg == '\0')
			fatal("%s line %d: Missing argument.",
			    filename, linenum);
		if (*arg != '-' &&
		    !kex_names_valid(*arg == '+' || *arg == '^' ?
		    arg + 1 : arg))
			fatal("%s line %d: Bad SSH2 KexAlgorithms '%s'.",
			    filename, linenum, arg ? arg : "<NONE>");
		if (options->kex_algorithms == NULL)
			options->kex_algorithms = xstrdup(arg);
		break;

	case sSubsystem:
		if (options->num_subsystems >= MAX_SUBSYSTEMS) {
			fatal("%s line %d: too many subsystems defined.",
			    filename, linenum);
		}
		arg = strdelim(&cp);
		if (!arg || *arg == '\0')
			fatal("%s line %d: Missing subsystem name.",
			    filename, linenum);
		if (!*activep) {
			arg = strdelim(&cp);
			break;
		}
		for (i = 0; i < options->num_subsystems; i++)
			if (strcmp(arg, options->subsystem_name[i]) == 0)
				fatal("%s line %d: Subsystem '%s' already defined.",
				    filename, linenum, arg);
		options->subsystem_name[options->num_subsystems] = xstrdup(arg);
		arg = strdelim(&cp);
		if (!arg || *arg == '\0')
			fatal("%s line %d: Missing subsystem command.",
			    filename, linenum);
		options->subsystem_command[options->num_subsystems] = xstrdup(arg);

		/* Collect arguments (separate to executable) */
		p = xstrdup(arg);
		len = strlen(p) + 1;
		while ((arg = strdelim(&cp)) != NULL && *arg != '\0') {
			len += 1 + strlen(arg);
			p = xreallocarray(p, 1, len);
			strlcat(p, " ", len);
			strlcat(p, arg, len);
		}
		options->subsystem_args[options->num_subsystems] = p;
		options->num_subsystems++;
		break;

	case sMaxStartups:
		arg = strdelim(&cp);
		if (!arg || *arg == '\0')
			fatal("%s line %d: Missing MaxStartups spec.",
			    filename, linenum);
		if ((n = sscanf(arg, "%d:%d:%d",
		    &options->max_startups_begin,
		    &options->max_startups_rate,
		    &options->max_startups)) == 3) {
			if (options->max_startups_begin >
			    options->max_startups ||
			    options->max_startups_rate > 100 ||
			    options->max_startups_rate < 1)
				fatal("%s line %d: Illegal MaxStartups spec.",
				    filename, linenum);
		} else if (n != 1)
			fatal("%s line %d: Illegal MaxStartups spec.",
			    filename, linenum);
		else
			options->max_startups = options->max_startups_begin;
		break;

	case sMaxAuthTries:
		intptr = &options->max_authtries;
		goto parse_int;

	case sMaxSessions:
		intptr = &options->max_sessions;
		goto parse_int;

	case sBanner:
		charptr = &options->banner;
		goto parse_filename;

	/*
	 * These options can contain %X options expanded at
	 * connect time, so that you can specify paths like:
	 *
	 * AuthorizedKeysFile	/etc/ssh_keys/%u
	 */
	case sAuthorizedKeysFile:
		if (*activep && options->num_authkeys_files == 0) {
			while ((arg = strdelim(&cp)) && *arg != '\0') {
				arg = tilde_expand_filename(arg, getuid());
				array_append(filename, linenum,
				    "AuthorizedKeysFile",
				    &options->authorized_keys_files,
				    &options->num_authkeys_files, arg);
				free(arg);
			}
		}
		return 0;

	case sAuthorizedPrincipalsFile:
		charptr = &options->authorized_principals_file;
		arg = strdelim(&cp);
		if (!arg || *arg == '\0')
			fatal("%s line %d: missing file name.",
			    filename, linenum);
		if (*activep && *charptr == NULL) {
			*charptr = tilde_expand_filename(arg, getuid());
			/* increase optional counter */
			if (intptr != NULL)
				*intptr = *intptr + 1;
		}
		break;

	case sClientAliveInterval:
		intptr = &options->client_alive_interval;
		goto parse_time;

	case sClientAliveCountMax:
		intptr = &options->client_alive_count_max;
		goto parse_int;

	case sAcceptEnv:
		while ((arg = strdelim(&cp)) && *arg != '\0') {
			if (strchr(arg, '=') != NULL)
				fatal("%s line %d: Invalid environment name.",
				    filename, linenum);
			if (!*activep)
				continue;
			array_append(filename, linenum, "AcceptEnv",
			    &options->accept_env, &options->num_accept_env,
			    arg);
		}
		break;

	case sSetEnv:
		uvalue = options->num_setenv;
		while ((arg = strdelimw(&cp)) && *arg != '\0') {
			if (strchr(arg, '=') == NULL)
				fatal("%s line %d: Invalid environment.",
				    filename, linenum);
			if (!*activep || uvalue != 0)
				continue;
			array_append(filename, linenum, "SetEnv",
			    &options->setenv, &options->num_setenv, arg);
		}
		break;

	case sPermitTunnel:
		intptr = &options->permit_tun;
		arg = strdelim(&cp);
		if (!arg || *arg == '\0')
			fatal("%s line %d: Missing yes/point-to-point/"
			    "ethernet/no argument.", filename, linenum);
		value = -1;
		for (i = 0; tunmode_desc[i].val != -1; i++)
			if (strcmp(tunmode_desc[i].text, arg) == 0) {
				value = tunmode_desc[i].val;
				break;
			}
		if (value == -1)
			fatal("%s line %d: Bad yes/point-to-point/ethernet/"
			    "no argument: %s", filename, linenum, arg);
		if (*activep && *intptr == -1)
			*intptr = value;
		break;

	case sInclude:
		if (cmdline) {
			fatal("Include directive not supported as a "
			    "command-line option");
		}
		value = 0;
		while ((arg2 = strdelim(&cp)) != NULL && *arg2 != '\0') {
			value++;
			found = 0;
			if (*arg2 != '/' && *arg2 != '~') {
				xasprintf(&arg, "%s/%s", SSHDIR, arg);
			} else
				arg = xstrdup(arg2);

			/*
			 * Don't let included files clobber the containing
			 * file's Match state.
			 */
			oactive = *activep;

			/* consult cache of include files */
			TAILQ_FOREACH(item, includes, entry) {
				if (strcmp(item->selector, arg) != 0)
					continue;
				if (item->filename != NULL) {
					parse_server_config_depth(options,
					    item->filename, item->contents,
					    includes, connectinfo,
					    (oactive ? 0 : SSHCFG_NEVERMATCH),
					    activep, depth + 1);
				}
				found = 1;
				*activep = oactive;
			}
			if (found != 0) {
				free(arg);
				continue;
			}

			/* requested glob was not in cache */
			debug2("%s line %d: new include %s",
			    filename, linenum, arg);
			if ((r = glob(arg, 0, NULL, &gbuf)) != 0) {
				if (r != GLOB_NOMATCH) {
					fatal("%s line %d: include \"%s\" "
					    "glob failed", filename,
					    linenum, arg);
				}
				/*
				 * If no entry matched then record a
				 * placeholder to skip later glob calls.
				 */
				debug2("%s line %d: no match for %s",
				    filename, linenum, arg);
				item = xcalloc(1, sizeof(*item));
				item->selector = strdup(arg);
				TAILQ_INSERT_TAIL(includes,
				    item, entry);
			}
			if (gbuf.gl_pathc > INT_MAX)
				fatal("%s: too many glob results", __func__);
			for (n = 0; n < (int)gbuf.gl_pathc; n++) {
				debug2("%s line %d: including %s",
				    filename, linenum, gbuf.gl_pathv[n]);
				item = xcalloc(1, sizeof(*item));
				item->selector = strdup(arg);
				item->filename = strdup(gbuf.gl_pathv[n]);
				if ((item->contents = sshbuf_new()) == NULL) {
					fatal("%s: sshbuf_new failed",
					    __func__);
				}
				load_server_config(item->filename,
				    item->contents);
				parse_server_config_depth(options,
				    item->filename, item->contents,
				    includes, connectinfo,
				    (oactive ? 0 : SSHCFG_NEVERMATCH),
				    activep, depth + 1);
				*activep = oactive;
				TAILQ_INSERT_TAIL(includes, item, entry);
			}
			globfree(&gbuf);
			free(arg);
		}
		if (value == 0) {
			fatal("%s line %d: Include missing filename argument",
			    filename, linenum);
		}
		break;

	case sMatch:
		if (cmdline)
			fatal("Match directive not supported as a command-line "
			   "option");
		value = match_cfg_line(&cp, linenum, connectinfo);
		if (value < 0)
			fatal("%s line %d: Bad Match condition", filename,
			    linenum);
		*activep = (inc_flags & SSHCFG_NEVERMATCH) ? 0 : value;
		break;

	case sPermitListen:
	case sPermitOpen:
		if (opcode == sPermitListen) {
			uintptr = &options->num_permitted_listens;
			chararrayptr = &options->permitted_listens;
		} else {
			uintptr = &options->num_permitted_opens;
			chararrayptr = &options->permitted_opens;
		}
		arg = strdelim(&cp);
		if (!arg || *arg == '\0')
			fatal("%s line %d: missing %s specification",
			    filename, linenum, lookup_opcode_name(opcode));
		uvalue = *uintptr;	/* modified later */
		if (strcmp(arg, "any") == 0 || strcmp(arg, "none") == 0) {
			if (*activep && uvalue == 0) {
				*uintptr = 1;
				*chararrayptr = xcalloc(1,
				    sizeof(**chararrayptr));
				(*chararrayptr)[0] = xstrdup(arg);
			}
			break;
		}
		for (; arg != NULL && *arg != '\0'; arg = strdelim(&cp)) {
			if (opcode == sPermitListen &&
			    strchr(arg, ':') == NULL) {
				/*
				 * Allow bare port number for PermitListen
				 * to indicate a wildcard listen host.
				 */
				xasprintf(&arg2, "*:%s", arg);
			} else {
				arg2 = xstrdup(arg);
				ch = '\0';
				p = hpdelim2(&arg, &ch);
				if (p == NULL || ch == '/') {
					fatal("%s line %d: missing host in %s",
					    filename, linenum,
					    lookup_opcode_name(opcode));
				}
				p = cleanhostname(p);
			}
			if (arg == NULL ||
			    ((port = permitopen_port(arg)) < 0)) {
				fatal("%s line %d: bad port number in %s",
				    filename, linenum,
				    lookup_opcode_name(opcode));
			}
			if (*activep && uvalue == 0) {
				array_append(filename, linenum,
				    lookup_opcode_name(opcode),
				    chararrayptr, uintptr, arg2);
			}
			free(arg2);
		}
		break;

	case sForceCommand:
		if (cp == NULL || *cp == '\0')
			fatal("%.200s line %d: Missing argument.", filename,
			    linenum);
		len = strspn(cp, WHITESPACE);
		if (*activep && options->adm_forced_command == NULL)
			options->adm_forced_command = xstrdup(cp + len);
		return 0;

	case sChrootDirectory:
		charptr = &options->chroot_directory;

		arg = strdelim(&cp);
		if (!arg || *arg == '\0')
			fatal("%s line %d: missing file name.",
			    filename, linenum);
		if (*activep && *charptr == NULL)
			*charptr = xstrdup(arg);
		break;

	case sTrustedUserCAKeys:
		charptr = &options->trusted_user_ca_keys;
		goto parse_filename;

	case sRevokedKeys:
		charptr = &options->revoked_keys_file;
		goto parse_filename;

<<<<<<< HEAD
	case sSecurityKeyProvider:
		charptr = &options->sk_provider;
		arg = strdelim(&cp);
		if (!arg || *arg == '\0')
			fatal("%s line %d: missing file name.",
			    filename, linenum);
		if (*activep && *charptr == NULL) {
			*charptr = strcasecmp(arg, "internal") == 0 ?
			    xstrdup(arg) : derelativise_path(arg);
			/* increase optional counter */
			if (intptr != NULL)
				*intptr = *intptr + 1;
		}
		break;

=======
	case sDisableMTAES:
		intptr = &options->disable_multithreaded;
		goto parse_flag;
		
>>>>>>> 9ddd245c
	case sIPQoS:
		arg = strdelim(&cp);
		if ((value = parse_ipqos(arg)) == -1)
			fatal("%s line %d: Bad IPQoS value: %s",
			    filename, linenum, arg);
		arg = strdelim(&cp);
		if (arg == NULL)
			value2 = value;
		else if ((value2 = parse_ipqos(arg)) == -1)
			fatal("%s line %d: Bad IPQoS value: %s",
			    filename, linenum, arg);
		if (*activep) {
			options->ip_qos_interactive = value;
			options->ip_qos_bulk = value2;
		}
		break;

	case sVersionAddendum:
		if (cp == NULL || *cp == '\0')
			fatal("%.200s line %d: Missing argument.", filename,
			    linenum);
		len = strspn(cp, WHITESPACE);
		if (*activep && options->version_addendum == NULL) {
			if (strcasecmp(cp + len, "none") == 0)
				options->version_addendum = xstrdup("");
			else if (strchr(cp + len, '\r') != NULL)
				fatal("%.200s line %d: Invalid argument",
				    filename, linenum);
			else
				options->version_addendum = xstrdup(cp + len);
		}
		return 0;

	case sAuthorizedKeysCommand:
		if (cp == NULL)
			fatal("%.200s line %d: Missing argument.", filename,
			    linenum);
		len = strspn(cp, WHITESPACE);
		if (*activep && options->authorized_keys_command == NULL) {
			if (cp[len] != '/' && strcasecmp(cp + len, "none") != 0)
				fatal("%.200s line %d: AuthorizedKeysCommand "
				    "must be an absolute path",
				    filename, linenum);
			options->authorized_keys_command = xstrdup(cp + len);
		}
		return 0;

	case sAuthorizedKeysCommandUser:
		charptr = &options->authorized_keys_command_user;

		arg = strdelim(&cp);
		if (!arg || *arg == '\0')
			fatal("%s line %d: missing AuthorizedKeysCommandUser "
			    "argument.", filename, linenum);
		if (*activep && *charptr == NULL)
			*charptr = xstrdup(arg);
		break;

	case sAuthorizedPrincipalsCommand:
		if (cp == NULL)
			fatal("%.200s line %d: Missing argument.", filename,
			    linenum);
		len = strspn(cp, WHITESPACE);
		if (*activep &&
		    options->authorized_principals_command == NULL) {
			if (cp[len] != '/' && strcasecmp(cp + len, "none") != 0)
				fatal("%.200s line %d: "
				    "AuthorizedPrincipalsCommand must be "
				    "an absolute path", filename, linenum);
			options->authorized_principals_command =
			    xstrdup(cp + len);
		}
		return 0;

	case sAuthorizedPrincipalsCommandUser:
		charptr = &options->authorized_principals_command_user;

		arg = strdelim(&cp);
		if (!arg || *arg == '\0')
			fatal("%s line %d: missing "
			    "AuthorizedPrincipalsCommandUser argument.",
			    filename, linenum);
		if (*activep && *charptr == NULL)
			*charptr = xstrdup(arg);
		break;

	case sAuthenticationMethods:
		if (options->num_auth_methods == 0) {
			value = 0; /* seen "any" pseudo-method */
			value2 = 0; /* successfully parsed any method */
			while ((arg = strdelim(&cp)) && *arg != '\0') {
				if (strcmp(arg, "any") == 0) {
					if (options->num_auth_methods > 0) {
						fatal("%s line %d: \"any\" "
						    "must appear alone in "
						    "AuthenticationMethods",
						    filename, linenum);
					}
					value = 1;
				} else if (value) {
					fatal("%s line %d: \"any\" must appear "
					    "alone in AuthenticationMethods",
					    filename, linenum);
				} else if (auth2_methods_valid(arg, 0) != 0) {
					fatal("%s line %d: invalid "
					    "authentication method list.",
					    filename, linenum);
				}
				value2 = 1;
				if (!*activep)
					continue;
				array_append(filename, linenum,
				    "AuthenticationMethods",
				    &options->auth_methods,
				    &options->num_auth_methods, arg);
			}
			if (value2 == 0) {
				fatal("%s line %d: no AuthenticationMethods "
				    "specified", filename, linenum);
			}
		}
		return 0;

	case sStreamLocalBindMask:
		arg = strdelim(&cp);
		if (!arg || *arg == '\0')
			fatal("%s line %d: missing StreamLocalBindMask "
			    "argument.", filename, linenum);
		/* Parse mode in octal format */
		value = strtol(arg, &p, 8);
		if (arg == p || value < 0 || value > 0777)
			fatal("%s line %d: Bad mask.", filename, linenum);
		if (*activep)
			options->fwd_opts.streamlocal_bind_mask = (mode_t)value;
		break;

	case sStreamLocalBindUnlink:
		intptr = &options->fwd_opts.streamlocal_bind_unlink;
		goto parse_flag;

	case sFingerprintHash:
		arg = strdelim(&cp);
		if (!arg || *arg == '\0')
			fatal("%.200s line %d: Missing argument.",
			    filename, linenum);
		if ((value = ssh_digest_alg_by_name(arg)) == -1)
			fatal("%.200s line %d: Invalid hash algorithm \"%s\".",
			    filename, linenum, arg);
		if (*activep)
			options->fingerprint_hash = value;
		break;

	case sExposeAuthInfo:
		intptr = &options->expose_userauth_info;
		goto parse_flag;

	case sRDomain:
		charptr = &options->routing_domain;
		arg = strdelim(&cp);
		if (!arg || *arg == '\0')
			fatal("%.200s line %d: Missing argument.",
			    filename, linenum);
		if (strcasecmp(arg, "none") != 0 && strcmp(arg, "%D") != 0 &&
		    !valid_rdomain(arg))
			fatal("%s line %d: bad routing domain",
			    filename, linenum);
		if (*activep && *charptr == NULL)
			*charptr = xstrdup(arg);
		break;

	case sDeprecated:
	case sIgnore:
	case sUnsupported:
		do_log2(opcode == sIgnore ?
		    SYSLOG_LEVEL_DEBUG2 : SYSLOG_LEVEL_INFO,
		    "%s line %d: %s option %s", filename, linenum,
		    opcode == sUnsupported ? "Unsupported" : "Deprecated", arg);
		while (arg)
		    arg = strdelim(&cp);
		break;

	default:
		fatal("%s line %d: Missing handler for opcode %s (%d)",
		    filename, linenum, arg, opcode);
	}
	if ((arg = strdelim(&cp)) != NULL && *arg != '\0')
		fatal("%s line %d: garbage at end of line; \"%.200s\".",
		    filename, linenum, arg);
	return 0;
}

int
process_server_config_line(ServerOptions *options, char *line,
    const char *filename, int linenum, int *activep,
    struct connection_info *connectinfo, struct include_list *includes)
{
	return process_server_config_line_depth(options, line, filename,
	    linenum, activep, connectinfo, 0, 0, includes);
}


/* Reads the server configuration file. */

void
load_server_config(const char *filename, struct sshbuf *conf)
{
	char *line = NULL, *cp;
	size_t linesize = 0;
	FILE *f;
	int r, lineno = 0;

	debug2("%s: filename %s", __func__, filename);
	if ((f = fopen(filename, "r")) == NULL) {
		perror(filename);
		exit(1);
	}
	sshbuf_reset(conf);
	while (getline(&line, &linesize, f) != -1) {
		lineno++;
		/*
		 * Trim out comments and strip whitespace
		 * NB - preserve newlines, they are needed to reproduce
		 * line numbers later for error messages
		 */
		if ((cp = strchr(line, '#')) != NULL)
			memcpy(cp, "\n", 2);
		cp = line + strspn(line, " \t\r");
		if ((r = sshbuf_put(conf, cp, strlen(cp))) != 0)
			fatal("%s: buffer error: %s", __func__, ssh_err(r));
	}
	free(line);
	if ((r = sshbuf_put_u8(conf, 0)) != 0)
		fatal("%s: buffer error: %s", __func__, ssh_err(r));
	fclose(f);
	debug2("%s: done config len = %zu", __func__, sshbuf_len(conf));
}

void
parse_server_match_config(ServerOptions *options,
   struct include_list *includes, struct connection_info *connectinfo)
{
	ServerOptions mo;

	initialize_server_options(&mo);
	parse_server_config(&mo, "reprocess config", cfg, includes,
	    connectinfo);
	copy_set_server_options(options, &mo, 0);
}

int parse_server_match_testspec(struct connection_info *ci, char *spec)
{
	char *p;

	while ((p = strsep(&spec, ",")) && *p != '\0') {
		if (strncmp(p, "addr=", 5) == 0) {
			ci->address = xstrdup(p + 5);
		} else if (strncmp(p, "host=", 5) == 0) {
			ci->host = xstrdup(p + 5);
		} else if (strncmp(p, "user=", 5) == 0) {
			ci->user = xstrdup(p + 5);
		} else if (strncmp(p, "laddr=", 6) == 0) {
			ci->laddress = xstrdup(p + 6);
		} else if (strncmp(p, "rdomain=", 8) == 0) {
			ci->rdomain = xstrdup(p + 8);
		} else if (strncmp(p, "lport=", 6) == 0) {
			ci->lport = a2port(p + 6);
			if (ci->lport == -1) {
				fprintf(stderr, "Invalid port '%s' in test mode"
				   " specification %s\n", p+6, p);
				return -1;
			}
		} else {
			fprintf(stderr, "Invalid test mode specification %s\n",
			   p);
			return -1;
		}
	}
	return 0;
}

/*
 * Copy any supported values that are set.
 *
 * If the preauth flag is set, we do not bother copying the string or
 * array values that are not used pre-authentication, because any that we
 * do use must be explicitly sent in mm_getpwnamallow().
 */
void
copy_set_server_options(ServerOptions *dst, ServerOptions *src, int preauth)
{
#define M_CP_INTOPT(n) do {\
	if (src->n != -1) \
		dst->n = src->n; \
} while (0)

	M_CP_INTOPT(password_authentication);
	M_CP_INTOPT(gss_authentication);
	M_CP_INTOPT(pubkey_authentication);
	M_CP_INTOPT(pubkey_auth_options);
	M_CP_INTOPT(kerberos_authentication);
	M_CP_INTOPT(hostbased_authentication);
	M_CP_INTOPT(hostbased_uses_name_from_packet_only);
	M_CP_INTOPT(kbd_interactive_authentication);
	M_CP_INTOPT(permit_root_login);
	M_CP_INTOPT(permit_empty_passwd);

	M_CP_INTOPT(allow_tcp_forwarding);
	M_CP_INTOPT(allow_streamlocal_forwarding);
	M_CP_INTOPT(allow_agent_forwarding);
	M_CP_INTOPT(disable_forwarding);
	M_CP_INTOPT(expose_userauth_info);
	M_CP_INTOPT(permit_tun);
	M_CP_INTOPT(fwd_opts.gateway_ports);
	M_CP_INTOPT(fwd_opts.streamlocal_bind_unlink);
	M_CP_INTOPT(x11_display_offset);
	M_CP_INTOPT(x11_forwarding);
	M_CP_INTOPT(x11_use_localhost);
	M_CP_INTOPT(permit_tty);
	M_CP_INTOPT(permit_user_rc);
	M_CP_INTOPT(max_sessions);
	M_CP_INTOPT(max_authtries);
	M_CP_INTOPT(client_alive_count_max);
	M_CP_INTOPT(client_alive_interval);
	M_CP_INTOPT(ip_qos_interactive);
	M_CP_INTOPT(ip_qos_bulk);
	M_CP_INTOPT(rekey_limit);
	M_CP_INTOPT(rekey_interval);
	M_CP_INTOPT(log_level);

	/*
	 * The bind_mask is a mode_t that may be unsigned, so we can't use
	 * M_CP_INTOPT - it does a signed comparison that causes compiler
	 * warnings.
	 */
	if (src->fwd_opts.streamlocal_bind_mask != (mode_t)-1) {
		dst->fwd_opts.streamlocal_bind_mask =
		    src->fwd_opts.streamlocal_bind_mask;
	}

	/* M_CP_STROPT and M_CP_STRARRAYOPT should not appear before here */
#define M_CP_STROPT(n) do {\
	if (src->n != NULL && dst->n != src->n) { \
		free(dst->n); \
		dst->n = src->n; \
	} \
} while(0)
#define M_CP_STRARRAYOPT(s, num_s) do {\
	u_int i; \
	if (src->num_s != 0) { \
		for (i = 0; i < dst->num_s; i++) \
			free(dst->s[i]); \
		free(dst->s); \
		dst->s = xcalloc(src->num_s, sizeof(*dst->s)); \
		for (i = 0; i < src->num_s; i++) \
			dst->s[i] = xstrdup(src->s[i]); \
		dst->num_s = src->num_s; \
	} \
} while(0)

	/* See comment in servconf.h */
	COPY_MATCH_STRING_OPTS();

	/* Arguments that accept '+...' need to be expanded */
	assemble_algorithms(dst);

	/*
	 * The only things that should be below this point are string options
	 * which are only used after authentication.
	 */
	if (preauth)
		return;

	/* These options may be "none" to clear a global setting */
	M_CP_STROPT(adm_forced_command);
	if (option_clear_or_none(dst->adm_forced_command)) {
		free(dst->adm_forced_command);
		dst->adm_forced_command = NULL;
	}
	M_CP_STROPT(chroot_directory);
	if (option_clear_or_none(dst->chroot_directory)) {
		free(dst->chroot_directory);
		dst->chroot_directory = NULL;
	}
}

#undef M_CP_INTOPT
#undef M_CP_STROPT
#undef M_CP_STRARRAYOPT

#define SERVCONF_MAX_DEPTH	16
void
parse_server_config_depth(ServerOptions *options, const char *filename,
    struct sshbuf *conf, struct include_list *includes,
    struct connection_info *connectinfo, int flags, int *activep, int depth)
{
	int linenum, bad_options = 0;
	char *cp, *obuf, *cbuf;

	if (depth < 0 || depth > SERVCONF_MAX_DEPTH)
		fatal("Too many recursive configuration includes");

	debug2("%s: config %s len %zu", __func__, filename, sshbuf_len(conf));

	if ((obuf = cbuf = sshbuf_dup_string(conf)) == NULL)
		fatal("%s: sshbuf_dup_string failed", __func__);
	linenum = 1;
	while ((cp = strsep(&cbuf, "\n")) != NULL) {
		if (process_server_config_line_depth(options, cp,
		    filename, linenum++, activep, connectinfo, flags,
		    depth, includes) != 0)
			bad_options++;
	}
	free(obuf);
	if (bad_options > 0)
		fatal("%s: terminating, %d bad configuration options",
		    filename, bad_options);
	process_queued_listen_addrs(options);
}

void
parse_server_config(ServerOptions *options, const char *filename,
    struct sshbuf *conf, struct include_list *includes,
    struct connection_info *connectinfo)
{
	int active = connectinfo ? 0 : 1;
	parse_server_config_depth(options, filename, conf, includes,
	    connectinfo, 0, &active, 0);
}

static const char *
fmt_multistate_int(int val, const struct multistate *m)
{
	u_int i;

	for (i = 0; m[i].key != NULL; i++) {
		if (m[i].value == val)
			return m[i].key;
	}
	return "UNKNOWN";
}

static const char *
fmt_intarg(ServerOpCodes code, int val)
{
	if (val == -1)
		return "unset";
	switch (code) {
	case sAddressFamily:
		return fmt_multistate_int(val, multistate_addressfamily);
	case sPermitRootLogin:
		return fmt_multistate_int(val, multistate_permitrootlogin);
	case sGatewayPorts:
		return fmt_multistate_int(val, multistate_gatewayports);
	case sCompression:
		return fmt_multistate_int(val, multistate_compression);
	case sAllowTcpForwarding:
		return fmt_multistate_int(val, multistate_tcpfwd);
	case sAllowStreamLocalForwarding:
		return fmt_multistate_int(val, multistate_tcpfwd);
	case sFingerprintHash:
		return ssh_digest_alg_name(val);
	default:
		switch (val) {
		case 0:
			return "no";
		case 1:
			return "yes";
		default:
			return "UNKNOWN";
		}
	}
}

static void
dump_cfg_int(ServerOpCodes code, int val)
{
	printf("%s %d\n", lookup_opcode_name(code), val);
}

static void
dump_cfg_oct(ServerOpCodes code, int val)
{
	printf("%s 0%o\n", lookup_opcode_name(code), val);
}

static void
dump_cfg_fmtint(ServerOpCodes code, int val)
{
	printf("%s %s\n", lookup_opcode_name(code), fmt_intarg(code, val));
}

static void
dump_cfg_string(ServerOpCodes code, const char *val)
{
	printf("%s %s\n", lookup_opcode_name(code),
	    val == NULL ? "none" : val);
}

static void
dump_cfg_strarray(ServerOpCodes code, u_int count, char **vals)
{
	u_int i;

	for (i = 0; i < count; i++)
		printf("%s %s\n", lookup_opcode_name(code), vals[i]);
}

static void
dump_cfg_strarray_oneline(ServerOpCodes code, u_int count, char **vals)
{
	u_int i;

	if (count <= 0 && code != sAuthenticationMethods)
		return;
	printf("%s", lookup_opcode_name(code));
	for (i = 0; i < count; i++)
		printf(" %s",  vals[i]);
	if (code == sAuthenticationMethods && count == 0)
		printf(" any");
	printf("\n");
}

static char *
format_listen_addrs(struct listenaddr *la)
{
	int r;
	struct addrinfo *ai;
	char addr[NI_MAXHOST], port[NI_MAXSERV];
	char *laddr1 = xstrdup(""), *laddr2 = NULL;

	/*
	 * ListenAddress must be after Port.  add_one_listen_addr pushes
	 * addresses onto a stack, so to maintain ordering we need to
	 * print these in reverse order.
	 */
	for (ai = la->addrs; ai; ai = ai->ai_next) {
		if ((r = getnameinfo(ai->ai_addr, ai->ai_addrlen, addr,
		    sizeof(addr), port, sizeof(port),
		    NI_NUMERICHOST|NI_NUMERICSERV)) != 0) {
			error("getnameinfo: %.100s", ssh_gai_strerror(r));
			continue;
		}
		laddr2 = laddr1;
		if (ai->ai_family == AF_INET6) {
			xasprintf(&laddr1, "listenaddress [%s]:%s%s%s\n%s",
			    addr, port,
			    la->rdomain == NULL ? "" : " rdomain ",
			    la->rdomain == NULL ? "" : la->rdomain,
			    laddr2);
		} else {
			xasprintf(&laddr1, "listenaddress %s:%s%s%s\n%s",
			    addr, port,
			    la->rdomain == NULL ? "" : " rdomain ",
			    la->rdomain == NULL ? "" : la->rdomain,
			    laddr2);
		}
		free(laddr2);
	}
	return laddr1;
}

void
dump_config(ServerOptions *o)
{
	char *s;
	u_int i;

	/* these are usually at the top of the config */
	for (i = 0; i < o->num_ports; i++)
		printf("port %d\n", o->ports[i]);
	dump_cfg_fmtint(sAddressFamily, o->address_family);

	for (i = 0; i < o->num_listen_addrs; i++) {
		s = format_listen_addrs(&o->listen_addrs[i]);
		printf("%s", s);
		free(s);
	}

	/* integer arguments */
#ifdef USE_PAM
	dump_cfg_fmtint(sUsePAM, o->use_pam);
#endif
	dump_cfg_int(sLoginGraceTime, o->login_grace_time);
	dump_cfg_int(sX11DisplayOffset, o->x11_display_offset);
	dump_cfg_int(sMaxAuthTries, o->max_authtries);
	dump_cfg_int(sMaxSessions, o->max_sessions);
	dump_cfg_int(sClientAliveInterval, o->client_alive_interval);
	dump_cfg_int(sClientAliveCountMax, o->client_alive_count_max);
	dump_cfg_oct(sStreamLocalBindMask, o->fwd_opts.streamlocal_bind_mask);

	/* formatted integer arguments */
	dump_cfg_fmtint(sPermitRootLogin, o->permit_root_login);
	dump_cfg_fmtint(sIgnoreRhosts, o->ignore_rhosts);
	dump_cfg_fmtint(sIgnoreUserKnownHosts, o->ignore_user_known_hosts);
	dump_cfg_fmtint(sHostbasedAuthentication, o->hostbased_authentication);
	dump_cfg_fmtint(sHostbasedUsesNameFromPacketOnly,
	    o->hostbased_uses_name_from_packet_only);
	dump_cfg_fmtint(sPubkeyAuthentication, o->pubkey_authentication);
#ifdef KRB5
	dump_cfg_fmtint(sKerberosAuthentication, o->kerberos_authentication);
	dump_cfg_fmtint(sKerberosOrLocalPasswd, o->kerberos_or_local_passwd);
	dump_cfg_fmtint(sKerberosTicketCleanup, o->kerberos_ticket_cleanup);
# ifdef USE_AFS
	dump_cfg_fmtint(sKerberosGetAFSToken, o->kerberos_get_afs_token);
# endif
#endif
#ifdef GSSAPI
	dump_cfg_fmtint(sGssAuthentication, o->gss_authentication);
	dump_cfg_fmtint(sGssCleanupCreds, o->gss_cleanup_creds);
#endif
	dump_cfg_fmtint(sPasswordAuthentication, o->password_authentication);
	dump_cfg_fmtint(sKbdInteractiveAuthentication,
	    o->kbd_interactive_authentication);
	dump_cfg_fmtint(sChallengeResponseAuthentication,
	    o->challenge_response_authentication);
	dump_cfg_fmtint(sPrintMotd, o->print_motd);
#ifndef DISABLE_LASTLOG
	dump_cfg_fmtint(sPrintLastLog, o->print_lastlog);
#endif
	dump_cfg_fmtint(sX11Forwarding, o->x11_forwarding);
	dump_cfg_fmtint(sX11UseLocalhost, o->x11_use_localhost);
	dump_cfg_fmtint(sPermitTTY, o->permit_tty);
	dump_cfg_fmtint(sPermitUserRC, o->permit_user_rc);
	dump_cfg_fmtint(sStrictModes, o->strict_modes);
	dump_cfg_fmtint(sTCPKeepAlive, o->tcp_keep_alive);
	dump_cfg_fmtint(sEmptyPasswd, o->permit_empty_passwd);
	dump_cfg_fmtint(sCompression, o->compression);
	dump_cfg_fmtint(sGatewayPorts, o->fwd_opts.gateway_ports);
	dump_cfg_fmtint(sUseDNS, o->use_dns);
	dump_cfg_fmtint(sAllowTcpForwarding, o->allow_tcp_forwarding);
	dump_cfg_fmtint(sAllowAgentForwarding, o->allow_agent_forwarding);
	dump_cfg_fmtint(sDisableForwarding, o->disable_forwarding);
	dump_cfg_fmtint(sAllowStreamLocalForwarding, o->allow_streamlocal_forwarding);
	dump_cfg_fmtint(sStreamLocalBindUnlink, o->fwd_opts.streamlocal_bind_unlink);
	dump_cfg_fmtint(sFingerprintHash, o->fingerprint_hash);
	dump_cfg_fmtint(sExposeAuthInfo, o->expose_userauth_info);

	/* string arguments */
	dump_cfg_string(sPidFile, o->pid_file);
	dump_cfg_string(sXAuthLocation, o->xauth_location);
	dump_cfg_string(sCiphers, o->ciphers);
	dump_cfg_string(sMacs, o->macs);
	dump_cfg_string(sBanner, o->banner);
	dump_cfg_string(sForceCommand, o->adm_forced_command);
	dump_cfg_string(sChrootDirectory, o->chroot_directory);
	dump_cfg_string(sTrustedUserCAKeys, o->trusted_user_ca_keys);
	dump_cfg_string(sRevokedKeys, o->revoked_keys_file);
	dump_cfg_string(sSecurityKeyProvider, o->sk_provider);
	dump_cfg_string(sAuthorizedPrincipalsFile,
	    o->authorized_principals_file);
	dump_cfg_string(sVersionAddendum, *o->version_addendum == '\0'
	    ? "none" : o->version_addendum);
	dump_cfg_string(sAuthorizedKeysCommand, o->authorized_keys_command);
	dump_cfg_string(sAuthorizedKeysCommandUser, o->authorized_keys_command_user);
	dump_cfg_string(sAuthorizedPrincipalsCommand, o->authorized_principals_command);
	dump_cfg_string(sAuthorizedPrincipalsCommandUser, o->authorized_principals_command_user);
	dump_cfg_string(sHostKeyAgent, o->host_key_agent);
	dump_cfg_string(sKexAlgorithms, o->kex_algorithms);
	dump_cfg_string(sCASignatureAlgorithms, o->ca_sign_algorithms);
	dump_cfg_string(sHostbasedAcceptedKeyTypes, o->hostbased_key_types);
	dump_cfg_string(sHostKeyAlgorithms, o->hostkeyalgorithms);
	dump_cfg_string(sPubkeyAcceptedKeyTypes, o->pubkey_key_types);
	dump_cfg_string(sRDomain, o->routing_domain);

	/* string arguments requiring a lookup */
	dump_cfg_string(sLogLevel, log_level_name(o->log_level));
	dump_cfg_string(sLogFacility, log_facility_name(o->log_facility));

	/* string array arguments */
	dump_cfg_strarray_oneline(sAuthorizedKeysFile, o->num_authkeys_files,
	    o->authorized_keys_files);
	dump_cfg_strarray(sHostKeyFile, o->num_host_key_files,
	     o->host_key_files);
	dump_cfg_strarray(sHostCertificate, o->num_host_cert_files,
	     o->host_cert_files);
	dump_cfg_strarray(sAllowUsers, o->num_allow_users, o->allow_users);
	dump_cfg_strarray(sDenyUsers, o->num_deny_users, o->deny_users);
	dump_cfg_strarray(sAllowGroups, o->num_allow_groups, o->allow_groups);
	dump_cfg_strarray(sDenyGroups, o->num_deny_groups, o->deny_groups);
	dump_cfg_strarray(sAcceptEnv, o->num_accept_env, o->accept_env);
	dump_cfg_strarray(sSetEnv, o->num_setenv, o->setenv);
	dump_cfg_strarray_oneline(sAuthenticationMethods,
	    o->num_auth_methods, o->auth_methods);

	/* other arguments */
	for (i = 0; i < o->num_subsystems; i++)
		printf("subsystem %s %s\n", o->subsystem_name[i],
		    o->subsystem_args[i]);

	printf("maxstartups %d:%d:%d\n", o->max_startups_begin,
	    o->max_startups_rate, o->max_startups);

	s = NULL;
	for (i = 0; tunmode_desc[i].val != -1; i++) {
		if (tunmode_desc[i].val == o->permit_tun) {
			s = tunmode_desc[i].text;
			break;
		}
	}
	dump_cfg_string(sPermitTunnel, s);

	printf("ipqos %s ", iptos2str(o->ip_qos_interactive));
	printf("%s\n", iptos2str(o->ip_qos_bulk));

	printf("rekeylimit %llu %d\n", (unsigned long long)o->rekey_limit,
	    o->rekey_interval);

	printf("permitopen");
	if (o->num_permitted_opens == 0)
		printf(" any");
	else {
		for (i = 0; i < o->num_permitted_opens; i++)
			printf(" %s", o->permitted_opens[i]);
	}
	printf("\n");
	printf("permitlisten");
	if (o->num_permitted_listens == 0)
		printf(" any");
	else {
		for (i = 0; i < o->num_permitted_listens; i++)
			printf(" %s", o->permitted_listens[i]);
	}
	printf("\n");

	if (o->permit_user_env_whitelist == NULL) {
		dump_cfg_fmtint(sPermitUserEnvironment, o->permit_user_env);
	} else {
		printf("permituserenvironment %s\n",
		    o->permit_user_env_whitelist);
	}

	printf("pubkeyauthoptions");
	if (o->pubkey_auth_options == 0)
		printf(" none");
	if (o->pubkey_auth_options & PUBKEYAUTH_TOUCH_REQUIRED)
		printf(" touch-required");
	printf("\n");
}<|MERGE_RESOLUTION|>--- conflicted
+++ resolved
@@ -682,11 +682,8 @@
 	{ "trustedusercakeys", sTrustedUserCAKeys, SSHCFG_ALL },
 	{ "authorizedprincipalsfile", sAuthorizedPrincipalsFile, SSHCFG_ALL },
 	{ "kexalgorithms", sKexAlgorithms, SSHCFG_GLOBAL },
-<<<<<<< HEAD
 	{ "include", sInclude, SSHCFG_ALL },
-=======
 	{ "disableMTAES", sDisableMTAES, SSHCFG_ALL },
->>>>>>> 9ddd245c
 	{ "ipqos", sIPQoS, SSHCFG_ALL },
 	{ "authorizedkeyscommand", sAuthorizedKeysCommand, SSHCFG_ALL },
 	{ "authorizedkeyscommanduser", sAuthorizedKeysCommandUser, SSHCFG_ALL },
@@ -2161,7 +2158,6 @@
 		charptr = &options->revoked_keys_file;
 		goto parse_filename;
 
-<<<<<<< HEAD
 	case sSecurityKeyProvider:
 		charptr = &options->sk_provider;
 		arg = strdelim(&cp);
@@ -2177,12 +2173,10 @@
 		}
 		break;
 
-=======
 	case sDisableMTAES:
 		intptr = &options->disable_multithreaded;
 		goto parse_flag;
 		
->>>>>>> 9ddd245c
 	case sIPQoS:
 		arg = strdelim(&cp);
 		if ((value = parse_ipqos(arg)) == -1)
