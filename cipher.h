--- conflicted
+++ resolved
@@ -57,11 +57,7 @@
 char	*cipher_alg_list(char, int);
 const char *compression_alg_list(int);
 int	 cipher_init(struct sshcipher_ctx **, const struct sshcipher *,
-<<<<<<< HEAD
     const u_char *, u_int, const u_char *, u_int, int, int);
-=======
-		     const u_char *, u_int, const u_char *, u_int, int, int);
->>>>>>> 992e8ee3
 int	 cipher_crypt(struct sshcipher_ctx *, u_int, u_char *, const u_char *,
     u_int, u_int, u_int, int);
 int	 cipher_get_length(struct sshcipher_ctx *, u_int *, u_int,
