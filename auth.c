/* $OpenBSD: auth.c,v 1.160 2023/03/05 05:34:09 dtucker Exp $ */
/*
 * Copyright (c) 2000 Markus Friedl.  All rights reserved.
 *
 * Redistribution and use in source and binary forms, with or without
 * modification, are permitted provided that the following conditions
 * are met:
 * 1. Redistributions of source code must retain the above copyright
 *    notice, this list of conditions and the following disclaimer.
 * 2. Redistributions in binary form must reproduce the above copyright
 *    notice, this list of conditions and the following disclaimer in the
 *    documentation and/or other materials provided with the distribution.
 *
 * THIS SOFTWARE IS PROVIDED BY THE AUTHOR ``AS IS'' AND ANY EXPRESS OR
 * IMPLIED WARRANTIES, INCLUDING, BUT NOT LIMITED TO, THE IMPLIED WARRANTIES
 * OF MERCHANTABILITY AND FITNESS FOR A PARTICULAR PURPOSE ARE DISCLAIMED.
 * IN NO EVENT SHALL THE AUTHOR BE LIABLE FOR ANY DIRECT, INDIRECT,
 * INCIDENTAL, SPECIAL, EXEMPLARY, OR CONSEQUENTIAL DAMAGES (INCLUDING, BUT
 * NOT LIMITED TO, PROCUREMENT OF SUBSTITUTE GOODS OR SERVICES; LOSS OF USE,
 * DATA, OR PROFITS; OR BUSINESS INTERRUPTION) HOWEVER CAUSED AND ON ANY
 * THEORY OF LIABILITY, WHETHER IN CONTRACT, STRICT LIABILITY, OR TORT
 * (INCLUDING NEGLIGENCE OR OTHERWISE) ARISING IN ANY WAY OUT OF THE USE OF
 * THIS SOFTWARE, EVEN IF ADVISED OF THE POSSIBILITY OF SUCH DAMAGE.
 */

#include "includes.h"

#include <sys/types.h>
#include <sys/stat.h>
#include <sys/socket.h>
#include <sys/wait.h>

#include <netinet/in.h>

#include <stdlib.h>
#include <errno.h>
#include <fcntl.h>
#ifdef HAVE_PATHS_H
# include <paths.h>
#endif
#include <pwd.h>
#ifdef HAVE_LOGIN_H
#include <login.h>
#endif
#ifdef USE_SHADOW
#include <shadow.h>
#endif
#include <stdarg.h>
#include <stdio.h>
#include <string.h>
#include <unistd.h>
#include <limits.h>
#include <netdb.h>
#include <time.h>

#include "xmalloc.h"
#include "match.h"
#include "groupaccess.h"
#include "log.h"
#include "sshbuf.h"
#include "misc.h"
#include "servconf.h"
#include "sshkey.h"
#include "hostfile.h"
#include "auth.h"
#include "auth-options.h"
#include "canohost.h"
#include "uidswap.h"
#include "packet.h"
#include "loginrec.h"
#ifdef GSSAPI
#include "ssh-gss.h"
#endif
#include "authfile.h"
#include "monitor_wrap.h"
#include "ssherr.h"
#include "channels.h"

/* import */
extern ServerOptions options;
extern struct include_list includes;
extern int use_privsep;
extern struct sshbuf *loginmsg;
extern struct passwd *privsep_pw;
extern struct sshauthopt *auth_opts;

#ifdef NERSC_MOD
#include "nersc.h"
#include <unistd.h>
extern int client_session_id;
extern char n_ntop[NI_MAXHOST];
extern char n_port[NI_MAXHOST];
#endif

/* Debugging messages */
static struct sshbuf *auth_debug;

/*
 * Check if the user is allowed to log in via ssh. If user is listed
 * in DenyUsers or one of user's groups is listed in DenyGroups, false
 * will be returned. If AllowUsers isn't empty and user isn't listed
 * there, or if AllowGroups isn't empty and one of user's groups isn't
 * listed there, false will be returned.
 * If the user's shell is not executable, false will be returned.
 * Otherwise true is returned.
 */
int
allowed_user(struct ssh *ssh, struct passwd * pw)
{
	struct stat st;
	const char *hostname = NULL, *ipaddr = NULL;
	u_int i;
	int r;

	/* Shouldn't be called if pw is NULL, but better safe than sorry... */
	if (!pw || !pw->pw_name)
		return 0;

	if (!options.use_pam && platform_locked_account(pw)) {
		logit("User %.100s not allowed because account is locked",
		    pw->pw_name);
		return 0;
	}

	/*
	 * Deny if shell does not exist or is not executable unless we
	 * are chrooting.
	 */
	if (options.chroot_directory == NULL ||
	    strcasecmp(options.chroot_directory, "none") == 0) {
		char *shell = xstrdup((pw->pw_shell[0] == '\0') ?
		    _PATH_BSHELL : pw->pw_shell); /* empty = /bin/sh */

		if (stat(shell, &st) == -1) {
			logit("User %.100s not allowed because shell %.100s "
			    "does not exist", pw->pw_name, shell);
			free(shell);
			return 0;
		}
		if (S_ISREG(st.st_mode) == 0 ||
		    (st.st_mode & (S_IXOTH|S_IXUSR|S_IXGRP)) == 0) {
			logit("User %.100s not allowed because shell %.100s "
			    "is not executable", pw->pw_name, shell);
			free(shell);
			return 0;
		}
		free(shell);
	}

	if (options.num_deny_users > 0 || options.num_allow_users > 0 ||
	    options.num_deny_groups > 0 || options.num_allow_groups > 0) {
		hostname = auth_get_canonical_hostname(ssh, options.use_dns);
		ipaddr = ssh_remote_ipaddr(ssh);
	}

	/* Return false if user is listed in DenyUsers */
	if (options.num_deny_users > 0) {
		for (i = 0; i < options.num_deny_users; i++) {
			r = match_user(pw->pw_name, hostname, ipaddr,
			    options.deny_users[i]);
			if (r < 0) {
				fatal("Invalid DenyUsers pattern \"%.100s\"",
				    options.deny_users[i]);
			} else if (r != 0) {
				logit("User %.100s from %.100s not allowed "
				    "because listed in DenyUsers",
				    pw->pw_name, hostname);
				return 0;
			}
		}
	}
	/* Return false if AllowUsers isn't empty and user isn't listed there */
	if (options.num_allow_users > 0) {
		for (i = 0; i < options.num_allow_users; i++) {
			r = match_user(pw->pw_name, hostname, ipaddr,
			    options.allow_users[i]);
			if (r < 0) {
				fatal("Invalid AllowUsers pattern \"%.100s\"",
				    options.allow_users[i]);
			} else if (r == 1)
				break;
		}
		/* i < options.num_allow_users iff we break for loop */
		if (i >= options.num_allow_users) {
			logit("User %.100s from %.100s not allowed because "
			    "not listed in AllowUsers", pw->pw_name, hostname);
			return 0;
		}
	}
	if (options.num_deny_groups > 0 || options.num_allow_groups > 0) {
		/* Get the user's group access list (primary and supplementary) */
		if (ga_init(pw->pw_name, pw->pw_gid) == 0) {
			logit("User %.100s from %.100s not allowed because "
			    "not in any group", pw->pw_name, hostname);
			return 0;
		}

		/* Return false if one of user's groups is listed in DenyGroups */
		if (options.num_deny_groups > 0)
			if (ga_match(options.deny_groups,
			    options.num_deny_groups)) {
				ga_free();
				logit("User %.100s from %.100s not allowed "
				    "because a group is listed in DenyGroups",
				    pw->pw_name, hostname);
				return 0;
			}
		/*
		 * Return false if AllowGroups isn't empty and one of user's groups
		 * isn't listed there
		 */
		if (options.num_allow_groups > 0)
			if (!ga_match(options.allow_groups,
			    options.num_allow_groups)) {
				ga_free();
				logit("User %.100s from %.100s not allowed "
				    "because none of user's groups are listed "
				    "in AllowGroups", pw->pw_name, hostname);
				return 0;
			}
		ga_free();
	}

#ifdef CUSTOM_SYS_AUTH_ALLOWED_USER
	if (!sys_auth_allowed_user(pw, loginmsg))
		return 0;
#endif

	/* We found no reason not to let this user try to log on... */
	return 1;
}

/*
 * Formats any key left in authctxt->auth_method_key for inclusion in
 * auth_log()'s message. Also includes authxtct->auth_method_info if present.
 */
static char *
format_method_key(Authctxt *authctxt)
{
	const struct sshkey *key = authctxt->auth_method_key;
	const char *methinfo = authctxt->auth_method_info;
	char *fp, *cafp, *ret = NULL;

	if (key == NULL)
		return NULL;

	if (sshkey_is_cert(key)) {
		fp = sshkey_fingerprint(key,
		    options.fingerprint_hash, SSH_FP_DEFAULT);
		cafp = sshkey_fingerprint(key->cert->signature_key,
		    options.fingerprint_hash, SSH_FP_DEFAULT);
		xasprintf(&ret, "%s %s ID %s (serial %llu) CA %s %s%s%s",
		    sshkey_type(key), fp == NULL ? "(null)" : fp,
		    key->cert->key_id,
		    (unsigned long long)key->cert->serial,
		    sshkey_type(key->cert->signature_key),
		    cafp == NULL ? "(null)" : cafp,
		    methinfo == NULL ? "" : ", ",
		    methinfo == NULL ? "" : methinfo);
		free(fp);
		free(cafp);
	} else {
		fp = sshkey_fingerprint(key, options.fingerprint_hash,
		    SSH_FP_DEFAULT);
		xasprintf(&ret, "%s %s%s%s", sshkey_type(key),
		    fp == NULL ? "(null)" : fp,
		    methinfo == NULL ? "" : ", ",
		    methinfo == NULL ? "" : methinfo);
		free(fp);
	}
	return ret;
}

void
auth_log(struct ssh *ssh, int authenticated, int partial,
    const char *method, const char *submethod)
{
	Authctxt *authctxt = (Authctxt *)ssh->authctxt;
	int level = SYSLOG_LEVEL_VERBOSE;
	const char *authmsg;
	char *extra = NULL;

	if (use_privsep && !mm_is_monitor() && !authctxt->postponed)
		return;

	/* Raise logging level */
	if (authenticated == 1 ||
	    !authctxt->valid ||
	    authctxt->failures >= options.max_authtries / 2 ||
	    strcmp(method, "password") == 0)
		level = SYSLOG_LEVEL_INFO;

	if (authctxt->postponed)
		authmsg = "Postponed";
	else if (partial)
		authmsg = "Partial";
	else
		authmsg = authenticated ? "Accepted" : "Failed";

	if ((extra = format_method_key(authctxt)) == NULL) {
		if (authctxt->auth_method_info != NULL)
			extra = xstrdup(authctxt->auth_method_info);
	}

	do_log2(level, "%s %s%s%s for %s%.100s from %.200s port %d ssh2%s%s",
	    authmsg,
	    method,
	    submethod != NULL ? "/" : "", submethod == NULL ? "" : submethod,
	    authctxt->valid ? "" : "invalid user ",
	    authctxt->user,
	    ssh_remote_ipaddr(ssh),
	    ssh_remote_port(ssh),
	    extra != NULL ? ": " : "",
	    extra != NULL ? extra : "");

	free(extra);

<<<<<<< HEAD
#ifdef NERSC_MOD
	char* t1buf = encode_string(authctxt->user, strlen(authctxt->user) );
	char* t2buf = encode_string(method, strlen(method) );
	char* t3buf = encode_string(authmsg, strlen(authmsg) );

	s_audit("auth_info_3", "count=%i uristring=%s uristring=%s uristring=%s addr=%.200s  port=%d/tcp addr=%s port=%s/tcp",
		client_session_id, t3buf, t1buf, t2buf, ssh_remote_ipaddr(ssh), ssh_remote_port(ssh), n_ntop, 
		n_port);
	free(t1buf);
	free(t2buf);
	free(t3buf);
#endif

#ifdef CUSTOM_FAILED_LOGIN
	if (authenticated == 0 && !authctxt->postponed &&
	    (strcmp(method, "password") == 0 ||
	    strncmp(method, "keyboard-interactive", 20) == 0 ||
	    strcmp(method, "challenge-response") == 0))
		record_failed_login(ssh, authctxt->user,
		    auth_get_canonical_hostname(ssh, options.use_dns), "ssh");
# ifdef WITH_AIXAUTHENTICATE
=======
#if defined(CUSTOM_FAILED_LOGIN) || defined(SSH_AUDIT_EVENTS)
	if (authenticated == 0 && !(authctxt->postponed || partial)) {
		/* Log failed login attempt */
# ifdef CUSTOM_FAILED_LOGIN
		if (strcmp(method, "password") == 0 ||
		    strncmp(method, "keyboard-interactive", 20) == 0 ||
		    strcmp(method, "challenge-response") == 0)
			record_failed_login(ssh, authctxt->user,
			    auth_get_canonical_hostname(ssh, options.use_dns), "ssh");
# endif
# ifdef SSH_AUDIT_EVENTS
		audit_event(ssh, audit_classify_auth(method));
# endif
	}
#endif
#if defined(CUSTOM_FAILED_LOGIN) && defined(WITH_AIXAUTHENTICATE)
>>>>>>> ab949571
	if (authenticated)
		sys_auth_record_login(authctxt->user,
		    auth_get_canonical_hostname(ssh, options.use_dns), "ssh",
		    loginmsg);
#endif
}

void
auth_maxtries_exceeded(struct ssh *ssh)
{
	Authctxt *authctxt = (Authctxt *)ssh->authctxt;

	error("maximum authentication attempts exceeded for "
	    "%s%.100s from %.200s port %d ssh2",
	    authctxt->valid ? "" : "invalid user ",
	    authctxt->user,
	    ssh_remote_ipaddr(ssh),
	    ssh_remote_port(ssh));
	ssh_packet_disconnect(ssh, "Too many authentication failures");
	/* NOTREACHED */
}

/*
 * Check whether root logins are disallowed.
 */
int
auth_root_allowed(struct ssh *ssh, const char *method)
{
	switch (options.permit_root_login) {
	case PERMIT_YES:
		return 1;
	case PERMIT_NO_PASSWD:
		if (strcmp(method, "publickey") == 0 ||
		    strcmp(method, "hostbased") == 0 ||
		    strcmp(method, "gssapi-with-mic") == 0)
			return 1;
		break;
	case PERMIT_FORCED_ONLY:
		if (auth_opts->force_command != NULL) {
			logit("Root login accepted for forced command.");
			return 1;
		}
		break;
	}
	logit("ROOT LOGIN REFUSED FROM %.200s port %d",
	    ssh_remote_ipaddr(ssh), ssh_remote_port(ssh));
	return 0;
}


/*
 * Given a template and a passwd structure, build a filename
 * by substituting % tokenised options. Currently, %% becomes '%',
 * %h becomes the home directory and %u the username.
 *
 * This returns a buffer allocated by xmalloc.
 */
char *
expand_authorized_keys(const char *filename, struct passwd *pw)
{
	char *file, uidstr[32], ret[PATH_MAX];
	int i;

	snprintf(uidstr, sizeof(uidstr), "%llu",
	    (unsigned long long)pw->pw_uid);
	file = percent_expand(filename, "h", pw->pw_dir,
	    "u", pw->pw_name, "U", uidstr, (char *)NULL);

	/*
	 * Ensure that filename starts anchored. If not, be backward
	 * compatible and prepend the '%h/'
	 */
	if (path_absolute(file))
		return (file);

	i = snprintf(ret, sizeof(ret), "%s/%s", pw->pw_dir, file);
	if (i < 0 || (size_t)i >= sizeof(ret))
		fatal("expand_authorized_keys: path too long");
	free(file);
	return (xstrdup(ret));
}

char *
authorized_principals_file(struct passwd *pw)
{
	if (options.authorized_principals_file == NULL)
		return NULL;
	return expand_authorized_keys(options.authorized_principals_file, pw);
}

/* return ok if key exists in sysfile or userfile */
HostStatus
check_key_in_hostfiles(struct passwd *pw, struct sshkey *key, const char *host,
    const char *sysfile, const char *userfile)
{
	char *user_hostfile;
	struct stat st;
	HostStatus host_status;
	struct hostkeys *hostkeys;
	const struct hostkey_entry *found;

	hostkeys = init_hostkeys();
	load_hostkeys(hostkeys, host, sysfile, 0);
	if (userfile != NULL) {
		user_hostfile = tilde_expand_filename(userfile, pw->pw_uid);
		if (options.strict_modes &&
		    (stat(user_hostfile, &st) == 0) &&
		    ((st.st_uid != 0 && st.st_uid != pw->pw_uid) ||
		    (st.st_mode & 022) != 0)) {
			logit("Authentication refused for %.100s: "
			    "bad owner or modes for %.200s",
			    pw->pw_name, user_hostfile);
			auth_debug_add("Ignored %.200s: bad ownership or modes",
			    user_hostfile);
		} else {
			temporarily_use_uid(pw);
			load_hostkeys(hostkeys, host, user_hostfile, 0);
			restore_uid();
		}
		free(user_hostfile);
	}
	host_status = check_key_in_hostkeys(hostkeys, key, &found);
	if (host_status == HOST_REVOKED)
		error("WARNING: revoked key for %s attempted authentication",
		    host);
	else if (host_status == HOST_OK)
		debug_f("key for %s found at %s:%ld",
		    found->host, found->file, found->line);
	else
		debug_f("key for host %s not found", host);

	free_hostkeys(hostkeys);

	return host_status;
}

struct passwd *
getpwnamallow(struct ssh *ssh, const char *user)
{
#ifdef HAVE_LOGIN_CAP
	extern login_cap_t *lc;
#ifdef BSD_AUTH
	auth_session_t *as;
#endif
#endif
	struct passwd *pw;
	struct connection_info *ci;
	u_int i;

	ci = get_connection_info(ssh, 1, options.use_dns);
	ci->user = user;
	parse_server_match_config(&options, &includes, ci);
	log_change_level(options.log_level);
	log_verbose_reset();
	for (i = 0; i < options.num_log_verbose; i++)
		log_verbose_add(options.log_verbose[i]);
	process_permitopen(ssh, &options);

#if defined(_AIX) && defined(HAVE_SETAUTHDB)
	aix_setauthdb(user);
#endif

	pw = getpwnam(user);

#if defined(_AIX) && defined(HAVE_SETAUTHDB)
	aix_restoreauthdb();
#endif
	if (pw == NULL) {
		logit("Invalid user %.100s from %.100s port %d",
		    user, ssh_remote_ipaddr(ssh), ssh_remote_port(ssh));
#ifdef CUSTOM_FAILED_LOGIN
		record_failed_login(ssh, user,
		    auth_get_canonical_hostname(ssh, options.use_dns), "ssh");
#endif

#ifdef NERSC_MOD
	char* t1buf = encode_string(user, strlen(user));
	s_audit("auth_invalid_user_3", "count=%i uristring=%s", client_session_id, t1buf);
	free(t1buf);
#endif

#ifdef SSH_AUDIT_EVENTS
		audit_event(ssh, SSH_INVALID_USER);
#endif /* SSH_AUDIT_EVENTS */
		return (NULL);
	}
	if (!allowed_user(ssh, pw))
		return (NULL);
#ifdef HAVE_LOGIN_CAP
	if ((lc = login_getpwclass(pw)) == NULL) {
		debug("unable to get login class: %s", user);
		return (NULL);
	}
#ifdef BSD_AUTH
	if ((as = auth_open()) == NULL || auth_setpwd(as, pw) != 0 ||
	    auth_approval(as, lc, pw->pw_name, "ssh") <= 0) {
		debug("Approval failure for %s", user);
		pw = NULL;
	}
	if (as != NULL)
		auth_close(as);
#endif
#endif
	if (pw != NULL)
		return (pwcopy(pw));
	return (NULL);
}

/* Returns 1 if key is revoked by revoked_keys_file, 0 otherwise */
int
auth_key_is_revoked(struct sshkey *key)
{
	char *fp = NULL;
	int r;

	if (options.revoked_keys_file == NULL)
		return 0;
	if ((fp = sshkey_fingerprint(key, options.fingerprint_hash,
	    SSH_FP_DEFAULT)) == NULL) {
		r = SSH_ERR_ALLOC_FAIL;
		error_fr(r, "fingerprint key");
		goto out;
	}

	r = sshkey_check_revoked(key, options.revoked_keys_file);
	switch (r) {
	case 0:
		break; /* not revoked */
	case SSH_ERR_KEY_REVOKED:
		error("Authentication key %s %s revoked by file %s",
		    sshkey_type(key), fp, options.revoked_keys_file);
		goto out;
	default:
		error_r(r, "Error checking authentication key %s %s in "
		    "revoked keys file %s", sshkey_type(key), fp,
		    options.revoked_keys_file);
		goto out;
	}

	/* Success */
	r = 0;

 out:
	free(fp);
	return r == 0 ? 0 : 1;
}

void
auth_debug_add(const char *fmt,...)
{
	char buf[1024];
	va_list args;
	int r;

	va_start(args, fmt);
	vsnprintf(buf, sizeof(buf), fmt, args);
	va_end(args);
	debug3("%s", buf);
	if (auth_debug != NULL)
		if ((r = sshbuf_put_cstring(auth_debug, buf)) != 0)
			fatal_fr(r, "sshbuf_put_cstring");
}

void
auth_debug_send(struct ssh *ssh)
{
	char *msg;
	int r;

	if (auth_debug == NULL)
		return;
	while (sshbuf_len(auth_debug) != 0) {
		if ((r = sshbuf_get_cstring(auth_debug, &msg, NULL)) != 0)
			fatal_fr(r, "sshbuf_get_cstring");
		ssh_packet_send_debug(ssh, "%s", msg);
		free(msg);
	}
}

void
auth_debug_reset(void)
{
	if (auth_debug != NULL)
		sshbuf_reset(auth_debug);
	else if ((auth_debug = sshbuf_new()) == NULL)
		fatal_f("sshbuf_new failed");
}

struct passwd *
fakepw(void)
{
	static int done = 0;
	static struct passwd fake;
	const char hashchars[] = "./ABCDEFGHIJKLMNOPQRSTUVWXYZ"
	    "abcdefghijklmnopqrstuvwxyz0123456789"; /* from bcrypt.c */
	char *cp;

	if (done)
		return (&fake);

	memset(&fake, 0, sizeof(fake));
	fake.pw_name = "NOUSER";
	fake.pw_passwd = xstrdup("$2a$10$"
	    "xxxxxxxxxxxxxxxxxxxxxxxxxxxxxxxxxxxxxxxxxxxxxxxxxxxxx");
	for (cp = fake.pw_passwd + 7; *cp != '\0'; cp++)
		*cp = hashchars[arc4random_uniform(sizeof(hashchars) - 1)];
#ifdef HAVE_STRUCT_PASSWD_PW_GECOS
	fake.pw_gecos = "NOUSER";
#endif
	fake.pw_uid = privsep_pw == NULL ? (uid_t)-1 : privsep_pw->pw_uid;
	fake.pw_gid = privsep_pw == NULL ? (gid_t)-1 : privsep_pw->pw_gid;
#ifdef HAVE_STRUCT_PASSWD_PW_CLASS
	fake.pw_class = "";
#endif
	fake.pw_dir = "/nonexist";
	fake.pw_shell = "/nonexist";
	done = 1;

	return (&fake);
}

/*
 * Returns the remote DNS hostname as a string. The returned string must not
 * be freed. NB. this will usually trigger a DNS query the first time it is
 * called.
 * This function does additional checks on the hostname to mitigate some
 * attacks on based on conflation of hostnames and IP addresses.
 */

static char *
remote_hostname(struct ssh *ssh)
{
	struct sockaddr_storage from;
	socklen_t fromlen;
	struct addrinfo hints, *ai, *aitop;
	char name[NI_MAXHOST], ntop2[NI_MAXHOST];
	const char *ntop = ssh_remote_ipaddr(ssh);

	/* Get IP address of client. */
	fromlen = sizeof(from);
	memset(&from, 0, sizeof(from));
	if (getpeername(ssh_packet_get_connection_in(ssh),
	    (struct sockaddr *)&from, &fromlen) == -1) {
		debug("getpeername failed: %.100s", strerror(errno));
		return xstrdup(ntop);
	}

	ipv64_normalise_mapped(&from, &fromlen);
	if (from.ss_family == AF_INET6)
		fromlen = sizeof(struct sockaddr_in6);

	debug3("Trying to reverse map address %.100s.", ntop);
	/* Map the IP address to a host name. */
	if (getnameinfo((struct sockaddr *)&from, fromlen, name, sizeof(name),
	    NULL, 0, NI_NAMEREQD) != 0) {
		/* Host name not found.  Use ip address. */
		return xstrdup(ntop);
	}

	/*
	 * if reverse lookup result looks like a numeric hostname,
	 * someone is trying to trick us by PTR record like following:
	 *	1.1.1.10.in-addr.arpa.	IN PTR	2.3.4.5
	 */
	memset(&hints, 0, sizeof(hints));
	hints.ai_socktype = SOCK_DGRAM;	/*dummy*/
	hints.ai_flags = AI_NUMERICHOST;
	if (getaddrinfo(name, NULL, &hints, &ai) == 0) {
		logit("Nasty PTR record \"%s\" is set up for %s, ignoring",
		    name, ntop);
		freeaddrinfo(ai);
		return xstrdup(ntop);
	}

	/* Names are stored in lowercase. */
	lowercase(name);

	/*
	 * Map it back to an IP address and check that the given
	 * address actually is an address of this host.  This is
	 * necessary because anyone with access to a name server can
	 * define arbitrary names for an IP address. Mapping from
	 * name to IP address can be trusted better (but can still be
	 * fooled if the intruder has access to the name server of
	 * the domain).
	 */
	memset(&hints, 0, sizeof(hints));
	hints.ai_family = from.ss_family;
	hints.ai_socktype = SOCK_STREAM;
	if (getaddrinfo(name, NULL, &hints, &aitop) != 0) {
		logit("reverse mapping checking getaddrinfo for %.700s "
		    "[%s] failed.", name, ntop);
		return xstrdup(ntop);
	}
	/* Look for the address from the list of addresses. */
	for (ai = aitop; ai; ai = ai->ai_next) {
		if (getnameinfo(ai->ai_addr, ai->ai_addrlen, ntop2,
		    sizeof(ntop2), NULL, 0, NI_NUMERICHOST) == 0 &&
		    (strcmp(ntop, ntop2) == 0))
				break;
	}
	freeaddrinfo(aitop);
	/* If we reached the end of the list, the address was not there. */
	if (ai == NULL) {
		/* Address not found for the host name. */
		logit("Address %.100s maps to %.600s, but this does not "
		    "map back to the address.", ntop, name);
		return xstrdup(ntop);
	}
	return xstrdup(name);
}

/*
 * Return the canonical name of the host in the other side of the current
 * connection.  The host name is cached, so it is efficient to call this
 * several times.
 */

const char *
auth_get_canonical_hostname(struct ssh *ssh, int use_dns)
{
	static char *dnsname;

	if (!use_dns)
		return ssh_remote_ipaddr(ssh);
	else if (dnsname != NULL)
		return dnsname;
	else {
		dnsname = remote_hostname(ssh);
		return dnsname;
	}
}

/* These functions link key/cert options to the auth framework */

/* Log sshauthopt options locally and (optionally) for remote transmission */
void
auth_log_authopts(const char *loc, const struct sshauthopt *opts, int do_remote)
{
	int do_env = options.permit_user_env && opts->nenv > 0;
	int do_permitopen = opts->npermitopen > 0 &&
	    (options.allow_tcp_forwarding & FORWARD_LOCAL) != 0;
	int do_permitlisten = opts->npermitlisten > 0 &&
	    (options.allow_tcp_forwarding & FORWARD_REMOTE) != 0;
	size_t i;
	char msg[1024], buf[64];

	snprintf(buf, sizeof(buf), "%d", opts->force_tun_device);
	/* Try to keep this alphabetically sorted */
	snprintf(msg, sizeof(msg), "key options:%s%s%s%s%s%s%s%s%s%s%s%s%s%s%s",
	    opts->permit_agent_forwarding_flag ? " agent-forwarding" : "",
	    opts->force_command == NULL ? "" : " command",
	    do_env ?  " environment" : "",
	    opts->valid_before == 0 ? "" : "expires",
	    opts->no_require_user_presence ? " no-touch-required" : "",
	    do_permitopen ?  " permitopen" : "",
	    do_permitlisten ?  " permitlisten" : "",
	    opts->permit_port_forwarding_flag ? " port-forwarding" : "",
	    opts->cert_principals == NULL ? "" : " principals",
	    opts->permit_pty_flag ? " pty" : "",
	    opts->require_verify ? " uv" : "",
	    opts->force_tun_device == -1 ? "" : " tun=",
	    opts->force_tun_device == -1 ? "" : buf,
	    opts->permit_user_rc ? " user-rc" : "",
	    opts->permit_x11_forwarding_flag ? " x11-forwarding" : "");

	debug("%s: %s", loc, msg);
	if (do_remote)
		auth_debug_add("%s: %s", loc, msg);

	if (options.permit_user_env) {
		for (i = 0; i < opts->nenv; i++) {
			debug("%s: environment: %s", loc, opts->env[i]);
			if (do_remote) {
				auth_debug_add("%s: environment: %s",
				    loc, opts->env[i]);
			}
		}
	}

	/* Go into a little more details for the local logs. */
	if (opts->valid_before != 0) {
		format_absolute_time(opts->valid_before, buf, sizeof(buf));
		debug("%s: expires at %s", loc, buf);
	}
	if (opts->cert_principals != NULL) {
		debug("%s: authorized principals: \"%s\"",
		    loc, opts->cert_principals);
	}
	if (opts->force_command != NULL)
		debug("%s: forced command: \"%s\"", loc, opts->force_command);
	if (do_permitopen) {
		for (i = 0; i < opts->npermitopen; i++) {
			debug("%s: permitted open: %s",
			    loc, opts->permitopen[i]);
		}
	}
	if (do_permitlisten) {
		for (i = 0; i < opts->npermitlisten; i++) {
			debug("%s: permitted listen: %s",
			    loc, opts->permitlisten[i]);
		}
	}
}

/* Activate a new set of key/cert options; merging with what is there. */
int
auth_activate_options(struct ssh *ssh, struct sshauthopt *opts)
{
	struct sshauthopt *old = auth_opts;
	const char *emsg = NULL;

	debug_f("setting new authentication options");
	if ((auth_opts = sshauthopt_merge(old, opts, &emsg)) == NULL) {
		error("Inconsistent authentication options: %s", emsg);
		return -1;
	}
	return 0;
}

/* Disable forwarding, etc for the session */
void
auth_restrict_session(struct ssh *ssh)
{
	struct sshauthopt *restricted;

	debug_f("restricting session");

	/* A blank sshauthopt defaults to permitting nothing */
	if ((restricted = sshauthopt_new()) == NULL)
		fatal_f("sshauthopt_new failed");
	restricted->permit_pty_flag = 1;
	restricted->restricted = 1;

	if (auth_activate_options(ssh, restricted) != 0)
		fatal_f("failed to restrict session");
	sshauthopt_free(restricted);
}<|MERGE_RESOLUTION|>--- conflicted
+++ resolved
@@ -315,7 +315,6 @@
 
 	free(extra);
 
-<<<<<<< HEAD
 #ifdef NERSC_MOD
 	char* t1buf = encode_string(authctxt->user, strlen(authctxt->user) );
 	char* t2buf = encode_string(method, strlen(method) );
@@ -329,15 +328,6 @@
 	free(t3buf);
 #endif
 
-#ifdef CUSTOM_FAILED_LOGIN
-	if (authenticated == 0 && !authctxt->postponed &&
-	    (strcmp(method, "password") == 0 ||
-	    strncmp(method, "keyboard-interactive", 20) == 0 ||
-	    strcmp(method, "challenge-response") == 0))
-		record_failed_login(ssh, authctxt->user,
-		    auth_get_canonical_hostname(ssh, options.use_dns), "ssh");
-# ifdef WITH_AIXAUTHENTICATE
-=======
 #if defined(CUSTOM_FAILED_LOGIN) || defined(SSH_AUDIT_EVENTS)
 	if (authenticated == 0 && !(authctxt->postponed || partial)) {
 		/* Log failed login attempt */
@@ -354,7 +344,7 @@
 	}
 #endif
 #if defined(CUSTOM_FAILED_LOGIN) && defined(WITH_AIXAUTHENTICATE)
->>>>>>> ab949571
+
 	if (authenticated)
 		sys_auth_record_login(authctxt->user,
 		    auth_get_canonical_hostname(ssh, options.use_dns), "ssh",
