--- conflicted
+++ resolved
@@ -2278,15 +2278,10 @@
 	options->revoked_host_keys = NULL;
 	options->fingerprint_hash = -1;
 	options->update_hostkeys = -1;
-<<<<<<< HEAD
-	options->hostbased_key_types = NULL;
-	options->pubkey_key_types = NULL;
 	options->disable_multithreaded = -1;
-=======
 	options->hostbased_accepted_algos = NULL;
 	options->pubkey_accepted_algos = NULL;
 	options->known_hosts_command = NULL;
->>>>>>> d2afd717
 }
 
 /*
