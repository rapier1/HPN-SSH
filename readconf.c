--- conflicted
+++ resolved
@@ -1200,17 +1200,10 @@
 			*intptr = value;
 		break;
 
-<<<<<<< HEAD
-=======
-	case oConnectionAttempts:
-		intptr = &options->connection_attempts;
-		goto parse_int;
-
 	case oTcpRcvBuf:
 		intptr = &options->tcp_rcv_buf;
 		goto parse_int;
 
->>>>>>> 75a9782f
 	case oCiphers:
 		arg = strdelim(&s);
 		if (!arg || *arg == '\0')
