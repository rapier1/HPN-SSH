--- conflicted
+++ resolved
@@ -152,12 +152,8 @@
 	oSendEnv, oControlPath, oControlMaster, oControlPersist,
 	oHashKnownHosts,
 	oTunnel, oTunnelDevice, oLocalCommand, oPermitLocalCommand,
-<<<<<<< HEAD
+	oNoneEnabled, oNoneSwitch,
 	oVisualHostKey,
-=======
-	oNoneEnabled, oNoneSwitch,
-	oVisualHostKey, oUseRoaming,
->>>>>>> 05135065
 	oKexAlgorithms, oIPQoS, oRequestTTY, oIgnoreUnknown, oProxyUseFdpass,
 	oCanonicalDomains, oCanonicalizeHostname, oCanonicalizeMaxDots,
 	oCanonicalizeFallbackLocal, oCanonicalizePermittedCNAMEs,
@@ -1735,11 +1731,7 @@
 	options->tun_remote = -1;
 	options->local_command = NULL;
 	options->permit_local_command = -1;
-<<<<<<< HEAD
 	options->add_keys_to_agent = -1;
-=======
-	options->use_roaming = 0;
->>>>>>> 05135065
 	options->visual_host_key = -1;
 	options->ip_qos_interactive = -1;
 	options->ip_qos_bulk = -1;
@@ -1920,10 +1912,6 @@
 		options->tun_remote = SSH_TUNID_ANY;
 	if (options->permit_local_command == -1)
 		options->permit_local_command = 0;
-<<<<<<< HEAD
-=======
-	options->use_roaming = 0;
->>>>>>> 05135065
 	if (options->visual_host_key == -1)
 		options->visual_host_key = 0;
 	if (options->ip_qos_interactive == -1)
