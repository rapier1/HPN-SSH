--- conflicted
+++ resolved
@@ -87,7 +87,6 @@
 #include "pathnames.h"
 #include "match.h"
 
-<<<<<<< HEAD
 #ifdef NERSC_MOD
 #include <regex.h>
 #include <ctype.h>
@@ -106,19 +105,9 @@
 extern int client_session_id;
 #endif /* NERSC_MOD */
 
-/* -- channel core */
-
-/*
- * Pointer to an array containing all allocated channels.  The array is
- * dynamically extended as needed.
- */
-//static Channel **channels = NULL;
-//
-=======
 /* XXX remove once we're satisfied there's no lurking bugs */
 /* #define DEBUG_CHANNEL_POLL 1 */
 
->>>>>>> ab949571
 /* -- agent forwarding */
 #define	NUM_SOCKS	10
 
@@ -534,7 +523,6 @@
 	c->remote_name = xstrdup(remote_name);
 	c->ctl_chan = -1;
 	c->delayed = 1;		/* prevent call to channel_post handler */
-<<<<<<< HEAD
 
 #ifdef NERSC_MOD
 	if ((c->rx_line_buf = sshbuf_new()) == NULL)
@@ -559,24 +547,18 @@
         /* disable */
         c->audit_enable = 0;
     }
-#endif // NERSC_MOD
-
-	TAILQ_INIT(&c->status_confirms);
-	debug("channel %d: new [%s]", found, remote_name);
-
-#ifdef NERSC_MOD
+
 	char* t1buf = encode_string(remote_name, strlen(remote_name));
 	s_audit("channel_new_3", "count=%i count=%d count=%i uristring=%s", 
 		client_session_id, found, type, t1buf);
 	free(t1buf);
 #endif
 
-=======
 	c->inactive_deadline = lookup_timeout(ssh, c->ctype);
 	TAILQ_INIT(&c->status_confirms);
 	debug("channel %d: new %s [%s] (inactive timeout: %u)",
 	    found, c->ctype, remote_name, c->inactive_deadline);
->>>>>>> ab949571
+
 	return c;
 }
 
@@ -2273,9 +2255,7 @@
 		}
 	} else if (c->datagram) {
 		if ((r = sshbuf_put_string(c->input, buf, len)) != 0)
-<<<<<<< HEAD
-			fatal("%s: channel %d: put datagram: %s", __func__,
-			    c->self, ssh_err(r));
+			fatal_fr(r, "channel %i: put datagram", c->self);
 #ifdef NERSC_MOD
 			/* this section for filtering unwanted data */
 			if ( !c->isatty  && c->audit_enable == 1 ) {
@@ -2348,16 +2328,9 @@
 			}
 #endif
 
-	} else if ((r = sshbuf_put(c->input, buf, len)) != 0) {
-		fatal("%s: channel %d: put data: %s", __func__,
-		    c->self, ssh_err(r));
-	}
-=======
-			fatal_fr(r, "channel %i: put datagram", c->self);
 	} else if ((r = sshbuf_put(c->input, buf, len)) != 0)
 		fatal_fr(r, "channel %i: put data", c->self);
 
->>>>>>> ab949571
 	return 1;
 }
 
