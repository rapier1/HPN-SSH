/* $OpenBSD: channels.c,v 1.427 2023/01/18 02:00:10 djm Exp $ */
/*
 * Author: Tatu Ylonen <ylo@cs.hut.fi>
 * Copyright (c) 1995 Tatu Ylonen <ylo@cs.hut.fi>, Espoo, Finland
 *                    All rights reserved
 * This file contains functions for generic socket connection forwarding.
 * There is also code for initiating connection forwarding for X11 connections,
 * arbitrary tcp/ip connections, and the authentication agent connection.
 *
 * As far as I am concerned, the code I have written for this software
 * can be used freely for any purpose.  Any derived versions of this
 * software must be clearly marked as such, and if the derived work is
 * incompatible with the protocol description in the RFC file, it must be
 * called by a name other than "ssh" or "Secure Shell".
 *
 * SSH2 support added by Markus Friedl.
 * Copyright (c) 1999, 2000, 2001, 2002 Markus Friedl.  All rights reserved.
 * Copyright (c) 1999 Dug Song.  All rights reserved.
 * Copyright (c) 1999 Theo de Raadt.  All rights reserved.
 *
 * Redistribution and use in source and binary forms, with or without
 * modification, are permitted provided that the following conditions
 * are met:
 * 1. Redistributions of source code must retain the above copyright
 *    notice, this list of conditions and the following disclaimer.
 * 2. Redistributions in binary form must reproduce the above copyright
 *    notice, this list of conditions and the following disclaimer in the
 *    documentation and/or other materials provided with the distribution.
 *
 * THIS SOFTWARE IS PROVIDED BY THE AUTHOR ``AS IS'' AND ANY EXPRESS OR
 * IMPLIED WARRANTIES, INCLUDING, BUT NOT LIMITED TO, THE IMPLIED WARRANTIES
 * OF MERCHANTABILITY AND FITNESS FOR A PARTICULAR PURPOSE ARE DISCLAIMED.
 * IN NO EVENT SHALL THE AUTHOR BE LIABLE FOR ANY DIRECT, INDIRECT,
 * INCIDENTAL, SPECIAL, EXEMPLARY, OR CONSEQUENTIAL DAMAGES (INCLUDING, BUT
 * NOT LIMITED TO, PROCUREMENT OF SUBSTITUTE GOODS OR SERVICES; LOSS OF USE,
 * DATA, OR PROFITS; OR BUSINESS INTERRUPTION) HOWEVER CAUSED AND ON ANY
 * THEORY OF LIABILITY, WHETHER IN CONTRACT, STRICT LIABILITY, OR TORT
 * (INCLUDING NEGLIGENCE OR OTHERWISE) ARISING IN ANY WAY OUT OF THE USE OF
 * THIS SOFTWARE, EVEN IF ADVISED OF THE POSSIBILITY OF SUCH DAMAGE.
 */

#include "includes.h"

#include <sys/types.h>
#include <sys/stat.h>
#include <sys/ioctl.h>
#include <sys/un.h>
#include <sys/socket.h>
#ifdef HAVE_SYS_TIME_H
# include <sys/time.h>
#endif

#include <netinet/in.h>
#include <arpa/inet.h>

#include <errno.h>
#include <fcntl.h>
#include <limits.h>
#include <netdb.h>
#ifdef HAVE_POLL_H
#include <poll.h>
#endif
#include <stdarg.h>
#ifdef HAVE_STDINT_H
# include <stdint.h>
#endif
#include <stdio.h>
#include <stdlib.h>
#include <string.h>
#include <termios.h>
#include <unistd.h>

#include "openbsd-compat/sys-queue.h"
#include "xmalloc.h"
#include "ssh.h"
#include "ssh2.h"
#include "ssherr.h"
#include "sshbuf.h"
#include "packet.h"
#include "log.h"
#include "misc.h"
#include "channels.h"
#include "compat.h"
#include "canohost.h"
#include "sshkey.h"
#include "authfd.h"
#include "pathnames.h"
#include "match.h"

/* XXX remove once we're satisfied there's no lurking bugs */
/* #define DEBUG_CHANNEL_POLL 1 */

/* -- agent forwarding */
#define	NUM_SOCKS	10

/* -- tcp forwarding */
/* special-case port number meaning allow any port */
#define FWD_PERMIT_ANY_PORT	0

/* special-case wildcard meaning allow any host */
#define FWD_PERMIT_ANY_HOST	"*"

/* -- X11 forwarding */
/* Maximum number of fake X11 displays to try. */
#define MAX_DISPLAYS  1000

/* Per-channel callback for pre/post IO actions */
typedef void chan_fn(struct ssh *, Channel *c);

/*
 * Data structure for storing which hosts are permitted for forward requests.
 * The local sides of any remote forwards are stored in this array to prevent
 * a corrupt remote server from accessing arbitrary TCP/IP ports on our local
 * network (which might be behind a firewall).
 */
/* XXX: streamlocal wants a path instead of host:port */
/*      Overload host_to_connect; we could just make this match Forward */
/*	XXX - can we use listen_host instead of listen_path? */
struct permission {
	char *host_to_connect;		/* Connect to 'host'. */
	int port_to_connect;		/* Connect to 'port'. */
	char *listen_host;		/* Remote side should listen address. */
	char *listen_path;		/* Remote side should listen path. */
	int listen_port;		/* Remote side should listen port. */
	Channel *downstream;		/* Downstream mux*/
};

/*
 * Stores the forwarding permission state for a single direction (local or
 * remote).
 */
struct permission_set {
	/*
	 * List of all local permitted host/port pairs to allow for the
	 * user.
	 */
	u_int num_permitted_user;
	struct permission *permitted_user;

	/*
	 * List of all permitted host/port pairs to allow for the admin.
	 */
	u_int num_permitted_admin;
	struct permission *permitted_admin;

	/*
	 * If this is true, all opens/listens are permitted.  This is the
	 * case on the server on which we have to trust the client anyway,
	 * and the user could do anything after logging in.
	 */
	int all_permitted;
};

/* Used to record timeouts per channel type */
struct ssh_channel_timeout {
	char *type_pattern;
	u_int timeout_secs;
};

/* Master structure for channels state */
struct ssh_channels {
	/*
	 * Pointer to an array containing all allocated channels.  The array
	 * is dynamically extended as needed.
	 */
	Channel **channels;

	/*
	 * Size of the channel array.  All slots of the array must always be
	 * initialized (at least the type field); unused slots set to NULL
	 */
	u_int channels_alloc;

	/*
	 * 'channel_pre*' are called just before IO to add any bits
	 * relevant to channels in the c->io_want bitmasks.
	 *
	 * 'channel_post*': perform any appropriate operations for
	 * channels which have c->io_ready events pending.
	 */
	chan_fn **channel_pre;
	chan_fn **channel_post;

	/* -- tcp forwarding */
	struct permission_set local_perms;
	struct permission_set remote_perms;

	/* -- X11 forwarding */

	/* Saved X11 local (client) display. */
	char *x11_saved_display;

	/* Saved X11 authentication protocol name. */
	char *x11_saved_proto;

	/* Saved X11 authentication data.  This is the real data. */
	char *x11_saved_data;
	u_int x11_saved_data_len;

	/* Deadline after which all X11 connections are refused */
	u_int x11_refuse_time;

	/*
	 * Fake X11 authentication data.  This is what the server will be
	 * sending us; we should replace any occurrences of this by the
	 * real data.
	 */
	u_char *x11_fake_data;
	u_int x11_fake_data_len;

	/* AF_UNSPEC or AF_INET or AF_INET6 */
	int IPv4or6;

	/* Channel timeouts by type */
	struct ssh_channel_timeout *timeouts;
	size_t ntimeouts;
};

/* helper */
static void port_open_helper(struct ssh *ssh, Channel *c, char *rtype);
static const char *channel_rfwd_bind_host(const char *listen_host);

/* non-blocking connect helpers */
static int connect_next(struct channel_connect *);
static void channel_connect_ctx_free(struct channel_connect *);
static Channel *rdynamic_connect_prepare(struct ssh *, char *, char *);
static int rdynamic_connect_finish(struct ssh *, Channel *);

/* Setup helper */
static void channel_handler_init(struct ssh_channels *sc);


static int hpn_disabled = 0;
static int hpn_buffer_size = 2 * 1024 * 1024;

/* -- channel core */

void
channel_init_channels(struct ssh *ssh)
{
	struct ssh_channels *sc;

	if ((sc = calloc(1, sizeof(*sc))) == NULL)
		fatal_f("allocation failed");
	sc->channels_alloc = 10;
	sc->channels = xcalloc(sc->channels_alloc, sizeof(*sc->channels));
	sc->IPv4or6 = AF_UNSPEC;
	channel_handler_init(sc);

	ssh->chanctxt = sc;
}

Channel *
channel_by_id(struct ssh *ssh, int id)
{
	Channel *c;

	if (id < 0 || (u_int)id >= ssh->chanctxt->channels_alloc) {
		logit_f("%d: bad id", id);
		return NULL;
	}
	c = ssh->chanctxt->channels[id];
	if (c == NULL) {
		logit_f("%d: bad id: channel free", id);
		return NULL;
	}
	return c;
}

Channel *
channel_by_remote_id(struct ssh *ssh, u_int remote_id)
{
	Channel *c;
	u_int i;

	for (i = 0; i < ssh->chanctxt->channels_alloc; i++) {
		c = ssh->chanctxt->channels[i];
		if (c != NULL && c->have_remote_id && c->remote_id == remote_id)
			return c;
	}
	return NULL;
}

/*
 * Returns the channel if it is allowed to receive protocol messages.
 * Private channels, like listening sockets, may not receive messages.
 */
Channel *
channel_lookup(struct ssh *ssh, int id)
{
	Channel *c;

	if ((c = channel_by_id(ssh, id)) == NULL)
		return NULL;

	switch (c->type) {
	case SSH_CHANNEL_X11_OPEN:
	case SSH_CHANNEL_LARVAL:
	case SSH_CHANNEL_CONNECTING:
	case SSH_CHANNEL_DYNAMIC:
	case SSH_CHANNEL_RDYNAMIC_OPEN:
	case SSH_CHANNEL_RDYNAMIC_FINISH:
	case SSH_CHANNEL_OPENING:
	case SSH_CHANNEL_OPEN:
	case SSH_CHANNEL_ABANDONED:
	case SSH_CHANNEL_MUX_PROXY:
		return c;
	}
	logit("Non-public channel %d, type %d.", id, c->type);
	return NULL;
}

/*
 * Add a timeout for open channels whose c->ctype (or c->xctype if it is set)
 * match type_pattern.
 */
void
channel_add_timeout(struct ssh *ssh, const char *type_pattern,
    u_int timeout_secs)
{
	struct ssh_channels *sc = ssh->chanctxt;

	debug2_f("channel type \"%s\" timeout %u seconds",
	    type_pattern, timeout_secs);
	sc->timeouts = xrecallocarray(sc->timeouts, sc->ntimeouts,
	    sc->ntimeouts + 1, sizeof(*sc->timeouts));
	sc->timeouts[sc->ntimeouts].type_pattern = xstrdup(type_pattern);
	sc->timeouts[sc->ntimeouts].timeout_secs = timeout_secs;
	sc->ntimeouts++;
}

/* Clears all previously-added channel timeouts */
void
channel_clear_timeouts(struct ssh *ssh)
{
	struct ssh_channels *sc = ssh->chanctxt;
	size_t i;

	debug3_f("clearing");
	for (i = 0; i < sc->ntimeouts; i++)
		free(sc->timeouts[i].type_pattern);
	free(sc->timeouts);
	sc->timeouts = NULL;
	sc->ntimeouts = 0;
}

static u_int
lookup_timeout(struct ssh *ssh, const char *type)
{
	struct ssh_channels *sc = ssh->chanctxt;
	size_t i;

	for (i = 0; i < sc->ntimeouts; i++) {
		if (match_pattern(type, sc->timeouts[i].type_pattern))
			return sc->timeouts[i].timeout_secs;
	}

	return 0;
}

/*
 * Sets "extended type" of a channel; used by session layer to add additional
 * information about channel types (e.g. shell, login, subsystem) that can then
 * be used to select timeouts.
 * Will reset c->inactive_deadline as a side-effect.
 */
void
channel_set_xtype(struct ssh *ssh, int id, const char *xctype)
{
	Channel *c;

	if ((c = channel_by_id(ssh, id)) == NULL)
		fatal_f("missing channel %d", id);
	if (c->xctype != NULL)
		free(c->xctype);
	c->xctype = xstrdup(xctype);
	/* Type has changed, so look up inactivity deadline again */
	c->inactive_deadline = lookup_timeout(ssh, c->xctype);
	debug2_f("labeled channel %d as %s (inactive timeout %u)", id, xctype,
	    c->inactive_deadline);
}

/*
 * Register filedescriptors for a channel, used when allocating a channel or
 * when the channel consumer/producer is ready, e.g. shell exec'd
 */
static void
channel_register_fds(struct ssh *ssh, Channel *c, int rfd, int wfd, int efd,
    int extusage, int nonblock, int is_tty)
{
	int val;

	if (rfd != -1)
		fcntl(rfd, F_SETFD, FD_CLOEXEC);
	if (wfd != -1 && wfd != rfd)
		fcntl(wfd, F_SETFD, FD_CLOEXEC);
	if (efd != -1 && efd != rfd && efd != wfd)
		fcntl(efd, F_SETFD, FD_CLOEXEC);

	c->rfd = rfd;
	c->wfd = wfd;
	c->sock = (rfd == wfd) ? rfd : -1;
	c->efd = efd;
	c->extended_usage = extusage;

	if ((c->isatty = is_tty) != 0)
		debug2("channel %d: rfd %d isatty", c->self, c->rfd);
#ifdef _AIX
	/* XXX: Later AIX versions can't push as much data to tty */
	c->wfd_isatty = is_tty || isatty(c->wfd);
#endif

	/* enable nonblocking mode */
	c->restore_block = 0;
	if (nonblock == CHANNEL_NONBLOCK_STDIO) {
		/*
		 * Special handling for stdio file descriptors: do not set
		 * non-blocking mode if they are TTYs. Otherwise prepare to
		 * restore their blocking state on exit to avoid interfering
		 * with other programs that follow.
		 */
		if (rfd != -1 && !isatty(rfd) &&
		    (val = fcntl(rfd, F_GETFL)) != -1 && !(val & O_NONBLOCK)) {
			c->restore_flags[0] = val;
			c->restore_block |= CHANNEL_RESTORE_RFD;
			set_nonblock(rfd);
		}
		if (wfd != -1 && !isatty(wfd) &&
		    (val = fcntl(wfd, F_GETFL)) != -1 && !(val & O_NONBLOCK)) {
			c->restore_flags[1] = val;
			c->restore_block |= CHANNEL_RESTORE_WFD;
			set_nonblock(wfd);
		}
		if (efd != -1 && !isatty(efd) &&
		    (val = fcntl(efd, F_GETFL)) != -1 && !(val & O_NONBLOCK)) {
			c->restore_flags[2] = val;
			c->restore_block |= CHANNEL_RESTORE_EFD;
			set_nonblock(efd);
		}
	} else if (nonblock) {
		if (rfd != -1)
			set_nonblock(rfd);
		if (wfd != -1)
			set_nonblock(wfd);
		if (efd != -1)
			set_nonblock(efd);
	}
}

/*
 * Allocate a new channel object and set its type and socket.
 */
Channel *
channel_new(struct ssh *ssh, char *ctype, int type, int rfd, int wfd, int efd,
    u_int window, u_int maxpack, int extusage, const char *remote_name,
    int nonblock)
{
	struct ssh_channels *sc = ssh->chanctxt;
	u_int i, found = 0;
	Channel *c;
	int r;

	/* Try to find a free slot where to put the new channel. */
	for (i = 0; i < sc->channels_alloc; i++) {
		if (sc->channels[i] == NULL) {
			/* Found a free slot. */
			found = i;
			break;
		}
	}
	if (i >= sc->channels_alloc) {
		/*
		 * There are no free slots. Take last+1 slot and expand
		 * the array.
		 */
		found = sc->channels_alloc;
		if (sc->channels_alloc > CHANNELS_MAX_CHANNELS)
			fatal_f("internal error: channels_alloc %d too big",
			    sc->channels_alloc);
		sc->channels = xrecallocarray(sc->channels, sc->channels_alloc,
		    sc->channels_alloc + 10, sizeof(*sc->channels));
		sc->channels_alloc += 10;
		debug2("channel: expanding %d", sc->channels_alloc);
	}
	/* Initialize and return new channel. */
	c = sc->channels[found] = xcalloc(1, sizeof(Channel));
	if ((c->input = sshbuf_new()) == NULL ||
	    (c->output = sshbuf_new()) == NULL ||
	    (c->extended = sshbuf_new()) == NULL)
		fatal_f("sshbuf_new failed");
	if ((r = sshbuf_set_max_size(c->input, CHAN_INPUT_MAX)) != 0)
		fatal_fr(r, "sshbuf_set_max_size");
	c->ostate = CHAN_OUTPUT_OPEN;
	c->istate = CHAN_INPUT_OPEN;
	channel_register_fds(ssh, c, rfd, wfd, efd, extusage, nonblock, 0);
	c->self = found;
	c->type = type;
	c->ctype = ctype;
	c->local_window = window;
	c->local_window_max = window;
	c->local_maxpacket = maxpack;
	c->dynamic_window = 0;
	c->remote_name = xstrdup(remote_name);
	c->ctl_chan = -1;
	c->delayed = 1;		/* prevent call to channel_post handler */
	c->inactive_deadline = lookup_timeout(ssh, c->ctype);
	TAILQ_INIT(&c->status_confirms);
	debug("channel %d: new %s [%s] (inactive timeout: %u)",
	    found, c->ctype, remote_name, c->inactive_deadline);
	return c;
}

int
channel_close_fd(struct ssh *ssh, Channel *c, int *fdp)
{
	int ret, fd = *fdp;

	if (fd == -1)
		return 0;

	/* restore blocking */
	if (*fdp == c->rfd &&
	    (c->restore_block & CHANNEL_RESTORE_RFD) != 0)
		(void)fcntl(*fdp, F_SETFL, c->restore_flags[0]);
	else if (*fdp == c->wfd &&
	    (c->restore_block & CHANNEL_RESTORE_WFD) != 0)
		(void)fcntl(*fdp, F_SETFL, c->restore_flags[1]);
	else if (*fdp == c->efd &&
	    (c->restore_block & CHANNEL_RESTORE_EFD) != 0)
		(void)fcntl(*fdp, F_SETFL, c->restore_flags[2]);

	if (*fdp == c->rfd) {
		c->io_want &= ~SSH_CHAN_IO_RFD;
		c->io_ready &= ~SSH_CHAN_IO_RFD;
		c->rfd = -1;
		c->pfds[0] = -1;
	}
	if (*fdp == c->wfd) {
		c->io_want &= ~SSH_CHAN_IO_WFD;
		c->io_ready &= ~SSH_CHAN_IO_WFD;
		c->wfd = -1;
		c->pfds[1] = -1;
	}
	if (*fdp == c->efd) {
		c->io_want &= ~SSH_CHAN_IO_EFD;
		c->io_ready &= ~SSH_CHAN_IO_EFD;
		c->efd = -1;
		c->pfds[2] = -1;
	}
	if (*fdp == c->sock) {
		c->io_want &= ~SSH_CHAN_IO_SOCK;
		c->io_ready &= ~SSH_CHAN_IO_SOCK;
		c->sock = -1;
		c->pfds[3] = -1;
	}

	ret = close(fd);
	*fdp = -1; /* probably redundant */
	return ret;
}

/* Close all channel fd/socket. */
static void
channel_close_fds(struct ssh *ssh, Channel *c)
{
	int sock = c->sock, rfd = c->rfd, wfd = c->wfd, efd = c->efd;

	channel_close_fd(ssh, c, &c->sock);
	if (rfd != sock)
		channel_close_fd(ssh, c, &c->rfd);
	if (wfd != sock && wfd != rfd)
		channel_close_fd(ssh, c, &c->wfd);
	if (efd != sock && efd != rfd && efd != wfd)
		channel_close_fd(ssh, c, &c->efd);
}

static void
fwd_perm_clear(struct permission *perm)
{
	free(perm->host_to_connect);
	free(perm->listen_host);
	free(perm->listen_path);
	memset(perm, 0, sizeof(*perm));
}

/* Returns an printable name for the specified forwarding permission list */
static const char *
fwd_ident(int who, int where)
{
	if (who == FORWARD_ADM) {
		if (where == FORWARD_LOCAL)
			return "admin local";
		else if (where == FORWARD_REMOTE)
			return "admin remote";
	} else if (who == FORWARD_USER) {
		if (where == FORWARD_LOCAL)
			return "user local";
		else if (where == FORWARD_REMOTE)
			return "user remote";
	}
	fatal("Unknown forward permission list %d/%d", who, where);
}

/* Returns the forwarding permission list for the specified direction */
static struct permission_set *
permission_set_get(struct ssh *ssh, int where)
{
	struct ssh_channels *sc = ssh->chanctxt;

	switch (where) {
	case FORWARD_LOCAL:
		return &sc->local_perms;
		break;
	case FORWARD_REMOTE:
		return &sc->remote_perms;
		break;
	default:
		fatal_f("invalid forwarding direction %d", where);
	}
}

/* Returns pointers to the specified forwarding list and its element count */
static void
permission_set_get_array(struct ssh *ssh, int who, int where,
    struct permission ***permpp, u_int **npermpp)
{
	struct permission_set *pset = permission_set_get(ssh, where);

	switch (who) {
	case FORWARD_USER:
		*permpp = &pset->permitted_user;
		*npermpp = &pset->num_permitted_user;
		break;
	case FORWARD_ADM:
		*permpp = &pset->permitted_admin;
		*npermpp = &pset->num_permitted_admin;
		break;
	default:
		fatal_f("invalid forwarding client %d", who);
	}
}

/* Adds an entry to the specified forwarding list */
static int
permission_set_add(struct ssh *ssh, int who, int where,
    const char *host_to_connect, int port_to_connect,
    const char *listen_host, const char *listen_path, int listen_port,
    Channel *downstream)
{
	struct permission **permp;
	u_int n, *npermp;

	permission_set_get_array(ssh, who, where, &permp, &npermp);

	if (*npermp >= INT_MAX)
		fatal_f("%s overflow", fwd_ident(who, where));

	*permp = xrecallocarray(*permp, *npermp, *npermp + 1, sizeof(**permp));
	n = (*npermp)++;
#define MAYBE_DUP(s) ((s == NULL) ? NULL : xstrdup(s))
	(*permp)[n].host_to_connect = MAYBE_DUP(host_to_connect);
	(*permp)[n].port_to_connect = port_to_connect;
	(*permp)[n].listen_host = MAYBE_DUP(listen_host);
	(*permp)[n].listen_path = MAYBE_DUP(listen_path);
	(*permp)[n].listen_port = listen_port;
	(*permp)[n].downstream = downstream;
#undef MAYBE_DUP
	return (int)n;
}

static void
mux_remove_remote_forwardings(struct ssh *ssh, Channel *c)
{
	struct ssh_channels *sc = ssh->chanctxt;
	struct permission_set *pset = &sc->local_perms;
	struct permission *perm;
	int r;
	u_int i;

	for (i = 0; i < pset->num_permitted_user; i++) {
		perm = &pset->permitted_user[i];
		if (perm->downstream != c)
			continue;

		/* cancel on the server, since mux client is gone */
		debug("channel %d: cleanup remote forward for %s:%u",
		    c->self, perm->listen_host, perm->listen_port);
		if ((r = sshpkt_start(ssh, SSH2_MSG_GLOBAL_REQUEST)) != 0 ||
		    (r = sshpkt_put_cstring(ssh,
		    "cancel-tcpip-forward")) != 0 ||
		    (r = sshpkt_put_u8(ssh, 0)) != 0 ||
		    (r = sshpkt_put_cstring(ssh,
		    channel_rfwd_bind_host(perm->listen_host))) != 0 ||
		    (r = sshpkt_put_u32(ssh, perm->listen_port)) != 0 ||
		    (r = sshpkt_send(ssh)) != 0) {
			fatal_fr(r, "channel %i", c->self);
		}
		fwd_perm_clear(perm); /* unregister */
	}
}

/* Free the channel and close its fd/socket. */
void
channel_free(struct ssh *ssh, Channel *c)
{
	struct ssh_channels *sc = ssh->chanctxt;
	char *s;
	u_int i, n;
	Channel *other;
	struct channel_confirm *cc;

	for (n = 0, i = 0; i < sc->channels_alloc; i++) {
		if ((other = sc->channels[i]) == NULL)
			continue;
		n++;
		/* detach from mux client and prepare for closing */
		if (c->type == SSH_CHANNEL_MUX_CLIENT &&
		    other->type == SSH_CHANNEL_MUX_PROXY &&
		    other->mux_ctx == c) {
			other->mux_ctx = NULL;
			other->type = SSH_CHANNEL_OPEN;
			other->istate = CHAN_INPUT_CLOSED;
			other->ostate = CHAN_OUTPUT_CLOSED;
		}
	}
	debug("channel %d: free: %s, nchannels %u", c->self,
	    c->remote_name ? c->remote_name : "???", n);

	if (c->type == SSH_CHANNEL_MUX_CLIENT) {
		mux_remove_remote_forwardings(ssh, c);
		free(c->mux_ctx);
		c->mux_ctx = NULL;
	} else if (c->type == SSH_CHANNEL_MUX_LISTENER) {
		free(c->mux_ctx);
		c->mux_ctx = NULL;
	}

	if (log_level_get() >= SYSLOG_LEVEL_DEBUG3) {
		s = channel_open_message(ssh);
		debug3("channel %d: status: %s", c->self, s);
		free(s);
	}

	channel_close_fds(ssh, c);
	sshbuf_free(c->input);
	sshbuf_free(c->output);
	sshbuf_free(c->extended);
	c->input = c->output = c->extended = NULL;
	free(c->remote_name);
	c->remote_name = NULL;
	free(c->path);
	c->path = NULL;
	free(c->listening_addr);
	c->listening_addr = NULL;
	free(c->xctype);
	c->xctype = NULL;
	while ((cc = TAILQ_FIRST(&c->status_confirms)) != NULL) {
		if (cc->abandon_cb != NULL)
			cc->abandon_cb(ssh, c, cc->ctx);
		TAILQ_REMOVE(&c->status_confirms, cc, entry);
		freezero(cc, sizeof(*cc));
	}
	if (c->filter_cleanup != NULL && c->filter_ctx != NULL)
		c->filter_cleanup(ssh, c->self, c->filter_ctx);
	sc->channels[c->self] = NULL;
	freezero(c, sizeof(*c));
}

void
channel_free_all(struct ssh *ssh)
{
	u_int i;
	struct ssh_channels *sc = ssh->chanctxt;

	for (i = 0; i < sc->channels_alloc; i++)
		if (sc->channels[i] != NULL)
			channel_free(ssh, sc->channels[i]);

	free(sc->channels);
	sc->channels = NULL;
	sc->channels_alloc = 0;

	free(sc->x11_saved_display);
	sc->x11_saved_display = NULL;

	free(sc->x11_saved_proto);
	sc->x11_saved_proto = NULL;

	free(sc->x11_saved_data);
	sc->x11_saved_data = NULL;
	sc->x11_saved_data_len = 0;

	free(sc->x11_fake_data);
	sc->x11_fake_data = NULL;
	sc->x11_fake_data_len = 0;
}

/*
 * Closes the sockets/fds of all channels.  This is used to close extra file
 * descriptors after a fork.
 */
void
channel_close_all(struct ssh *ssh)
{
	u_int i;

	for (i = 0; i < ssh->chanctxt->channels_alloc; i++)
		if (ssh->chanctxt->channels[i] != NULL)
			channel_close_fds(ssh, ssh->chanctxt->channels[i]);
}

/*
 * Stop listening to channels.
 */
void
channel_stop_listening(struct ssh *ssh)
{
	u_int i;
	Channel *c;

	for (i = 0; i < ssh->chanctxt->channels_alloc; i++) {
		c = ssh->chanctxt->channels[i];
		if (c != NULL) {
			switch (c->type) {
			case SSH_CHANNEL_AUTH_SOCKET:
			case SSH_CHANNEL_PORT_LISTENER:
			case SSH_CHANNEL_RPORT_LISTENER:
			case SSH_CHANNEL_X11_LISTENER:
			case SSH_CHANNEL_UNIX_LISTENER:
			case SSH_CHANNEL_RUNIX_LISTENER:
				channel_close_fd(ssh, c, &c->sock);
				channel_free(ssh, c);
				break;
			}
		}
	}
}

/*
 * Returns true if no channel has too much buffered data, and false if one or
 * more channel is overfull.
 */
int
channel_not_very_much_buffered_data(struct ssh *ssh)
{
	u_int i;
	u_int maxsize = ssh_packet_get_maxsize(ssh);
	Channel *c;

	for (i = 0; i < ssh->chanctxt->channels_alloc; i++) {
		c = ssh->chanctxt->channels[i];
		if (c == NULL || c->type != SSH_CHANNEL_OPEN)
			continue;
		if (sshbuf_len(c->output) > maxsize) {
			debug2("channel %d: big output buffer %zu > %u",
			    c->self, sshbuf_len(c->output), maxsize);
			return 0;
		}
	}
	return 1;
}

/* Returns true if any channel is still open. */
int
channel_still_open(struct ssh *ssh)
{
	u_int i;
	Channel *c;

	for (i = 0; i < ssh->chanctxt->channels_alloc; i++) {
		c = ssh->chanctxt->channels[i];
		if (c == NULL)
			continue;
		switch (c->type) {
		case SSH_CHANNEL_X11_LISTENER:
		case SSH_CHANNEL_PORT_LISTENER:
		case SSH_CHANNEL_RPORT_LISTENER:
		case SSH_CHANNEL_MUX_LISTENER:
		case SSH_CHANNEL_CLOSED:
		case SSH_CHANNEL_AUTH_SOCKET:
		case SSH_CHANNEL_DYNAMIC:
		case SSH_CHANNEL_RDYNAMIC_OPEN:
		case SSH_CHANNEL_CONNECTING:
		case SSH_CHANNEL_ZOMBIE:
		case SSH_CHANNEL_ABANDONED:
		case SSH_CHANNEL_UNIX_LISTENER:
		case SSH_CHANNEL_RUNIX_LISTENER:
			continue;
		case SSH_CHANNEL_LARVAL:
			continue;
		case SSH_CHANNEL_OPENING:
		case SSH_CHANNEL_OPEN:
		case SSH_CHANNEL_RDYNAMIC_FINISH:
		case SSH_CHANNEL_X11_OPEN:
		case SSH_CHANNEL_MUX_CLIENT:
		case SSH_CHANNEL_MUX_PROXY:
			return 1;
		default:
			fatal_f("bad channel type %d", c->type);
			/* NOTREACHED */
		}
	}
	return 0;
}

/* Returns the id of an open channel suitable for keepaliving */
int
channel_find_open(struct ssh *ssh)
{
	u_int i;
	Channel *c;

	for (i = 0; i < ssh->chanctxt->channels_alloc; i++) {
		c = ssh->chanctxt->channels[i];
		if (c == NULL || !c->have_remote_id)
			continue;
		switch (c->type) {
		case SSH_CHANNEL_CLOSED:
		case SSH_CHANNEL_DYNAMIC:
		case SSH_CHANNEL_RDYNAMIC_OPEN:
		case SSH_CHANNEL_RDYNAMIC_FINISH:
		case SSH_CHANNEL_X11_LISTENER:
		case SSH_CHANNEL_PORT_LISTENER:
		case SSH_CHANNEL_RPORT_LISTENER:
		case SSH_CHANNEL_MUX_LISTENER:
		case SSH_CHANNEL_MUX_CLIENT:
		case SSH_CHANNEL_MUX_PROXY:
		case SSH_CHANNEL_OPENING:
		case SSH_CHANNEL_CONNECTING:
		case SSH_CHANNEL_ZOMBIE:
		case SSH_CHANNEL_ABANDONED:
		case SSH_CHANNEL_UNIX_LISTENER:
		case SSH_CHANNEL_RUNIX_LISTENER:
			continue;
		case SSH_CHANNEL_LARVAL:
		case SSH_CHANNEL_AUTH_SOCKET:
		case SSH_CHANNEL_OPEN:
		case SSH_CHANNEL_X11_OPEN:
			return i;
		default:
			fatal_f("bad channel type %d", c->type);
			/* NOTREACHED */
		}
	}
	return -1;
}

/* Returns the state of the channel's extended usage flag */
const char *
channel_format_extended_usage(const Channel *c)
{
	if (c->efd == -1)
		return "closed";

	switch (c->extended_usage) {
	case CHAN_EXTENDED_WRITE:
		return "write";
	case CHAN_EXTENDED_READ:
		return "read";
	case CHAN_EXTENDED_IGNORE:
		return "ignore";
	default:
		return "UNKNOWN";
	}
}

static char *
channel_format_status(const Channel *c)
{
	char *ret = NULL;

	xasprintf(&ret, "t%d [%s] %s%u i%u/%zu o%u/%zu e[%s]/%zu "
	    "fd %d/%d/%d sock %d cc %d io 0x%02x/0x%02x",
	    c->type, c->xctype != NULL ? c->xctype : c->ctype,
	    c->have_remote_id ? "r" : "nr", c->remote_id,
	    c->istate, sshbuf_len(c->input),
	    c->ostate, sshbuf_len(c->output),
	    channel_format_extended_usage(c), sshbuf_len(c->extended),
	    c->rfd, c->wfd, c->efd, c->sock, c->ctl_chan,
	    c->io_want, c->io_ready);
	return ret;
}

/*
 * Returns a message describing the currently open forwarded connections,
 * suitable for sending to the client.  The message contains crlf pairs for
 * newlines.
 */
char *
channel_open_message(struct ssh *ssh)
{
	struct sshbuf *buf;
	Channel *c;
	u_int i;
	int r;
	char *cp, *ret;

	if ((buf = sshbuf_new()) == NULL)
		fatal_f("sshbuf_new");
	if ((r = sshbuf_putf(buf,
	    "The following connections are open:\r\n")) != 0)
		fatal_fr(r, "sshbuf_putf");
	for (i = 0; i < ssh->chanctxt->channels_alloc; i++) {
		c = ssh->chanctxt->channels[i];
		if (c == NULL)
			continue;
		switch (c->type) {
		case SSH_CHANNEL_X11_LISTENER:
		case SSH_CHANNEL_PORT_LISTENER:
		case SSH_CHANNEL_RPORT_LISTENER:
		case SSH_CHANNEL_CLOSED:
		case SSH_CHANNEL_AUTH_SOCKET:
		case SSH_CHANNEL_ZOMBIE:
		case SSH_CHANNEL_ABANDONED:
		case SSH_CHANNEL_MUX_LISTENER:
		case SSH_CHANNEL_UNIX_LISTENER:
		case SSH_CHANNEL_RUNIX_LISTENER:
			continue;
		case SSH_CHANNEL_LARVAL:
		case SSH_CHANNEL_OPENING:
		case SSH_CHANNEL_CONNECTING:
		case SSH_CHANNEL_DYNAMIC:
		case SSH_CHANNEL_RDYNAMIC_OPEN:
		case SSH_CHANNEL_RDYNAMIC_FINISH:
		case SSH_CHANNEL_OPEN:
		case SSH_CHANNEL_X11_OPEN:
		case SSH_CHANNEL_MUX_PROXY:
		case SSH_CHANNEL_MUX_CLIENT:
			cp = channel_format_status(c);
			if ((r = sshbuf_putf(buf, "  #%d %.300s (%s)\r\n",
			    c->self, c->remote_name, cp)) != 0) {
				free(cp);
				fatal_fr(r, "sshbuf_putf");
			}
			free(cp);
			continue;
		default:
			fatal_f("bad channel type %d", c->type);
			/* NOTREACHED */
		}
	}
	if ((ret = sshbuf_dup_string(buf)) == NULL)
		fatal_f("sshbuf_dup_string");
	sshbuf_free(buf);
	return ret;
}

static void
open_preamble(struct ssh *ssh, const char *where, Channel *c, const char *type)
{
	int r;

	if ((r = sshpkt_start(ssh, SSH2_MSG_CHANNEL_OPEN)) != 0 ||
	    (r = sshpkt_put_cstring(ssh, type)) != 0 ||
	    (r = sshpkt_put_u32(ssh, c->self)) != 0 ||
	    (r = sshpkt_put_u32(ssh, c->local_window)) != 0 ||
	    (r = sshpkt_put_u32(ssh, c->local_maxpacket)) != 0) {
		fatal_r(r, "%s: channel %i: open", where, c->self);
	}
}

void
channel_send_open(struct ssh *ssh, int id)
{
	Channel *c = channel_lookup(ssh, id);
	int r;

	if (c == NULL) {
		logit("channel_send_open: %d: bad id", id);
		return;
	}
	debug2("channel %d: send open", id);
	open_preamble(ssh, __func__, c, c->ctype);
	if ((r = sshpkt_send(ssh)) != 0)
		fatal_fr(r, "channel %i", c->self);
}

void
channel_request_start(struct ssh *ssh, int id, char *service, int wantconfirm)
{
	Channel *c = channel_lookup(ssh, id);
	int r;

	if (c == NULL) {
		logit_f("%d: unknown channel id", id);
		return;
	}
	if (!c->have_remote_id)
		fatal_f("channel %d: no remote id", c->self);

	debug2("channel %d: request %s confirm %d", id, service, wantconfirm);
	if ((r = sshpkt_start(ssh, SSH2_MSG_CHANNEL_REQUEST)) != 0 ||
	    (r = sshpkt_put_u32(ssh, c->remote_id)) != 0 ||
	    (r = sshpkt_put_cstring(ssh, service)) != 0 ||
	    (r = sshpkt_put_u8(ssh, wantconfirm)) != 0) {
		fatal_fr(r, "channel %i", c->self);
	}
}

void
channel_register_status_confirm(struct ssh *ssh, int id,
    channel_confirm_cb *cb, channel_confirm_abandon_cb *abandon_cb, void *ctx)
{
	struct channel_confirm *cc;
	Channel *c;

	if ((c = channel_lookup(ssh, id)) == NULL)
		fatal_f("%d: bad id", id);

	cc = xcalloc(1, sizeof(*cc));
	cc->cb = cb;
	cc->abandon_cb = abandon_cb;
	cc->ctx = ctx;
	TAILQ_INSERT_TAIL(&c->status_confirms, cc, entry);
}

void
channel_register_open_confirm(struct ssh *ssh, int id,
    channel_open_fn *fn, void *ctx)
{
	Channel *c = channel_lookup(ssh, id);

	if (c == NULL) {
		logit_f("%d: bad id", id);
		return;
	}
	c->open_confirm = fn;
	c->open_confirm_ctx = ctx;
}

void
channel_register_cleanup(struct ssh *ssh, int id,
    channel_callback_fn *fn, int do_close)
{
	Channel *c = channel_by_id(ssh, id);

	if (c == NULL) {
		logit_f("%d: bad id", id);
		return;
	}
	c->detach_user = fn;
	c->detach_close = do_close;
}

void
channel_cancel_cleanup(struct ssh *ssh, int id)
{
	Channel *c = channel_by_id(ssh, id);

	if (c == NULL) {
		logit_f("%d: bad id", id);
		return;
	}
	c->detach_user = NULL;
	c->detach_close = 0;
}

void
channel_register_filter(struct ssh *ssh, int id, channel_infilter_fn *ifn,
    channel_outfilter_fn *ofn, channel_filter_cleanup_fn *cfn, void *ctx)
{
	Channel *c = channel_lookup(ssh, id);

	if (c == NULL) {
		logit_f("%d: bad id", id);
		return;
	}
	c->input_filter = ifn;
	c->output_filter = ofn;
	c->filter_ctx = ctx;
	c->filter_cleanup = cfn;
}

void
channel_set_fds(struct ssh *ssh, int id, int rfd, int wfd, int efd,
    int extusage, int nonblock, int is_tty, u_int window_max)
{
	Channel *c = channel_lookup(ssh, id);
	int r;

	if (c == NULL || c->type != SSH_CHANNEL_LARVAL)
		fatal("channel_activate for non-larval channel %d.", id);
	if (!c->have_remote_id)
		fatal_f("channel %d: no remote id", c->self);

	channel_register_fds(ssh, c, rfd, wfd, efd, extusage, nonblock, is_tty);
	c->type = SSH_CHANNEL_OPEN;
	c->lastused = monotime();
	c->local_window = c->local_window_max = window_max;

	if ((r = sshpkt_start(ssh, SSH2_MSG_CHANNEL_WINDOW_ADJUST)) != 0 ||
	    (r = sshpkt_put_u32(ssh, c->remote_id)) != 0 ||
	    (r = sshpkt_put_u32(ssh, c->local_window)) != 0 ||
	    (r = sshpkt_send(ssh)) != 0)
		fatal_fr(r, "channel %i", c->self);
}

static void
channel_pre_listener(struct ssh *ssh, Channel *c)
{
	c->io_want = SSH_CHAN_IO_SOCK_R;
}

static void
channel_pre_connecting(struct ssh *ssh, Channel *c)
{
	debug3("channel %d: waiting for connection", c->self);
	c->io_want = SSH_CHAN_IO_SOCK_W;
}

static int
channel_tcpwinsz(struct ssh *ssh)
{
	u_int32_t tcpwinsz = 0;
	socklen_t optsz = sizeof(tcpwinsz);
	int ret = -1;

	/* if we aren't on a socket return 128KB */
	if (!ssh_packet_connection_is_on_socket(ssh))
		return 128 * 1024;

	ret = getsockopt(ssh_packet_get_connection_in(ssh),
			 SOL_SOCKET, SO_RCVBUF, &tcpwinsz, &optsz);
	/* return no more than SSHBUF_SIZE_MAX (currently 256MB) */
	if ((ret == 0) && tcpwinsz > SSHBUF_SIZE_MAX)
		tcpwinsz = SSHBUF_SIZE_MAX;

	debug2("tcpwinsz: tcp connection %d, Receive window: %d",
	       ssh_packet_get_connection_in(ssh), tcpwinsz);
	return tcpwinsz;
}

static void
channel_pre_open(struct ssh *ssh, Channel *c)
{
	c->io_want = 0;
	if (c->istate == CHAN_INPUT_OPEN &&
	    c->remote_window > 0 &&
	    sshbuf_len(c->input) < c->remote_window &&
	    sshbuf_check_reserve(c->input, CHAN_RBUF) == 0)
		c->io_want |= SSH_CHAN_IO_RFD;
	if (c->ostate == CHAN_OUTPUT_OPEN ||
	    c->ostate == CHAN_OUTPUT_WAIT_DRAIN) {
		if (sshbuf_len(c->output) > 0) {
			c->io_want |= SSH_CHAN_IO_WFD;
		} else if (c->ostate == CHAN_OUTPUT_WAIT_DRAIN) {
			if (CHANNEL_EFD_OUTPUT_ACTIVE(c))
				debug2("channel %d: "
				    "obuf_empty delayed efd %d/(%zu)", c->self,
				    c->efd, sshbuf_len(c->extended));
			else
				chan_obuf_empty(ssh, c);
		}
	}
	/** XXX check close conditions, too */
	if (c->efd != -1 && !(c->istate == CHAN_INPUT_CLOSED &&
	    c->ostate == CHAN_OUTPUT_CLOSED)) {
		if (c->extended_usage == CHAN_EXTENDED_WRITE &&
		    sshbuf_len(c->extended) > 0)
			c->io_want |= SSH_CHAN_IO_EFD_W;
		else if (c->efd != -1 && !(c->flags & CHAN_EOF_SENT) &&
		    (c->extended_usage == CHAN_EXTENDED_READ ||
		    c->extended_usage == CHAN_EXTENDED_IGNORE) &&
		    sshbuf_len(c->extended) < c->remote_window)
			c->io_want |= SSH_CHAN_IO_EFD_R;
	}
	/* XXX: What about efd? races? */
}

/*
 * This is a special state for X11 authentication spoofing.  An opened X11
 * connection (when authentication spoofing is being done) remains in this
 * state until the first packet has been completely read.  The authentication
 * data in that packet is then substituted by the real data if it matches the
 * fake data, and the channel is put into normal mode.
 * XXX All this happens at the client side.
 * Returns: 0 = need more data, -1 = wrong cookie, 1 = ok
 */
static int
x11_open_helper(struct ssh *ssh, struct sshbuf *b)
{
	struct ssh_channels *sc = ssh->chanctxt;
	u_char *ucp;
	u_int proto_len, data_len;

	/* Is this being called after the refusal deadline? */
	if (sc->x11_refuse_time != 0 &&
	    (u_int)monotime() >= sc->x11_refuse_time) {
		verbose("Rejected X11 connection after ForwardX11Timeout "
		    "expired");
		return -1;
	}

	/* Check if the fixed size part of the packet is in buffer. */
	if (sshbuf_len(b) < 12)
		return 0;

	/* Parse the lengths of variable-length fields. */
	ucp = sshbuf_mutable_ptr(b);
	if (ucp[0] == 0x42) {	/* Byte order MSB first. */
		proto_len = 256 * ucp[6] + ucp[7];
		data_len = 256 * ucp[8] + ucp[9];
	} else if (ucp[0] == 0x6c) {	/* Byte order LSB first. */
		proto_len = ucp[6] + 256 * ucp[7];
		data_len = ucp[8] + 256 * ucp[9];
	} else {
		debug2("Initial X11 packet contains bad byte order byte: 0x%x",
		    ucp[0]);
		return -1;
	}

	/* Check if the whole packet is in buffer. */
	if (sshbuf_len(b) <
	    12 + ((proto_len + 3) & ~3) + ((data_len + 3) & ~3))
		return 0;

	/* Check if authentication protocol matches. */
	if (proto_len != strlen(sc->x11_saved_proto) ||
	    memcmp(ucp + 12, sc->x11_saved_proto, proto_len) != 0) {
		debug2("X11 connection uses different authentication protocol.");
		return -1;
	}
	/* Check if authentication data matches our fake data. */
	if (data_len != sc->x11_fake_data_len ||
	    timingsafe_bcmp(ucp + 12 + ((proto_len + 3) & ~3),
		sc->x11_fake_data, sc->x11_fake_data_len) != 0) {
		debug2("X11 auth data does not match fake data.");
		return -1;
	}
	/* Check fake data length */
	if (sc->x11_fake_data_len != sc->x11_saved_data_len) {
		error("X11 fake_data_len %d != saved_data_len %d",
		    sc->x11_fake_data_len, sc->x11_saved_data_len);
		return -1;
	}
	/*
	 * Received authentication protocol and data match
	 * our fake data. Substitute the fake data with real
	 * data.
	 */
	memcpy(ucp + 12 + ((proto_len + 3) & ~3),
	    sc->x11_saved_data, sc->x11_saved_data_len);
	return 1;
}

void
channel_force_close(struct ssh *ssh, Channel *c, int abandon)
{
	debug3_f("channel %d: forcibly closing", c->self);
	if (c->istate == CHAN_INPUT_OPEN)
		chan_read_failed(ssh, c);
	if (c->istate == CHAN_INPUT_WAIT_DRAIN) {
		sshbuf_reset(c->input);
		chan_ibuf_empty(ssh, c);
	}
	if (c->ostate == CHAN_OUTPUT_OPEN ||
	    c->ostate == CHAN_OUTPUT_WAIT_DRAIN) {
		sshbuf_reset(c->output);
		chan_write_failed(ssh, c);
	}
	if (c->detach_user)
		c->detach_user(ssh, c->self, 1, NULL);
	if (c->efd != -1)
		channel_close_fd(ssh, c, &c->efd);
	if (abandon)
		c->type = SSH_CHANNEL_ABANDONED;
	/* exempt from inactivity timeouts */
	c->inactive_deadline = 0;
	c->lastused = 0;
}

static void
channel_pre_x11_open(struct ssh *ssh, Channel *c)
{
	int ret = x11_open_helper(ssh, c->output);

	/* c->force_drain = 1; */

	if (ret == 1) {
		c->type = SSH_CHANNEL_OPEN;
		c->lastused = monotime();
		channel_pre_open(ssh, c);
	} else if (ret == -1) {
		logit("X11 connection rejected because of wrong "
		    "authentication.");
		debug2("X11 rejected %d i%d/o%d",
		    c->self, c->istate, c->ostate);
		channel_force_close(ssh, c, 0);
	}
}

static void
channel_pre_mux_client(struct ssh *ssh, Channel *c)
{
	c->io_want = 0;
	if (c->istate == CHAN_INPUT_OPEN && !c->mux_pause &&
	    sshbuf_check_reserve(c->input, CHAN_RBUF) == 0)
		c->io_want |= SSH_CHAN_IO_RFD;
	if (c->istate == CHAN_INPUT_WAIT_DRAIN) {
		/* clear buffer immediately (discard any partial packet) */
		sshbuf_reset(c->input);
		chan_ibuf_empty(ssh, c);
		/* Start output drain. XXX just kill chan? */
		chan_rcvd_oclose(ssh, c);
	}
	if (c->ostate == CHAN_OUTPUT_OPEN ||
	    c->ostate == CHAN_OUTPUT_WAIT_DRAIN) {
		if (sshbuf_len(c->output) > 0)
			c->io_want |= SSH_CHAN_IO_WFD;
		else if (c->ostate == CHAN_OUTPUT_WAIT_DRAIN)
			chan_obuf_empty(ssh, c);
	}
}

/* try to decode a socks4 header */
static int
channel_decode_socks4(Channel *c, struct sshbuf *input, struct sshbuf *output)
{
	const u_char *p;
	char *host;
	u_int len, have, i, found, need;
	char username[256];
	struct {
		u_int8_t version;
		u_int8_t command;
		u_int16_t dest_port;
		struct in_addr dest_addr;
	} s4_req, s4_rsp;
	int r;

	debug2("channel %d: decode socks4", c->self);

	have = sshbuf_len(input);
	len = sizeof(s4_req);
	if (have < len)
		return 0;
	p = sshbuf_ptr(input);

	need = 1;
	/* SOCKS4A uses an invalid IP address 0.0.0.x */
	if (p[4] == 0 && p[5] == 0 && p[6] == 0 && p[7] != 0) {
		debug2("channel %d: socks4a request", c->self);
		/* ... and needs an extra string (the hostname) */
		need = 2;
	}
	/* Check for terminating NUL on the string(s) */
	for (found = 0, i = len; i < have; i++) {
		if (p[i] == '\0') {
			found++;
			if (found == need)
				break;
		}
		if (i > 1024) {
			/* the peer is probably sending garbage */
			debug("channel %d: decode socks4: too long",
			    c->self);
			return -1;
		}
	}
	if (found < need)
		return 0;
	if ((r = sshbuf_get(input, &s4_req.version, 1)) != 0 ||
	    (r = sshbuf_get(input, &s4_req.command, 1)) != 0 ||
	    (r = sshbuf_get(input, &s4_req.dest_port, 2)) != 0 ||
	    (r = sshbuf_get(input, &s4_req.dest_addr, 4)) != 0) {
		debug_r(r, "channels %d: decode socks4", c->self);
		return -1;
	}
	have = sshbuf_len(input);
	p = sshbuf_ptr(input);
	if (memchr(p, '\0', have) == NULL) {
		error("channel %d: decode socks4: unterminated user", c->self);
		return -1;
	}
	len = strlen(p);
	debug2("channel %d: decode socks4: user %s/%d", c->self, p, len);
	len++; /* trailing '\0' */
	strlcpy(username, p, sizeof(username));
	if ((r = sshbuf_consume(input, len)) != 0)
		fatal_fr(r, "channel %d: consume", c->self);
	free(c->path);
	c->path = NULL;
	if (need == 1) {			/* SOCKS4: one string */
		host = inet_ntoa(s4_req.dest_addr);
		c->path = xstrdup(host);
	} else {				/* SOCKS4A: two strings */
		have = sshbuf_len(input);
		p = sshbuf_ptr(input);
		if (memchr(p, '\0', have) == NULL) {
			error("channel %d: decode socks4a: host not nul "
			    "terminated", c->self);
			return -1;
		}
		len = strlen(p);
		debug2("channel %d: decode socks4a: host %s/%d",
		    c->self, p, len);
		len++;				/* trailing '\0' */
		if (len > NI_MAXHOST) {
			error("channel %d: hostname \"%.100s\" too long",
			    c->self, p);
			return -1;
		}
		c->path = xstrdup(p);
		if ((r = sshbuf_consume(input, len)) != 0)
			fatal_fr(r, "channel %d: consume", c->self);
	}
	c->host_port = ntohs(s4_req.dest_port);

	debug2("channel %d: dynamic request: socks4 host %s port %u command %u",
	    c->self, c->path, c->host_port, s4_req.command);

	if (s4_req.command != 1) {
		debug("channel %d: cannot handle: %s cn %d",
		    c->self, need == 1 ? "SOCKS4" : "SOCKS4A", s4_req.command);
		return -1;
	}
	s4_rsp.version = 0;			/* vn: 0 for reply */
	s4_rsp.command = 90;			/* cd: req granted */
	s4_rsp.dest_port = 0;			/* ignored */
	s4_rsp.dest_addr.s_addr = INADDR_ANY;	/* ignored */
	if ((r = sshbuf_put(output, &s4_rsp, sizeof(s4_rsp))) != 0)
		fatal_fr(r, "channel %d: append reply", c->self);
	return 1;
}

/* try to decode a socks5 header */
#define SSH_SOCKS5_AUTHDONE	0x1000
#define SSH_SOCKS5_NOAUTH	0x00
#define SSH_SOCKS5_IPV4		0x01
#define SSH_SOCKS5_DOMAIN	0x03
#define SSH_SOCKS5_IPV6		0x04
#define SSH_SOCKS5_CONNECT	0x01
#define SSH_SOCKS5_SUCCESS	0x00

static int
channel_decode_socks5(Channel *c, struct sshbuf *input, struct sshbuf *output)
{
	/* XXX use get/put_u8 instead of trusting struct padding */
	struct {
		u_int8_t version;
		u_int8_t command;
		u_int8_t reserved;
		u_int8_t atyp;
	} s5_req, s5_rsp;
	u_int16_t dest_port;
	char dest_addr[255+1], ntop[INET6_ADDRSTRLEN];
	const u_char *p;
	u_int have, need, i, found, nmethods, addrlen, af;
	int r;

	debug2("channel %d: decode socks5", c->self);
	p = sshbuf_ptr(input);
	if (p[0] != 0x05)
		return -1;
	have = sshbuf_len(input);
	if (!(c->flags & SSH_SOCKS5_AUTHDONE)) {
		/* format: ver | nmethods | methods */
		if (have < 2)
			return 0;
		nmethods = p[1];
		if (have < nmethods + 2)
			return 0;
		/* look for method: "NO AUTHENTICATION REQUIRED" */
		for (found = 0, i = 2; i < nmethods + 2; i++) {
			if (p[i] == SSH_SOCKS5_NOAUTH) {
				found = 1;
				break;
			}
		}
		if (!found) {
			debug("channel %d: method SSH_SOCKS5_NOAUTH not found",
			    c->self);
			return -1;
		}
		if ((r = sshbuf_consume(input, nmethods + 2)) != 0)
			fatal_fr(r, "channel %d: consume", c->self);
		/* version, method */
		if ((r = sshbuf_put_u8(output, 0x05)) != 0 ||
		    (r = sshbuf_put_u8(output, SSH_SOCKS5_NOAUTH)) != 0)
			fatal_fr(r, "channel %d: append reply", c->self);
		c->flags |= SSH_SOCKS5_AUTHDONE;
		debug2("channel %d: socks5 auth done", c->self);
		return 0;				/* need more */
	}
	debug2("channel %d: socks5 post auth", c->self);
	if (have < sizeof(s5_req)+1)
		return 0;			/* need more */
	memcpy(&s5_req, p, sizeof(s5_req));
	if (s5_req.version != 0x05 ||
	    s5_req.command != SSH_SOCKS5_CONNECT ||
	    s5_req.reserved != 0x00) {
		debug2("channel %d: only socks5 connect supported", c->self);
		return -1;
	}
	switch (s5_req.atyp){
	case SSH_SOCKS5_IPV4:
		addrlen = 4;
		af = AF_INET;
		break;
	case SSH_SOCKS5_DOMAIN:
		addrlen = p[sizeof(s5_req)];
		af = -1;
		break;
	case SSH_SOCKS5_IPV6:
		addrlen = 16;
		af = AF_INET6;
		break;
	default:
		debug2("channel %d: bad socks5 atyp %d", c->self, s5_req.atyp);
		return -1;
	}
	need = sizeof(s5_req) + addrlen + 2;
	if (s5_req.atyp == SSH_SOCKS5_DOMAIN)
		need++;
	if (have < need)
		return 0;
	if ((r = sshbuf_consume(input, sizeof(s5_req))) != 0)
		fatal_fr(r, "channel %d: consume", c->self);
	if (s5_req.atyp == SSH_SOCKS5_DOMAIN) {
		/* host string length */
		if ((r = sshbuf_consume(input, 1)) != 0)
			fatal_fr(r, "channel %d: consume", c->self);
	}
	if ((r = sshbuf_get(input, &dest_addr, addrlen)) != 0 ||
	    (r = sshbuf_get(input, &dest_port, 2)) != 0) {
		debug_r(r, "channel %d: parse addr/port", c->self);
		return -1;
	}
	dest_addr[addrlen] = '\0';
	free(c->path);
	c->path = NULL;
	if (s5_req.atyp == SSH_SOCKS5_DOMAIN) {
		if (addrlen >= NI_MAXHOST) {
			error("channel %d: dynamic request: socks5 hostname "
			    "\"%.100s\" too long", c->self, dest_addr);
			return -1;
		}
		c->path = xstrdup(dest_addr);
	} else {
		if (inet_ntop(af, dest_addr, ntop, sizeof(ntop)) == NULL)
			return -1;
		c->path = xstrdup(ntop);
	}
	c->host_port = ntohs(dest_port);

	debug2("channel %d: dynamic request: socks5 host %s port %u command %u",
	    c->self, c->path, c->host_port, s5_req.command);

	s5_rsp.version = 0x05;
	s5_rsp.command = SSH_SOCKS5_SUCCESS;
	s5_rsp.reserved = 0;			/* ignored */
	s5_rsp.atyp = SSH_SOCKS5_IPV4;
	dest_port = 0;				/* ignored */

	if ((r = sshbuf_put(output, &s5_rsp, sizeof(s5_rsp))) != 0 ||
	    (r = sshbuf_put_u32(output, ntohl(INADDR_ANY))) != 0 ||
	    (r = sshbuf_put(output, &dest_port, sizeof(dest_port))) != 0)
		fatal_fr(r, "channel %d: append reply", c->self);
	return 1;
}

Channel *
channel_connect_stdio_fwd(struct ssh *ssh,
    const char *host_to_connect, u_short port_to_connect,
    int in, int out, int nonblock)
{
	Channel *c;

	debug_f("%s:%d", host_to_connect, port_to_connect);

	c = channel_new(ssh, "stdio-forward", SSH_CHANNEL_OPENING, in, out,
	    -1, CHAN_TCP_WINDOW_DEFAULT, CHAN_TCP_PACKET_DEFAULT,
	    0, "stdio-forward", nonblock);

	c->path = xstrdup(host_to_connect);
	c->host_port = port_to_connect;
	c->listening_port = 0;
	c->force_drain = 1;

	channel_register_fds(ssh, c, in, out, -1, 0, 1, 0);
	port_open_helper(ssh, c, "direct-tcpip");

	return c;
}

/* dynamic port forwarding */
static void
channel_pre_dynamic(struct ssh *ssh, Channel *c)
{
	const u_char *p;
	u_int have;
	int ret;

	c->io_want = 0;
	have = sshbuf_len(c->input);
	debug2("channel %d: pre_dynamic: have %d", c->self, have);
	/* sshbuf_dump(c->input, stderr); */
	/* check if the fixed size part of the packet is in buffer. */
	if (have < 3) {
		/* need more */
		c->io_want |= SSH_CHAN_IO_RFD;
		return;
	}
	/* try to guess the protocol */
	p = sshbuf_ptr(c->input);
	/* XXX sshbuf_peek_u8? */
	switch (p[0]) {
	case 0x04:
		ret = channel_decode_socks4(c, c->input, c->output);
		break;
	case 0x05:
		ret = channel_decode_socks5(c, c->input, c->output);
		break;
	default:
		ret = -1;
		break;
	}
	if (ret < 0) {
		chan_mark_dead(ssh, c);
	} else if (ret == 0) {
		debug2("channel %d: pre_dynamic: need more", c->self);
		/* need more */
		c->io_want |= SSH_CHAN_IO_RFD;
		if (sshbuf_len(c->output))
			c->io_want |= SSH_CHAN_IO_WFD;
	} else {
		/* switch to the next state */
		c->type = SSH_CHANNEL_OPENING;
		port_open_helper(ssh, c, "direct-tcpip");
	}
}

/* simulate read-error */
static void
rdynamic_close(struct ssh *ssh, Channel *c)
{
	c->type = SSH_CHANNEL_OPEN;
	channel_force_close(ssh, c, 0);
}

/* reverse dynamic port forwarding */
static void
channel_before_prepare_io_rdynamic(struct ssh *ssh, Channel *c)
{
	const u_char *p;
	u_int have, len;
	int r, ret;

	have = sshbuf_len(c->output);
	debug2("channel %d: pre_rdynamic: have %d", c->self, have);
	/* sshbuf_dump(c->output, stderr); */
	/* EOF received */
	if (c->flags & CHAN_EOF_RCVD) {
		if ((r = sshbuf_consume(c->output, have)) != 0)
			fatal_fr(r, "channel %d: consume", c->self);
		rdynamic_close(ssh, c);
		return;
	}
	/* check if the fixed size part of the packet is in buffer. */
	if (have < 3)
		return;
	/* try to guess the protocol */
	p = sshbuf_ptr(c->output);
	switch (p[0]) {
	case 0x04:
		/* switch input/output for reverse forwarding */
		ret = channel_decode_socks4(c, c->output, c->input);
		break;
	case 0x05:
		ret = channel_decode_socks5(c, c->output, c->input);
		break;
	default:
		ret = -1;
		break;
	}
	if (ret < 0) {
		rdynamic_close(ssh, c);
	} else if (ret == 0) {
		debug2("channel %d: pre_rdynamic: need more", c->self);
		/* send socks request to peer */
		len = sshbuf_len(c->input);
		if (len > 0 && len < c->remote_window) {
			if ((r = sshpkt_start(ssh, SSH2_MSG_CHANNEL_DATA)) != 0 ||
			    (r = sshpkt_put_u32(ssh, c->remote_id)) != 0 ||
			    (r = sshpkt_put_stringb(ssh, c->input)) != 0 ||
			    (r = sshpkt_send(ssh)) != 0) {
				fatal_fr(r, "channel %i: rdynamic", c->self);
			}
			if ((r = sshbuf_consume(c->input, len)) != 0)
				fatal_fr(r, "channel %d: consume", c->self);
			c->remote_window -= len;
		}
	} else if (rdynamic_connect_finish(ssh, c) < 0) {
		/* the connect failed */
		rdynamic_close(ssh, c);
	}
}

/* This is our fake X11 server socket. */
static void
channel_post_x11_listener(struct ssh *ssh, Channel *c)
{
	Channel *nc;
	struct sockaddr_storage addr;
	int r, newsock, oerrno, remote_port;
	socklen_t addrlen;
	char buf[16384], *remote_ipaddr;

	if ((c->io_ready & SSH_CHAN_IO_SOCK_R) == 0)
		return;

	debug("X11 connection requested.");
	addrlen = sizeof(addr);
	newsock = accept(c->sock, (struct sockaddr *)&addr, &addrlen);
	if (c->single_connection) {
		oerrno = errno;
		debug2("single_connection: closing X11 listener.");
		channel_close_fd(ssh, c, &c->sock);
		chan_mark_dead(ssh, c);
		errno = oerrno;
	}
	if (newsock == -1) {
		if (errno != EINTR && errno != EWOULDBLOCK &&
		    errno != ECONNABORTED)
			error("accept: %.100s", strerror(errno));
		if (errno == EMFILE || errno == ENFILE)
			c->notbefore = monotime() + 1;
		return;
	}
	set_nodelay(newsock);
	remote_ipaddr = get_peer_ipaddr(newsock);
	remote_port = get_peer_port(newsock);
	snprintf(buf, sizeof buf, "X11 connection from %.200s port %d",
	    remote_ipaddr, remote_port);

	nc = channel_new(ssh, "x11-connection",
	    SSH_CHANNEL_OPENING, newsock, newsock, -1,
	    c->local_window_max, c->local_maxpacket, 0, buf, 1);
	open_preamble(ssh, __func__, nc, "x11");
	if ((r = sshpkt_put_cstring(ssh, remote_ipaddr)) != 0 ||
	    (r = sshpkt_put_u32(ssh, remote_port)) != 0) {
		fatal_fr(r, "channel %i: reply", c->self);
	}
	if ((r = sshpkt_send(ssh)) != 0)
		fatal_fr(r, "channel %i: send", c->self);
	free(remote_ipaddr);
}

static void
port_open_helper(struct ssh *ssh, Channel *c, char *rtype)
{
	char *local_ipaddr = get_local_ipaddr(c->sock);
	int local_port = c->sock == -1 ? 65536 : get_local_port(c->sock);
	char *remote_ipaddr = get_peer_ipaddr(c->sock);
	int remote_port = get_peer_port(c->sock);
	int r;

	if (remote_port == -1) {
		/* Fake addr/port to appease peers that validate it (Tectia) */
		free(remote_ipaddr);
		remote_ipaddr = xstrdup("127.0.0.1");
		remote_port = 65535;
	}

	free(c->remote_name);
	xasprintf(&c->remote_name,
	    "%s: listening port %d for %.100s port %d, "
	    "connect from %.200s port %d to %.100s port %d",
	    rtype, c->listening_port, c->path, c->host_port,
	    remote_ipaddr, remote_port, local_ipaddr, local_port);

	open_preamble(ssh, __func__, c, rtype);
	if (strcmp(rtype, "direct-tcpip") == 0) {
		/* target host, port */
		if ((r = sshpkt_put_cstring(ssh, c->path)) != 0 ||
		    (r = sshpkt_put_u32(ssh, c->host_port)) != 0)
			fatal_fr(r, "channel %i: reply", c->self);
	} else if (strcmp(rtype, "direct-streamlocal@openssh.com") == 0) {
		/* target path */
		if ((r = sshpkt_put_cstring(ssh, c->path)) != 0)
			fatal_fr(r, "channel %i: reply", c->self);
	} else if (strcmp(rtype, "forwarded-streamlocal@openssh.com") == 0) {
		/* listen path */
		if ((r = sshpkt_put_cstring(ssh, c->path)) != 0)
			fatal_fr(r, "channel %i: reply", c->self);
	} else {
		/* listen address, port */
		if ((r = sshpkt_put_cstring(ssh, c->path)) != 0 ||
		    (r = sshpkt_put_u32(ssh, local_port)) != 0)
			fatal_fr(r, "channel %i: reply", c->self);
	}
	if (strcmp(rtype, "forwarded-streamlocal@openssh.com") == 0) {
		/* reserved for future owner/mode info */
		if ((r = sshpkt_put_cstring(ssh, "")) != 0)
			fatal_fr(r, "channel %i: reply", c->self);
	} else {
		/* originator host and port */
		if ((r = sshpkt_put_cstring(ssh, remote_ipaddr)) != 0 ||
		    (r = sshpkt_put_u32(ssh, (u_int)remote_port)) != 0)
			fatal_fr(r, "channel %i: reply", c->self);
	}
	if ((r = sshpkt_send(ssh)) != 0)
		fatal_fr(r, "channel %i: send", c->self);
	free(remote_ipaddr);
	free(local_ipaddr);
}

void
channel_set_x11_refuse_time(struct ssh *ssh, u_int refuse_time)
{
	ssh->chanctxt->x11_refuse_time = refuse_time;
}

/*
 * This socket is listening for connections to a forwarded TCP/IP port.
 */
static void
channel_post_port_listener(struct ssh *ssh, Channel *c)
{
	Channel *nc;
	struct sockaddr_storage addr;
	int newsock, nextstate;
	socklen_t addrlen;
	char *rtype;

	if ((c->io_ready & SSH_CHAN_IO_SOCK_R) == 0)
		return;

	debug("Connection to port %d forwarding to %.100s port %d requested.",
	    c->listening_port, c->path, c->host_port);

	if (c->type == SSH_CHANNEL_RPORT_LISTENER) {
		nextstate = SSH_CHANNEL_OPENING;
		rtype = "forwarded-tcpip";
	} else if (c->type == SSH_CHANNEL_RUNIX_LISTENER) {
		nextstate = SSH_CHANNEL_OPENING;
		rtype = "forwarded-streamlocal@openssh.com";
	} else if (c->host_port == PORT_STREAMLOCAL) {
		nextstate = SSH_CHANNEL_OPENING;
		rtype = "direct-streamlocal@openssh.com";
	} else if (c->host_port == 0) {
		nextstate = SSH_CHANNEL_DYNAMIC;
		rtype = "dynamic-tcpip";
	} else {
		nextstate = SSH_CHANNEL_OPENING;
		rtype = "direct-tcpip";
	}

	addrlen = sizeof(addr);
	newsock = accept(c->sock, (struct sockaddr *)&addr, &addrlen);
	if (newsock == -1) {
		if (errno != EINTR && errno != EWOULDBLOCK &&
		    errno != ECONNABORTED)
			error("accept: %.100s", strerror(errno));
		if (errno == EMFILE || errno == ENFILE)
			c->notbefore = monotime() + 1;
		return;
	}
	if (c->host_port != PORT_STREAMLOCAL)
		set_nodelay(newsock);
	nc = channel_new(ssh, rtype, nextstate, newsock, newsock, -1,
	    c->local_window_max, c->local_maxpacket, 0, rtype, 1);
	nc->listening_port = c->listening_port;
	nc->host_port = c->host_port;
	if (c->path != NULL)
		nc->path = xstrdup(c->path);

	if (nextstate != SSH_CHANNEL_DYNAMIC)
		port_open_helper(ssh, nc, rtype);
}

/*
 * This is the authentication agent socket listening for connections from
 * clients.
 */
static void
channel_post_auth_listener(struct ssh *ssh, Channel *c)
{
	Channel *nc;
	int r, newsock;
	struct sockaddr_storage addr;
	socklen_t addrlen;

	if ((c->io_ready & SSH_CHAN_IO_SOCK_R) == 0)
		return;

	addrlen = sizeof(addr);
	newsock = accept(c->sock, (struct sockaddr *)&addr, &addrlen);
	if (newsock == -1) {
		error("accept from auth socket: %.100s", strerror(errno));
		if (errno == EMFILE || errno == ENFILE)
			c->notbefore = monotime() + 1;
		return;
	}
	nc = channel_new(ssh, "agent-connection",
	    SSH_CHANNEL_OPENING, newsock, newsock, -1,
	    c->local_window_max, c->local_maxpacket,
	    0, "accepted auth socket", 1);
	open_preamble(ssh, __func__, nc, "auth-agent@openssh.com");
	if ((r = sshpkt_send(ssh)) != 0)
		fatal_fr(r, "channel %i", c->self);
}

static void
channel_post_connecting(struct ssh *ssh, Channel *c)
{
	int err = 0, sock, isopen, r;
	socklen_t sz = sizeof(err);

	if ((c->io_ready & SSH_CHAN_IO_SOCK_W) == 0)
		return;
	if (!c->have_remote_id)
		fatal_f("channel %d: no remote id", c->self);
	/* for rdynamic the OPEN_CONFIRMATION has been sent already */
	isopen = (c->type == SSH_CHANNEL_RDYNAMIC_FINISH);
	if (getsockopt(c->sock, SOL_SOCKET, SO_ERROR, &err, &sz) == -1) {
		err = errno;
		error("getsockopt SO_ERROR failed");
	}
	if (err == 0) {
		debug("channel %d: connected to %s port %d",
		    c->self, c->connect_ctx.host, c->connect_ctx.port);
		channel_connect_ctx_free(&c->connect_ctx);
		c->type = SSH_CHANNEL_OPEN;
		c->lastused = monotime();
		if (isopen) {
			/* no message necessary */
		} else {
			if ((r = sshpkt_start(ssh,
			    SSH2_MSG_CHANNEL_OPEN_CONFIRMATION)) != 0 ||
			    (r = sshpkt_put_u32(ssh, c->remote_id)) != 0 ||
			    (r = sshpkt_put_u32(ssh, c->self)) != 0 ||
			    (r = sshpkt_put_u32(ssh, c->local_window)) != 0 ||
			    (r = sshpkt_put_u32(ssh, c->local_maxpacket)) != 0 ||
			    (r = sshpkt_send(ssh)) != 0)
				fatal_fr(r, "channel %i open confirm", c->self);
		}
	} else {
		debug("channel %d: connection failed: %s",
		    c->self, strerror(err));
		/* Try next address, if any */
		if ((sock = connect_next(&c->connect_ctx)) > 0) {
			close(c->sock);
			c->sock = c->rfd = c->wfd = sock;
			return;
		}
		/* Exhausted all addresses */
		error("connect_to %.100s port %d: failed.",
		    c->connect_ctx.host, c->connect_ctx.port);
		channel_connect_ctx_free(&c->connect_ctx);
		if (isopen) {
			rdynamic_close(ssh, c);
		} else {
			if ((r = sshpkt_start(ssh,
			    SSH2_MSG_CHANNEL_OPEN_FAILURE)) != 0 ||
			    (r = sshpkt_put_u32(ssh, c->remote_id)) != 0 ||
			    (r = sshpkt_put_u32(ssh,
			    SSH2_OPEN_CONNECT_FAILED)) != 0 ||
			    (r = sshpkt_put_cstring(ssh, strerror(err))) != 0 ||
			    (r = sshpkt_put_cstring(ssh, "")) != 0 ||
			    (r = sshpkt_send(ssh)) != 0)
				fatal_fr(r, "channel %i: failure", c->self);
			chan_mark_dead(ssh, c);
		}
	}
}

static int
channel_handle_rfd(struct ssh *ssh, Channel *c)
{
	char buf[CHAN_RBUF];
	ssize_t len;
	int r, force;
	size_t nr = 0, have, avail, maxlen = CHANNEL_MAX_READ;
	int pty_zeroread = 0;

#ifdef PTY_ZEROREAD
	/* Bug on AIX: read(1) can return 0 for a non-closed fd */
	pty_zeroread = c->isatty;
#endif

	force = c->isatty && c->detach_close && c->istate != CHAN_INPUT_CLOSED;

	if (!force && (c->io_ready & SSH_CHAN_IO_RFD) == 0)
		return 1;
	if ((avail = sshbuf_avail(c->input)) == 0)
		return 1; /* Shouldn't happen */

	/*
	 * For "simple" channels (i.e. not datagram or filtered), we can
	 * read directly to the channel buffer.
	 */
	if (!pty_zeroread && c->input_filter == NULL && !c->datagram) {
		/* Only OPEN channels have valid rwin */
		if (c->type == SSH_CHANNEL_OPEN) {
			if ((have = sshbuf_len(c->input)) >= c->remote_window)
				return 1; /* shouldn't happen */
			if (maxlen > c->remote_window - have)
				maxlen = c->remote_window - have;
		}
		if (maxlen > avail)
			maxlen = avail;
		if ((r = sshbuf_read(c->rfd, c->input, maxlen, &nr)) != 0) {
			if (errno == EINTR || (!force &&
			    (errno == EAGAIN || errno == EWOULDBLOCK)))
				return 1;
			debug2("channel %d: read failed rfd %d maxlen %zu: %s",
			    c->self, c->rfd, maxlen, ssh_err(r));
			goto rfail;
		}
		if (nr != 0)
			c->lastused = monotime();
		return 1;
	}

	errno = 0;
	len = read(c->rfd, buf, sizeof(buf));
	/* fixup AIX zero-length read with errno set to look more like errors */
	if (pty_zeroread && len == 0 && errno != 0)
		len = -1;
	if (len == -1 && (errno == EINTR ||
	    ((errno == EAGAIN || errno == EWOULDBLOCK) && !force)))
		return 1;
	if (len < 0 || (!pty_zeroread && len == 0)) {
		debug2("channel %d: read<=0 rfd %d len %zd: %s",
		    c->self, c->rfd, len,
		    len == 0 ? "closed" : strerror(errno));
 rfail:
		if (c->type != SSH_CHANNEL_OPEN) {
			debug2("channel %d: not open", c->self);
			chan_mark_dead(ssh, c);
			return -1;
		} else {
			chan_read_failed(ssh, c);
		}
		return -1;
	}
	c->lastused = monotime();
	if (c->input_filter != NULL) {
		if (c->input_filter(ssh, c, buf, len) == -1) {
			debug2("channel %d: filter stops", c->self);
			chan_read_failed(ssh, c);
		}
	} else if (c->datagram) {
		if ((r = sshbuf_put_string(c->input, buf, len)) != 0)
			fatal_fr(r, "channel %i: put datagram", c->self);
	} else if ((r = sshbuf_put(c->input, buf, len)) != 0)
		fatal_fr(r, "channel %i: put data", c->self);

	return 1;
}

static int
channel_handle_wfd(struct ssh *ssh, Channel *c)
{
	struct termios tio;
	u_char *data = NULL, *buf; /* XXX const; need filter API change */
	size_t dlen, olen = 0;
	int r, len;

	if ((c->io_ready & SSH_CHAN_IO_WFD) == 0)
		return 1;
	if (sshbuf_len(c->output) == 0)
		return 1;

	/* Send buffered output data to the socket. */
	olen = sshbuf_len(c->output);
	if (c->output_filter != NULL) {
		if ((buf = c->output_filter(ssh, c, &data, &dlen)) == NULL) {
			debug2("channel %d: filter stops", c->self);
			if (c->type != SSH_CHANNEL_OPEN)
				chan_mark_dead(ssh, c);
			else
				chan_write_failed(ssh, c);
			return -1;
		}
	} else if (c->datagram) {
		if ((r = sshbuf_get_string(c->output, &data, &dlen)) != 0)
			fatal_fr(r, "channel %i: get datagram", c->self);
		buf = data;
	} else {
		buf = data = sshbuf_mutable_ptr(c->output);
		dlen = sshbuf_len(c->output);
	}

	if (c->datagram) {
		/* ignore truncated writes, datagrams might get lost */
		len = write(c->wfd, buf, dlen);
		free(data);
		if (len == -1 && (errno == EINTR || errno == EAGAIN ||
		    errno == EWOULDBLOCK))
			return 1;
		if (len <= 0)
			goto write_fail;
		goto out;
	}

#ifdef _AIX
	/* XXX: Later AIX versions can't push as much data to tty */
	if (c->wfd_isatty)
		dlen = MINIMUM(dlen, 8*1024);
#endif

	len = write(c->wfd, buf, dlen);
	if (len == -1 &&
	    (errno == EINTR || errno == EAGAIN || errno == EWOULDBLOCK))
		return 1;
	if (len <= 0) {
 write_fail:
		if (c->type != SSH_CHANNEL_OPEN) {
			debug2("channel %d: not open", c->self);
			chan_mark_dead(ssh, c);
			return -1;
		} else {
			chan_write_failed(ssh, c);
		}
		return -1;
	}
	c->lastused = monotime();
#ifndef BROKEN_TCGETATTR_ICANON
	if (c->isatty && dlen >= 1 && buf[0] != '\r') {
		if (tcgetattr(c->wfd, &tio) == 0 &&
		    !(tio.c_lflag & ECHO) && (tio.c_lflag & ICANON)) {
			/*
			 * Simulate echo to reduce the impact of
			 * traffic analysis. We need to match the
			 * size of a SSH2_MSG_CHANNEL_DATA message
			 * (4 byte channel id + buf)
			 */
			if ((r = sshpkt_msg_ignore(ssh, 4+len)) != 0 ||
			    (r = sshpkt_send(ssh)) != 0)
				fatal_fr(r, "channel %i: ignore", c->self);
		}
	}
#endif /* BROKEN_TCGETATTR_ICANON */
	if ((r = sshbuf_consume(c->output, len)) != 0)
		fatal_fr(r, "channel %i: consume", c->self);
 out:
	c->local_consumed += olen - sshbuf_len(c->output);

	return 1;
}

static int
channel_handle_efd_write(struct ssh *ssh, Channel *c)
{
	int r;
	ssize_t len;

	if ((c->io_ready & SSH_CHAN_IO_EFD_W) == 0)
		return 1;
	if (sshbuf_len(c->extended) == 0)
		return 1;

	len = write(c->efd, sshbuf_ptr(c->extended),
	    sshbuf_len(c->extended));
	debug2("channel %d: written %zd to efd %d", c->self, len, c->efd);
	if (len == -1 && (errno == EINTR || errno == EAGAIN ||
	    errno == EWOULDBLOCK))
		return 1;
	if (len <= 0) {
		debug2("channel %d: closing write-efd %d", c->self, c->efd);
		channel_close_fd(ssh, c, &c->efd);
	} else {
		if ((r = sshbuf_consume(c->extended, len)) != 0)
			fatal_fr(r, "channel %i: consume", c->self);
		c->local_consumed += len;
		c->lastused = monotime();
	}
	return 1;
}

static int
channel_handle_efd_read(struct ssh *ssh, Channel *c)
{
	char buf[CHAN_RBUF];
	ssize_t len;
	int r, force;

	force = c->isatty && c->detach_close && c->istate != CHAN_INPUT_CLOSED;

	if (!force && (c->io_ready & SSH_CHAN_IO_EFD_R) == 0)
		return 1;

	len = read(c->efd, buf, sizeof(buf));
	debug2("channel %d: read %zd from efd %d", c->self, len, c->efd);
	if (len == -1 && (errno == EINTR || ((errno == EAGAIN ||
	    errno == EWOULDBLOCK) && !force)))
		return 1;
	if (len <= 0) {
		debug2("channel %d: closing read-efd %d", c->self, c->efd);
		channel_close_fd(ssh, c, &c->efd);
		return 1;
	}
	c->lastused = monotime();
	if (c->extended_usage == CHAN_EXTENDED_IGNORE)
		debug3("channel %d: discard efd", c->self);
	else if ((r = sshbuf_put(c->extended, buf, len)) != 0)
		fatal_fr(r, "channel %i: append", c->self);
	return 1;
}

static int
channel_handle_efd(struct ssh *ssh, Channel *c)
{
	if (c->efd == -1)
		return 1;

	/** XXX handle drain efd, too */

	if (c->extended_usage == CHAN_EXTENDED_WRITE)
		return channel_handle_efd_write(ssh, c);
	else if (c->extended_usage == CHAN_EXTENDED_READ ||
	    c->extended_usage == CHAN_EXTENDED_IGNORE)
		return channel_handle_efd_read(ssh, c);

	return 1;
}

static int
channel_check_window(struct ssh *ssh, Channel *c)
{
	int r;

	if (c->type == SSH_CHANNEL_OPEN &&
	    !(c->flags & (CHAN_CLOSE_SENT|CHAN_CLOSE_RCVD)) &&
	    ((c->local_window_max - c->local_window > c->local_maxpacket*3) ||
	    c->local_window < c->local_window_max/2) &&
	    c->local_consumed > 0) {
		u_int addition = 0;
		u_int32_t tcpwinsz = channel_tcpwinsz(ssh);
		/* adjust max window size if we are in a dynamic environment */
		if (c->dynamic_window && (tcpwinsz > c->local_window_max)) {
			/* grow the window somewhat aggressively to maintain pressure */
			addition = 1.5 * (tcpwinsz - c->local_window_max);
			c->local_window_max += addition;
			debug("Channel: Window growth to %d by %d bytes", c->local_window_max, addition);
		}
		if (!c->have_remote_id)
			fatal_f("channel %d: no remote id", c->self);
		if ((r = sshpkt_start(ssh,
		    SSH2_MSG_CHANNEL_WINDOW_ADJUST)) != 0 ||
		    (r = sshpkt_put_u32(ssh, c->remote_id)) != 0 ||
		    (r = sshpkt_put_u32(ssh, c->local_consumed + addition)) != 0 ||
		    (r = sshpkt_send(ssh)) != 0) {
			fatal_fr(r, "channel %i", c->self);
		}
		debug2("channel %d: window %d sent adjust %d",
		    c->self, c->local_window,
		    c->local_consumed + addition);
		c->local_window += c->local_consumed + addition;
		c->local_consumed = 0;
	}
	return 1;
}

static void
channel_post_open(struct ssh *ssh, Channel *c)
{
	channel_handle_rfd(ssh, c);
	channel_handle_wfd(ssh, c);
	channel_handle_efd(ssh, c);
	channel_check_window(ssh, c);
}

static u_int
read_mux(struct ssh *ssh, Channel *c, u_int need)
{
	char buf[CHAN_RBUF];
	ssize_t len;
	u_int rlen;
	int r;

	if (sshbuf_len(c->input) < need) {
		rlen = need - sshbuf_len(c->input);
		len = read(c->rfd, buf, MINIMUM(rlen, CHAN_RBUF));
		if (len == -1 && (errno == EINTR || errno == EAGAIN))
			return sshbuf_len(c->input);
		if (len <= 0) {
			debug2("channel %d: ctl read<=0 rfd %d len %zd",
			    c->self, c->rfd, len);
			chan_read_failed(ssh, c);
			return 0;
		} else if ((r = sshbuf_put(c->input, buf, len)) != 0)
			fatal_fr(r, "channel %i: append", c->self);
	}
	return sshbuf_len(c->input);
}

static void
channel_post_mux_client_read(struct ssh *ssh, Channel *c)
{
	u_int need;

	if ((c->io_ready & SSH_CHAN_IO_RFD) == 0)
		return;
	if (c->istate != CHAN_INPUT_OPEN && c->istate != CHAN_INPUT_WAIT_DRAIN)
		return;
	if (c->mux_pause)
		return;

	/*
	 * Don't not read past the precise end of packets to
	 * avoid disrupting fd passing.
	 */
	if (read_mux(ssh, c, 4) < 4) /* read header */
		return;
	/* XXX sshbuf_peek_u32 */
	need = PEEK_U32(sshbuf_ptr(c->input));
#define CHANNEL_MUX_MAX_PACKET	(256 * 1024)
	if (need > CHANNEL_MUX_MAX_PACKET) {
		debug2("channel %d: packet too big %u > %u",
		    c->self, CHANNEL_MUX_MAX_PACKET, need);
		chan_rcvd_oclose(ssh, c);
		return;
	}
	if (read_mux(ssh, c, need + 4) < need + 4) /* read body */
		return;
	if (c->mux_rcb(ssh, c) != 0) {
		debug("channel %d: mux_rcb failed", c->self);
		chan_mark_dead(ssh, c);
		return;
	}
}

static void
channel_post_mux_client_write(struct ssh *ssh, Channel *c)
{
	ssize_t len;
	int r;

	if ((c->io_ready & SSH_CHAN_IO_WFD) == 0)
		return;
	if (sshbuf_len(c->output) == 0)
		return;

	len = write(c->wfd, sshbuf_ptr(c->output), sshbuf_len(c->output));
	if (len == -1 && (errno == EINTR || errno == EAGAIN))
		return;
	if (len <= 0) {
		chan_mark_dead(ssh, c);
		return;
	}
	if ((r = sshbuf_consume(c->output, len)) != 0)
		fatal_fr(r, "channel %i: consume", c->self);
}

static void
channel_post_mux_client(struct ssh *ssh, Channel *c)
{
	channel_post_mux_client_read(ssh, c);
	channel_post_mux_client_write(ssh, c);
}

static void
channel_post_mux_listener(struct ssh *ssh, Channel *c)
{
	Channel *nc;
	struct sockaddr_storage addr;
	socklen_t addrlen;
	int newsock;
	uid_t euid;
	gid_t egid;

	if ((c->io_ready & SSH_CHAN_IO_SOCK_R) == 0)
		return;

	debug("multiplexing control connection");

	/*
	 * Accept connection on control socket
	 */
	memset(&addr, 0, sizeof(addr));
	addrlen = sizeof(addr);
	if ((newsock = accept(c->sock, (struct sockaddr*)&addr,
	    &addrlen)) == -1) {
		error_f("accept: %s", strerror(errno));
		if (errno == EMFILE || errno == ENFILE)
			c->notbefore = monotime() + 1;
		return;
	}

	if (getpeereid(newsock, &euid, &egid) == -1) {
		error_f("getpeereid failed: %s", strerror(errno));
		close(newsock);
		return;
	}
	if ((euid != 0) && (getuid() != euid)) {
		error("multiplex uid mismatch: peer euid %u != uid %u",
		    (u_int)euid, (u_int)getuid());
		close(newsock);
		return;
	}
	nc = channel_new(ssh, "mux-control", SSH_CHANNEL_MUX_CLIENT,
	    newsock, newsock, -1, c->local_window_max,
	    c->local_maxpacket, 0, "mux-control", 1);
	nc->mux_rcb = c->mux_rcb;
	debug3_f("new mux channel %d fd %d", nc->self, nc->sock);
	/* establish state */
	nc->mux_rcb(ssh, nc);
	/* mux state transitions must not elicit protocol messages */
	nc->flags |= CHAN_LOCAL;
}

static void
channel_handler_init(struct ssh_channels *sc)
{
	chan_fn **pre, **post;

	if ((pre = calloc(SSH_CHANNEL_MAX_TYPE, sizeof(*pre))) == NULL ||
	    (post = calloc(SSH_CHANNEL_MAX_TYPE, sizeof(*post))) == NULL)
		fatal_f("allocation failed");

	pre[SSH_CHANNEL_OPEN] =			&channel_pre_open;
	pre[SSH_CHANNEL_X11_OPEN] =		&channel_pre_x11_open;
	pre[SSH_CHANNEL_PORT_LISTENER] =	&channel_pre_listener;
	pre[SSH_CHANNEL_RPORT_LISTENER] =	&channel_pre_listener;
	pre[SSH_CHANNEL_UNIX_LISTENER] =	&channel_pre_listener;
	pre[SSH_CHANNEL_RUNIX_LISTENER] =	&channel_pre_listener;
	pre[SSH_CHANNEL_X11_LISTENER] =		&channel_pre_listener;
	pre[SSH_CHANNEL_AUTH_SOCKET] =		&channel_pre_listener;
	pre[SSH_CHANNEL_CONNECTING] =		&channel_pre_connecting;
	pre[SSH_CHANNEL_DYNAMIC] =		&channel_pre_dynamic;
	pre[SSH_CHANNEL_RDYNAMIC_FINISH] =	&channel_pre_connecting;
	pre[SSH_CHANNEL_MUX_LISTENER] =		&channel_pre_listener;
	pre[SSH_CHANNEL_MUX_CLIENT] =		&channel_pre_mux_client;

	post[SSH_CHANNEL_OPEN] =		&channel_post_open;
	post[SSH_CHANNEL_PORT_LISTENER] =	&channel_post_port_listener;
	post[SSH_CHANNEL_RPORT_LISTENER] =	&channel_post_port_listener;
	post[SSH_CHANNEL_UNIX_LISTENER] =	&channel_post_port_listener;
	post[SSH_CHANNEL_RUNIX_LISTENER] =	&channel_post_port_listener;
	post[SSH_CHANNEL_X11_LISTENER] =	&channel_post_x11_listener;
	post[SSH_CHANNEL_AUTH_SOCKET] =		&channel_post_auth_listener;
	post[SSH_CHANNEL_CONNECTING] =		&channel_post_connecting;
	post[SSH_CHANNEL_DYNAMIC] =		&channel_post_open;
	post[SSH_CHANNEL_RDYNAMIC_FINISH] =	&channel_post_connecting;
	post[SSH_CHANNEL_MUX_LISTENER] =	&channel_post_mux_listener;
	post[SSH_CHANNEL_MUX_CLIENT] =		&channel_post_mux_client;

	sc->channel_pre = pre;
	sc->channel_post = post;
}

/* gc dead channels */
static void
channel_garbage_collect(struct ssh *ssh, Channel *c)
{
	if (c == NULL)
		return;
	if (c->detach_user != NULL) {
		if (!chan_is_dead(ssh, c, c->detach_close))
			return;

		debug2("channel %d: gc: notify user", c->self);
		c->detach_user(ssh, c->self, 0, NULL);
		/* if we still have a callback */
		if (c->detach_user != NULL)
			return;
		debug2("channel %d: gc: user detached", c->self);
	}
	if (!chan_is_dead(ssh, c, 1))
		return;
	debug2("channel %d: garbage collecting", c->self);
	channel_free(ssh, c);
}

enum channel_table { CHAN_PRE, CHAN_POST };

static void
channel_handler(struct ssh *ssh, int table, struct timespec *timeout)
{
	struct ssh_channels *sc = ssh->chanctxt;
	chan_fn **ftab = table == CHAN_PRE ? sc->channel_pre : sc->channel_post;
	u_int i, oalloc;
	Channel *c;
	time_t now;

	now = monotime();
	for (i = 0, oalloc = sc->channels_alloc; i < oalloc; i++) {
		c = sc->channels[i];
		if (c == NULL)
			continue;
		/* Try to keep IO going while rekeying */
		if (ssh_packet_is_rekeying(ssh) && c->type != SSH_CHANNEL_OPEN)
			continue;
		if (c->delayed) {
			if (table == CHAN_PRE)
				c->delayed = 0;
			else
				continue;
		}
		if (ftab[c->type] != NULL) {
			if (table == CHAN_PRE &&
			    c->type == SSH_CHANNEL_OPEN &&
			    c->inactive_deadline != 0 && c->lastused != 0 &&
			    now >= c->lastused + c->inactive_deadline) {
				/* channel closed for inactivity */
				verbose("channel %d: closing after %u seconds "
				    "of inactivity", c->self,
				    c->inactive_deadline);
				channel_force_close(ssh, c, 1);
			} else if (c->notbefore <= now) {
				/* Run handlers that are not paused. */
				(*ftab[c->type])(ssh, c);
				/* inactivity timeouts must interrupt poll() */
				if (timeout != NULL &&
				    c->type == SSH_CHANNEL_OPEN &&
				    c->lastused != 0 &&
				    c->inactive_deadline != 0) {
					ptimeout_deadline_monotime(timeout,
					    c->lastused + c->inactive_deadline);
				}
			} else if (timeout != NULL) {
				/*
				 * Arrange for poll() wakeup when channel pause
				 * timer expires.
				 */
				ptimeout_deadline_monotime(timeout,
				    c->notbefore);
			}
		}
		channel_garbage_collect(ssh, c);
	}
}

/*
 * Create sockets before preparing IO.
 * This is necessary for things that need to happen after reading
 * the network-input but need to be completed before IO event setup, e.g.
 * because they may create new channels.
 */
static void
channel_before_prepare_io(struct ssh *ssh)
{
	struct ssh_channels *sc = ssh->chanctxt;
	Channel *c;
	u_int i, oalloc;

	for (i = 0, oalloc = sc->channels_alloc; i < oalloc; i++) {
		c = sc->channels[i];
		if (c == NULL)
			continue;
		if (c->type == SSH_CHANNEL_RDYNAMIC_OPEN)
			channel_before_prepare_io_rdynamic(ssh, c);
	}
}

static void
dump_channel_poll(const char *func, const char *what, Channel *c,
    u_int pollfd_offset, struct pollfd *pfd)
{
#ifdef DEBUG_CHANNEL_POLL
	debug3("%s: channel %d: %s r%d w%d e%d s%d c->pfds [ %d %d %d %d ] "
	    "io_want 0x%02x io_ready 0x%02x pfd[%u].fd=%d "
	    "pfd.ev 0x%02x pfd.rev 0x%02x", func, c->self, what,
	    c->rfd, c->wfd, c->efd, c->sock,
	    c->pfds[0], c->pfds[1], c->pfds[2], c->pfds[3],
	    c->io_want, c->io_ready,
	    pollfd_offset, pfd->fd, pfd->events, pfd->revents);
#endif
}

/* Prepare pollfd entries for a single channel */
static void
channel_prepare_pollfd(Channel *c, u_int *next_pollfd,
    struct pollfd *pfd, u_int npfd)
{
	u_int ev, p = *next_pollfd;

	if (c == NULL)
		return;
	if (p + 4 > npfd) {
		/* Shouldn't happen */
		fatal_f("channel %d: bad pfd offset %u (max %u)",
		    c->self, p, npfd);
	}
	c->pfds[0] = c->pfds[1] = c->pfds[2] = c->pfds[3] = -1;
	/*
	 * prepare c->rfd
	 *
	 * This is a special case, since c->rfd might be the same as
	 * c->wfd, c->efd and/or c->sock. Handle those here if they want
	 * IO too.
	 */
	if (c->rfd != -1) {
		ev = 0;
		if ((c->io_want & SSH_CHAN_IO_RFD) != 0)
			ev |= POLLIN;
		/* rfd == wfd */
		if (c->wfd == c->rfd) {
			if ((c->io_want & SSH_CHAN_IO_WFD) != 0)
				ev |= POLLOUT;
		}
		/* rfd == efd */
		if (c->efd == c->rfd) {
			if ((c->io_want & SSH_CHAN_IO_EFD_R) != 0)
				ev |= POLLIN;
			if ((c->io_want & SSH_CHAN_IO_EFD_W) != 0)
				ev |= POLLOUT;
		}
		/* rfd == sock */
		if (c->sock == c->rfd) {
			if ((c->io_want & SSH_CHAN_IO_SOCK_R) != 0)
				ev |= POLLIN;
			if ((c->io_want & SSH_CHAN_IO_SOCK_W) != 0)
				ev |= POLLOUT;
		}
		/* Pack a pfd entry if any event armed for this fd */
		if (ev != 0) {
			c->pfds[0] = p;
			pfd[p].fd = c->rfd;
			pfd[p].events = ev;
			dump_channel_poll(__func__, "rfd", c, p, &pfd[p]);
			p++;
		}
	}
	/* prepare c->wfd if wanting IO and not already handled above */
	if (c->wfd != -1 && c->rfd != c->wfd) {
		ev = 0;
		if ((c->io_want & SSH_CHAN_IO_WFD))
			ev |= POLLOUT;
		/* Pack a pfd entry if any event armed for this fd */
		if (ev != 0) {
			c->pfds[1] = p;
			pfd[p].fd = c->wfd;
			pfd[p].events = ev;
			dump_channel_poll(__func__, "wfd", c, p, &pfd[p]);
			p++;
		}
	}
	/* prepare c->efd if wanting IO and not already handled above */
	if (c->efd != -1 && c->rfd != c->efd) {
		ev = 0;
		if ((c->io_want & SSH_CHAN_IO_EFD_R) != 0)
			ev |= POLLIN;
		if ((c->io_want & SSH_CHAN_IO_EFD_W) != 0)
			ev |= POLLOUT;
		/* Pack a pfd entry if any event armed for this fd */
		if (ev != 0) {
			c->pfds[2] = p;
			pfd[p].fd = c->efd;
			pfd[p].events = ev;
			dump_channel_poll(__func__, "efd", c, p, &pfd[p]);
			p++;
		}
	}
	/* prepare c->sock if wanting IO and not already handled above */
	if (c->sock != -1 && c->rfd != c->sock) {
		ev = 0;
		if ((c->io_want & SSH_CHAN_IO_SOCK_R) != 0)
			ev |= POLLIN;
		if ((c->io_want & SSH_CHAN_IO_SOCK_W) != 0)
			ev |= POLLOUT;
		/* Pack a pfd entry if any event armed for this fd */
		if (ev != 0) {
			c->pfds[3] = p;
			pfd[p].fd = c->sock;
			pfd[p].events = 0;
			dump_channel_poll(__func__, "sock", c, p, &pfd[p]);
			p++;
		}
	}
	*next_pollfd = p;
}

/* * Allocate/prepare poll structure */
void
channel_prepare_poll(struct ssh *ssh, struct pollfd **pfdp, u_int *npfd_allocp,
    u_int *npfd_activep, u_int npfd_reserved, struct timespec *timeout)
{
	struct ssh_channels *sc = ssh->chanctxt;
	u_int i, oalloc, p, npfd = npfd_reserved;

	channel_before_prepare_io(ssh); /* might create a new channel */
	/* clear out I/O flags from last poll */
	for (i = 0; i < sc->channels_alloc; i++) {
		if (sc->channels[i] == NULL)
			continue;
		sc->channels[i]->io_want = sc->channels[i]->io_ready = 0;
	}
	/* Allocate 4x pollfd for each channel (rfd, wfd, efd, sock) */
	if (sc->channels_alloc >= (INT_MAX / 4) - npfd_reserved)
		fatal_f("too many channels"); /* shouldn't happen */
	npfd += sc->channels_alloc * 4;
	if (npfd > *npfd_allocp) {
		*pfdp = xrecallocarray(*pfdp, *npfd_allocp,
		    npfd, sizeof(**pfdp));
		*npfd_allocp = npfd;
	}
	*npfd_activep = npfd_reserved;
	oalloc = sc->channels_alloc;

	channel_handler(ssh, CHAN_PRE, timeout);

	if (oalloc != sc->channels_alloc) {
		/* shouldn't happen */
		fatal_f("channels_alloc changed during CHAN_PRE "
		    "(was %u, now %u)", oalloc, sc->channels_alloc);
	}

	/* Prepare pollfd */
	p = npfd_reserved;
	for (i = 0; i < sc->channels_alloc; i++)
		channel_prepare_pollfd(sc->channels[i], &p, *pfdp, npfd);
	*npfd_activep = p;
}

static void
fd_ready(Channel *c, int p, struct pollfd *pfds, u_int npfd, int fd,
    const char *what, u_int revents_mask, u_int ready)
{
	struct pollfd *pfd = &pfds[p];

	if (fd == -1)
		return;
	if (p == -1 || (u_int)p >= npfd)
		fatal_f("channel %d: bad pfd %d (max %u)", c->self, p, npfd);
	dump_channel_poll(__func__, what, c, p, pfd);
	if (pfd->fd != fd) {
		fatal("channel %d: inconsistent %s fd=%d pollfd[%u].fd %d "
		    "r%d w%d e%d s%d", c->self, what, fd, p, pfd->fd,
		    c->rfd, c->wfd, c->efd, c->sock);
	}
	if ((pfd->revents & POLLNVAL) != 0) {
		fatal("channel %d: invalid %s pollfd[%u].fd %d r%d w%d e%d s%d",
		    c->self, what, p, pfd->fd, c->rfd, c->wfd, c->efd, c->sock);
	}
	if ((pfd->revents & (revents_mask|POLLHUP|POLLERR)) != 0)
		c->io_ready |= ready & c->io_want;
}

/*
 * After poll, perform any appropriate operations for channels which have
 * events pending.
 */
void
channel_after_poll(struct ssh *ssh, struct pollfd *pfd, u_int npfd)
{
	struct ssh_channels *sc = ssh->chanctxt;
	u_int i;
	int p;
	Channel *c;

#ifdef DEBUG_CHANNEL_POLL
	for (p = 0; p < (int)npfd; p++) {
		if (pfd[p].revents == 0)
			continue;
		debug_f("pfd[%u].fd %d rev 0x%04x",
		    p, pfd[p].fd, pfd[p].revents);
	}
#endif

	/* Convert pollfd into c->io_ready */
	for (i = 0; i < sc->channels_alloc; i++) {
		c = sc->channels[i];
		if (c == NULL)
			continue;
		/* if rfd is shared with efd/sock then wfd should be too */
		if (c->rfd != -1 && c->wfd != -1 && c->rfd != c->wfd &&
		    (c->rfd == c->efd || c->rfd == c->sock)) {
			/* Shouldn't happen */
			fatal_f("channel %d: unexpected fds r%d w%d e%d s%d",
			    c->self, c->rfd, c->wfd, c->efd, c->sock);
		}
		c->io_ready = 0;
		/* rfd, potentially shared with wfd, efd and sock */
		if (c->rfd != -1 && (p = c->pfds[0]) != -1) {
			fd_ready(c, p, pfd, npfd, c->rfd,
			    "rfd", POLLIN, SSH_CHAN_IO_RFD);
			if (c->rfd == c->wfd) {
				fd_ready(c, p, pfd, npfd, c->wfd,
				    "wfd/r", POLLOUT, SSH_CHAN_IO_WFD);
			}
			if (c->rfd == c->efd) {
				fd_ready(c, p, pfd, npfd, c->efd,
				    "efdr/r", POLLIN, SSH_CHAN_IO_EFD_R);
				fd_ready(c, p, pfd, npfd, c->efd,
				    "efdw/r", POLLOUT, SSH_CHAN_IO_EFD_W);
			}
			if (c->rfd == c->sock) {
				fd_ready(c, p, pfd, npfd, c->sock,
				    "sockr/r", POLLIN, SSH_CHAN_IO_SOCK_R);
				fd_ready(c, p, pfd, npfd, c->sock,
				    "sockw/r", POLLOUT, SSH_CHAN_IO_SOCK_W);
			}
			dump_channel_poll(__func__, "rfd", c, p, pfd);
		}
		/* wfd */
		if (c->wfd != -1 && c->wfd != c->rfd &&
		    (p = c->pfds[1]) != -1) {
			fd_ready(c, p, pfd, npfd, c->wfd,
			    "wfd", POLLOUT, SSH_CHAN_IO_WFD);
			dump_channel_poll(__func__, "wfd", c, p, pfd);
		}
		/* efd */
		if (c->efd != -1 && c->efd != c->rfd &&
		    (p = c->pfds[2]) != -1) {
			fd_ready(c, p, pfd, npfd, c->efd,
			    "efdr", POLLIN, SSH_CHAN_IO_EFD_R);
			fd_ready(c, p, pfd, npfd, c->efd,
			    "efdw", POLLOUT, SSH_CHAN_IO_EFD_W);
			dump_channel_poll(__func__, "efd", c, p, pfd);
		}
		/* sock */
		if (c->sock != -1 && c->sock != c->rfd &&
		    (p = c->pfds[3]) != -1) {
			fd_ready(c, p, pfd, npfd, c->sock,
			    "sockr", POLLIN, SSH_CHAN_IO_SOCK_R);
			fd_ready(c, p, pfd, npfd, c->sock,
			    "sockw", POLLOUT, SSH_CHAN_IO_SOCK_W);
			dump_channel_poll(__func__, "sock", c, p, pfd);
		}
	}
	channel_handler(ssh, CHAN_POST, NULL);
}

/*
 * Enqueue data for channels with open or draining c->input.
 */
static void
channel_output_poll_input_open(struct ssh *ssh, Channel *c)
{
	size_t len, plen;
	const u_char *pkt;
	int r;

	if ((len = sshbuf_len(c->input)) == 0) {
		if (c->istate == CHAN_INPUT_WAIT_DRAIN) {
			/*
			 * input-buffer is empty and read-socket shutdown:
			 * tell peer, that we will not send more data:
			 * send IEOF.
			 * hack for extended data: delay EOF if EFD still
			 * in use.
			 */
			if (CHANNEL_EFD_INPUT_ACTIVE(c))
				debug2("channel %d: "
				    "ibuf_empty delayed efd %d/(%zu)",
				    c->self, c->efd, sshbuf_len(c->extended));
			else
				chan_ibuf_empty(ssh, c);
		}
		return;
	}

	if (!c->have_remote_id)
		fatal_f("channel %d: no remote id", c->self);

	if (c->datagram) {
		/* Check datagram will fit; drop if not */
		if ((r = sshbuf_get_string_direct(c->input, &pkt, &plen)) != 0)
			fatal_fr(r, "channel %i: get datagram", c->self);
		/*
		 * XXX this does tail-drop on the datagram queue which is
		 * usually suboptimal compared to head-drop. Better to have
		 * backpressure at read time? (i.e. read + discard)
		 */
		if (plen > c->remote_window || plen > c->remote_maxpacket) {
			debug("channel %d: datagram too big", c->self);
			return;
		}
		/* Enqueue it */
		if ((r = sshpkt_start(ssh, SSH2_MSG_CHANNEL_DATA)) != 0 ||
		    (r = sshpkt_put_u32(ssh, c->remote_id)) != 0 ||
		    (r = sshpkt_put_string(ssh, pkt, plen)) != 0 ||
		    (r = sshpkt_send(ssh)) != 0)
			fatal_fr(r, "channel %i: send datagram", c->self);
		c->remote_window -= plen;
		return;
	}

	/* Enqueue packet for buffered data. */
	if (len > c->remote_window)
		len = c->remote_window;
	if (len > c->remote_maxpacket)
		len = c->remote_maxpacket;
	if (len == 0)
		return;
	if ((r = sshpkt_start(ssh, SSH2_MSG_CHANNEL_DATA)) != 0 ||
	    (r = sshpkt_put_u32(ssh, c->remote_id)) != 0 ||
	    (r = sshpkt_put_string(ssh, sshbuf_ptr(c->input), len)) != 0 ||
	    (r = sshpkt_send(ssh)) != 0)
		fatal_fr(r, "channel %i: send data", c->self);
	if ((r = sshbuf_consume(c->input, len)) != 0)
		fatal_fr(r, "channel %i: consume", c->self);
	c->remote_window -= len;
}

/*
 * Enqueue data for channels with open c->extended in read mode.
 */
static void
channel_output_poll_extended_read(struct ssh *ssh, Channel *c)
{
	size_t len;
	int r;

	if ((len = sshbuf_len(c->extended)) == 0)
		return;

	debug2("channel %d: rwin %u elen %zu euse %d", c->self,
	    c->remote_window, sshbuf_len(c->extended), c->extended_usage);
	if (len > c->remote_window)
		len = c->remote_window;
	if (len > c->remote_maxpacket)
		len = c->remote_maxpacket;
	if (len == 0)
		return;
	if (!c->have_remote_id)
		fatal_f("channel %d: no remote id", c->self);
	if ((r = sshpkt_start(ssh, SSH2_MSG_CHANNEL_EXTENDED_DATA)) != 0 ||
	    (r = sshpkt_put_u32(ssh, c->remote_id)) != 0 ||
	    (r = sshpkt_put_u32(ssh, SSH2_EXTENDED_DATA_STDERR)) != 0 ||
	    (r = sshpkt_put_string(ssh, sshbuf_ptr(c->extended), len)) != 0 ||
	    (r = sshpkt_send(ssh)) != 0)
		fatal_fr(r, "channel %i: data", c->self);
	if ((r = sshbuf_consume(c->extended, len)) != 0)
		fatal_fr(r, "channel %i: consume", c->self);
	c->remote_window -= len;
	debug2("channel %d: sent ext data %zu", c->self, len);
}

/* If there is data to send to the connection, enqueue some of it now. */
void
channel_output_poll(struct ssh *ssh)
{
	struct ssh_channels *sc = ssh->chanctxt;
	Channel *c;
	u_int i;

	for (i = 0; i < sc->channels_alloc; i++) {
		c = sc->channels[i];
		if (c == NULL)
			continue;

		/*
		 * We are only interested in channels that can have buffered
		 * incoming data.
		 */
		if (c->type != SSH_CHANNEL_OPEN)
			continue;
		if ((c->flags & (CHAN_CLOSE_SENT|CHAN_CLOSE_RCVD))) {
			/* XXX is this true? */
			debug3("channel %d: will not send data after close",
			    c->self);
			continue;
		}

		/* Get the amount of buffered data for this channel. */
		if (c->istate == CHAN_INPUT_OPEN ||
		    c->istate == CHAN_INPUT_WAIT_DRAIN)
			channel_output_poll_input_open(ssh, c);
		/* Send extended data, i.e. stderr */
		if (!(c->flags & CHAN_EOF_SENT) &&
		    c->extended_usage == CHAN_EXTENDED_READ)
			channel_output_poll_extended_read(ssh, c);
	}
}

/* -- mux proxy support  */

/*
 * When multiplexing channel messages for mux clients we have to deal
 * with downstream messages from the mux client and upstream messages
 * from the ssh server:
 * 1) Handling downstream messages is straightforward and happens
 *    in channel_proxy_downstream():
 *    - We forward all messages (mostly) unmodified to the server.
 *    - However, in order to route messages from upstream to the correct
 *      downstream client, we have to replace the channel IDs used by the
 *      mux clients with a unique channel ID because the mux clients might
 *      use conflicting channel IDs.
 *    - so we inspect and change both SSH2_MSG_CHANNEL_OPEN and
 *      SSH2_MSG_CHANNEL_OPEN_CONFIRMATION messages, create a local
 *      SSH_CHANNEL_MUX_PROXY channel and replace the mux clients ID
 *      with the newly allocated channel ID.
 * 2) Upstream messages are received by matching SSH_CHANNEL_MUX_PROXY
 *    channels and processed by channel_proxy_upstream(). The local channel ID
 *    is then translated back to the original mux client ID.
 * 3) In both cases we need to keep track of matching SSH2_MSG_CHANNEL_CLOSE
 *    messages so we can clean up SSH_CHANNEL_MUX_PROXY channels.
 * 4) The SSH_CHANNEL_MUX_PROXY channels also need to closed when the
 *    downstream mux client are removed.
 * 5) Handling SSH2_MSG_CHANNEL_OPEN messages from the upstream server
 *    requires more work, because they are not addressed to a specific
 *    channel. E.g. client_request_forwarded_tcpip() needs to figure
 *    out whether the request is addressed to the local client or a
 *    specific downstream client based on the listen-address/port.
 * 6) Agent and X11-Forwarding have a similar problem and are currently
 *    not supported as the matching session/channel cannot be identified
 *    easily.
 */

/*
 * receive packets from downstream mux clients:
 * channel callback fired on read from mux client, creates
 * SSH_CHANNEL_MUX_PROXY channels and translates channel IDs
 * on channel creation.
 */
int
channel_proxy_downstream(struct ssh *ssh, Channel *downstream)
{
	Channel *c = NULL;
	struct sshbuf *original = NULL, *modified = NULL;
	const u_char *cp;
	char *ctype = NULL, *listen_host = NULL;
	u_char type;
	size_t have;
	int ret = -1, r;
	u_int id, remote_id, listen_port;

	/* sshbuf_dump(downstream->input, stderr); */
	if ((r = sshbuf_get_string_direct(downstream->input, &cp, &have))
	    != 0) {
		error_fr(r, "parse");
		return -1;
	}
	if (have < 2) {
		error_f("short message");
		return -1;
	}
	type = cp[1];
	/* skip padlen + type */
	cp += 2;
	have -= 2;
	if (ssh_packet_log_type(type))
		debug3_f("channel %u: down->up: type %u",
		    downstream->self, type);

	switch (type) {
	case SSH2_MSG_CHANNEL_OPEN:
		if ((original = sshbuf_from(cp, have)) == NULL ||
		    (modified = sshbuf_new()) == NULL) {
			error_f("alloc");
			goto out;
		}
		if ((r = sshbuf_get_cstring(original, &ctype, NULL)) != 0 ||
		    (r = sshbuf_get_u32(original, &id)) != 0) {
			error_fr(r, "parse");
			goto out;
		}
		c = channel_new(ssh, "mux-proxy", SSH_CHANNEL_MUX_PROXY,
		    -1, -1, -1, 0, 0, 0, ctype, 1);
		c->mux_ctx = downstream;	/* point to mux client */
		c->mux_downstream_id = id;	/* original downstream id */
		if ((r = sshbuf_put_cstring(modified, ctype)) != 0 ||
		    (r = sshbuf_put_u32(modified, c->self)) != 0 ||
		    (r = sshbuf_putb(modified, original)) != 0) {
			error_fr(r, "compose");
			channel_free(ssh, c);
			goto out;
		}
		break;
	case SSH2_MSG_CHANNEL_OPEN_CONFIRMATION:
		/*
		 * Almost the same as SSH2_MSG_CHANNEL_OPEN, except then we
		 * need to parse 'remote_id' instead of 'ctype'.
		 */
		if ((original = sshbuf_from(cp, have)) == NULL ||
		    (modified = sshbuf_new()) == NULL) {
			error_f("alloc");
			goto out;
		}
		if ((r = sshbuf_get_u32(original, &remote_id)) != 0 ||
		    (r = sshbuf_get_u32(original, &id)) != 0) {
			error_fr(r, "parse");
			goto out;
		}
		c = channel_new(ssh, "mux-proxy", SSH_CHANNEL_MUX_PROXY,
		    -1, -1, -1, 0, 0, 0, "mux-down-connect", 1);
		c->mux_ctx = downstream;	/* point to mux client */
		c->mux_downstream_id = id;
		c->remote_id = remote_id;
		c->have_remote_id = 1;
		if ((r = sshbuf_put_u32(modified, remote_id)) != 0 ||
		    (r = sshbuf_put_u32(modified, c->self)) != 0 ||
		    (r = sshbuf_putb(modified, original)) != 0) {
			error_fr(r, "compose");
			channel_free(ssh, c);
			goto out;
		}
		break;
	case SSH2_MSG_GLOBAL_REQUEST:
		if ((original = sshbuf_from(cp, have)) == NULL) {
			error_f("alloc");
			goto out;
		}
		if ((r = sshbuf_get_cstring(original, &ctype, NULL)) != 0) {
			error_fr(r, "parse");
			goto out;
		}
		if (strcmp(ctype, "tcpip-forward") != 0) {
			error_f("unsupported request %s", ctype);
			goto out;
		}
		if ((r = sshbuf_get_u8(original, NULL)) != 0 ||
		    (r = sshbuf_get_cstring(original, &listen_host, NULL)) != 0 ||
		    (r = sshbuf_get_u32(original, &listen_port)) != 0) {
			error_fr(r, "parse");
			goto out;
		}
		if (listen_port > 65535) {
			error_f("tcpip-forward for %s: bad port %u",
			    listen_host, listen_port);
			goto out;
		}
		/* Record that connection to this host/port is permitted. */
		permission_set_add(ssh, FORWARD_USER, FORWARD_LOCAL, "<mux>", -1,
		    listen_host, NULL, (int)listen_port, downstream);
		listen_host = NULL;
		break;
	case SSH2_MSG_CHANNEL_CLOSE:
		if (have < 4)
			break;
		remote_id = PEEK_U32(cp);
		if ((c = channel_by_remote_id(ssh, remote_id)) != NULL) {
			if (c->flags & CHAN_CLOSE_RCVD)
				channel_free(ssh, c);
			else
				c->flags |= CHAN_CLOSE_SENT;
		}
		break;
	}
	if (modified) {
		if ((r = sshpkt_start(ssh, type)) != 0 ||
		    (r = sshpkt_putb(ssh, modified)) != 0 ||
		    (r = sshpkt_send(ssh)) != 0) {
			error_fr(r, "send");
			goto out;
		}
	} else {
		if ((r = sshpkt_start(ssh, type)) != 0 ||
		    (r = sshpkt_put(ssh, cp, have)) != 0 ||
		    (r = sshpkt_send(ssh)) != 0) {
			error_fr(r, "send");
			goto out;
		}
	}
	ret = 0;
 out:
	free(ctype);
	free(listen_host);
	sshbuf_free(original);
	sshbuf_free(modified);
	return ret;
}

/*
 * receive packets from upstream server and de-multiplex packets
 * to correct downstream:
 * implemented as a helper for channel input handlers,
 * replaces local (proxy) channel ID with downstream channel ID.
 */
int
channel_proxy_upstream(Channel *c, int type, u_int32_t seq, struct ssh *ssh)
{
	struct sshbuf *b = NULL;
	Channel *downstream;
	const u_char *cp = NULL;
	size_t len;
	int r;

	/*
	 * When receiving packets from the peer we need to check whether we
	 * need to forward the packets to the mux client. In this case we
	 * restore the original channel id and keep track of CLOSE messages,
	 * so we can cleanup the channel.
	 */
	if (c == NULL || c->type != SSH_CHANNEL_MUX_PROXY)
		return 0;
	if ((downstream = c->mux_ctx) == NULL)
		return 0;
	switch (type) {
	case SSH2_MSG_CHANNEL_CLOSE:
	case SSH2_MSG_CHANNEL_DATA:
	case SSH2_MSG_CHANNEL_EOF:
	case SSH2_MSG_CHANNEL_EXTENDED_DATA:
	case SSH2_MSG_CHANNEL_OPEN_CONFIRMATION:
	case SSH2_MSG_CHANNEL_OPEN_FAILURE:
	case SSH2_MSG_CHANNEL_WINDOW_ADJUST:
	case SSH2_MSG_CHANNEL_SUCCESS:
	case SSH2_MSG_CHANNEL_FAILURE:
	case SSH2_MSG_CHANNEL_REQUEST:
		break;
	default:
		debug2_f("channel %u: unsupported type %u", c->self, type);
		return 0;
	}
	if ((b = sshbuf_new()) == NULL) {
		error_f("alloc reply");
		goto out;
	}
	/* get remaining payload (after id) */
	cp = sshpkt_ptr(ssh, &len);
	if (cp == NULL) {
		error_f("no packet");
		goto out;
	}
	/* translate id and send to muxclient */
	if ((r = sshbuf_put_u8(b, 0)) != 0 ||	/* padlen */
	    (r = sshbuf_put_u8(b, type)) != 0 ||
	    (r = sshbuf_put_u32(b, c->mux_downstream_id)) != 0 ||
	    (r = sshbuf_put(b, cp, len)) != 0 ||
	    (r = sshbuf_put_stringb(downstream->output, b)) != 0) {
		error_fr(r, "compose muxclient");
		goto out;
	}
	/* sshbuf_dump(b, stderr); */
	if (ssh_packet_log_type(type))
		debug3_f("channel %u: up->down: type %u", c->self, type);
 out:
	/* update state */
	switch (type) {
	case SSH2_MSG_CHANNEL_OPEN_CONFIRMATION:
		/* record remote_id for SSH2_MSG_CHANNEL_CLOSE */
		if (cp && len > 4) {
			c->remote_id = PEEK_U32(cp);
			c->have_remote_id = 1;
		}
		break;
	case SSH2_MSG_CHANNEL_CLOSE:
		if (c->flags & CHAN_CLOSE_SENT)
			channel_free(ssh, c);
		else
			c->flags |= CHAN_CLOSE_RCVD;
		break;
	}
	sshbuf_free(b);
	return 1;
}

/* -- protocol input */

/* Parse a channel ID from the current packet */
static int
channel_parse_id(struct ssh *ssh, const char *where, const char *what)
{
	u_int32_t id;
	int r;

	if ((r = sshpkt_get_u32(ssh, &id)) != 0) {
		error_r(r, "%s: parse id", where);
		ssh_packet_disconnect(ssh, "Invalid %s message", what);
	}
	if (id > INT_MAX) {
		error_r(r, "%s: bad channel id %u", where, id);
		ssh_packet_disconnect(ssh, "Invalid %s channel id", what);
	}
	return (int)id;
}

/* Lookup a channel from an ID in the current packet */
static Channel *
channel_from_packet_id(struct ssh *ssh, const char *where, const char *what)
{
	int id = channel_parse_id(ssh, where, what);
	Channel *c;

	if ((c = channel_lookup(ssh, id)) == NULL) {
		ssh_packet_disconnect(ssh,
		    "%s packet referred to nonexistent channel %d", what, id);
	}
	return c;
}

int
channel_input_data(int type, u_int32_t seq, struct ssh *ssh)
{
	const u_char *data;
	size_t data_len, win_len;
	Channel *c = channel_from_packet_id(ssh, __func__, "data");
	int r;

	if (channel_proxy_upstream(c, type, seq, ssh))
		return 0;

	/* Ignore any data for non-open channels (might happen on close) */
	if (c->type != SSH_CHANNEL_OPEN &&
	    c->type != SSH_CHANNEL_RDYNAMIC_OPEN &&
	    c->type != SSH_CHANNEL_RDYNAMIC_FINISH &&
	    c->type != SSH_CHANNEL_X11_OPEN)
		return 0;

	/* Get the data. */
	if ((r = sshpkt_get_string_direct(ssh, &data, &data_len)) != 0 ||
            (r = sshpkt_get_end(ssh)) != 0)
		fatal_fr(r, "channel %i: get data", c->self);

	win_len = data_len;
	if (c->datagram)
		win_len += 4;  /* string length header */

	/*
	 * The sending side reduces its window as it sends data, so we
	 * must 'fake' consumption of the data in order to ensure that window
	 * updates are sent back. Otherwise the connection might deadlock.
	 */
	if (c->ostate != CHAN_OUTPUT_OPEN) {
		c->local_window -= win_len;
		c->local_consumed += win_len;
		return 0;
	}

	if (win_len > c->local_maxpacket) {
		logit("channel %d: rcvd big packet %zu, maxpack %u",
		    c->self, win_len, c->local_maxpacket);
		return 0;
	}
	if (win_len > c->local_window) {
		logit("channel %d: rcvd too much data %zu, win %u",
		    c->self, win_len, c->local_window);
		return 0;
	}
	c->local_window -= win_len;

	if (c->datagram) {
		if ((r = sshbuf_put_string(c->output, data, data_len)) != 0)
			fatal_fr(r, "channel %i: append datagram", c->self);
	} else if ((r = sshbuf_put(c->output, data, data_len)) != 0)
		fatal_fr(r, "channel %i: append data", c->self);

	return 0;
}

int
channel_input_extended_data(int type, u_int32_t seq, struct ssh *ssh)
{
	const u_char *data;
	size_t data_len;
	u_int32_t tcode;
	Channel *c = channel_from_packet_id(ssh, __func__, "extended data");
	int r;

	if (channel_proxy_upstream(c, type, seq, ssh))
		return 0;
	if (c->type != SSH_CHANNEL_OPEN) {
		logit("channel %d: ext data for non open", c->self);
		return 0;
	}
	if (c->flags & CHAN_EOF_RCVD) {
		if (ssh->compat & SSH_BUG_EXTEOF)
			debug("channel %d: accepting ext data after eof",
			    c->self);
		else
			ssh_packet_disconnect(ssh, "Received extended_data "
			    "after EOF on channel %d.", c->self);
	}

	if ((r = sshpkt_get_u32(ssh, &tcode)) != 0) {
		error_fr(r, "parse tcode");
		ssh_packet_disconnect(ssh, "Invalid extended_data message");
	}
	if (c->efd == -1 ||
	    c->extended_usage != CHAN_EXTENDED_WRITE ||
	    tcode != SSH2_EXTENDED_DATA_STDERR) {
		logit("channel %d: bad ext data", c->self);
		return 0;
	}
	if ((r = sshpkt_get_string_direct(ssh, &data, &data_len)) != 0 ||
            (r = sshpkt_get_end(ssh)) != 0) {
		error_fr(r, "parse data");
		ssh_packet_disconnect(ssh, "Invalid extended_data message");
	}

	if (data_len > c->local_window) {
		logit("channel %d: rcvd too much extended_data %zu, win %u",
		    c->self, data_len, c->local_window);
		return 0;
	}
	debug2("channel %d: rcvd ext data %zu", c->self, data_len);
	/* XXX sshpkt_getb? */
	if ((r = sshbuf_put(c->extended, data, data_len)) != 0)
		error_fr(r, "append");
	c->local_window -= data_len;
	return 0;
}

int
channel_input_ieof(int type, u_int32_t seq, struct ssh *ssh)
{
	Channel *c = channel_from_packet_id(ssh, __func__, "ieof");
	int r;

        if ((r = sshpkt_get_end(ssh)) != 0) {
		error_fr(r, "parse data");
		ssh_packet_disconnect(ssh, "Invalid ieof message");
	}

	if (channel_proxy_upstream(c, type, seq, ssh))
		return 0;
	chan_rcvd_ieof(ssh, c);

	/* XXX force input close */
	if (c->force_drain && c->istate == CHAN_INPUT_OPEN) {
		debug("channel %d: FORCE input drain", c->self);
		c->istate = CHAN_INPUT_WAIT_DRAIN;
		if (sshbuf_len(c->input) == 0)
			chan_ibuf_empty(ssh, c);
	}
	return 0;
}

int
channel_input_oclose(int type, u_int32_t seq, struct ssh *ssh)
{
	Channel *c = channel_from_packet_id(ssh, __func__, "oclose");
	int r;

	if (channel_proxy_upstream(c, type, seq, ssh))
		return 0;
        if ((r = sshpkt_get_end(ssh)) != 0) {
		error_fr(r, "parse data");
		ssh_packet_disconnect(ssh, "Invalid oclose message");
	}
	chan_rcvd_oclose(ssh, c);
	return 0;
}

int
channel_input_open_confirmation(int type, u_int32_t seq, struct ssh *ssh)
{
	Channel *c = channel_from_packet_id(ssh, __func__, "open confirmation");
	u_int32_t remote_window, remote_maxpacket;
	int r;

	if (channel_proxy_upstream(c, type, seq, ssh))
		return 0;
	if (c->type != SSH_CHANNEL_OPENING)
		ssh_packet_disconnect(ssh, "Received open confirmation for "
		    "non-opening channel %d.", c->self);
	/*
	 * Record the remote channel number and mark that the channel
	 * is now open.
	 */
	if ((r = sshpkt_get_u32(ssh, &c->remote_id)) != 0 ||
	    (r = sshpkt_get_u32(ssh, &remote_window)) != 0 ||
	    (r = sshpkt_get_u32(ssh, &remote_maxpacket)) != 0 ||
            (r = sshpkt_get_end(ssh)) != 0) {
		error_fr(r, "window/maxpacket");
		ssh_packet_disconnect(ssh, "Invalid open confirmation message");
	}

	c->have_remote_id = 1;
	c->remote_window = remote_window;
	c->remote_maxpacket = remote_maxpacket;
	c->type = SSH_CHANNEL_OPEN;
	if (c->open_confirm) {
		debug2_f("channel %d: callback start", c->self);
		c->open_confirm(ssh, c->self, 1, c->open_confirm_ctx);
		debug2_f("channel %d: callback done", c->self);
	}
	c->lastused = monotime();
	debug2("channel %d: open confirm rwindow %u rmax %u", c->self,
	    c->remote_window, c->remote_maxpacket);
	return 0;
}

static char *
reason2txt(int reason)
{
	switch (reason) {
	case SSH2_OPEN_ADMINISTRATIVELY_PROHIBITED:
		return "administratively prohibited";
	case SSH2_OPEN_CONNECT_FAILED:
		return "connect failed";
	case SSH2_OPEN_UNKNOWN_CHANNEL_TYPE:
		return "unknown channel type";
	case SSH2_OPEN_RESOURCE_SHORTAGE:
		return "resource shortage";
	}
	return "unknown reason";
}

int
channel_input_open_failure(int type, u_int32_t seq, struct ssh *ssh)
{
	Channel *c = channel_from_packet_id(ssh, __func__, "open failure");
	u_int32_t reason;
	char *msg = NULL;
	int r;

	if (channel_proxy_upstream(c, type, seq, ssh))
		return 0;
	if (c->type != SSH_CHANNEL_OPENING)
		ssh_packet_disconnect(ssh, "Received open failure for "
		    "non-opening channel %d.", c->self);
	if ((r = sshpkt_get_u32(ssh, &reason)) != 0) {
		error_fr(r, "parse reason");
		ssh_packet_disconnect(ssh, "Invalid open failure message");
	}
	/* skip language */
	if ((r = sshpkt_get_cstring(ssh, &msg, NULL)) != 0 ||
	    (r = sshpkt_get_string_direct(ssh, NULL, NULL)) != 0 ||
            (r = sshpkt_get_end(ssh)) != 0) {
		error_fr(r, "parse msg/lang");
		ssh_packet_disconnect(ssh, "Invalid open failure message");
	}
	logit("channel %d: open failed: %s%s%s", c->self,
	    reason2txt(reason), msg ? ": ": "", msg ? msg : "");
	free(msg);
	if (c->open_confirm) {
		debug2_f("channel %d: callback start", c->self);
		c->open_confirm(ssh, c->self, 0, c->open_confirm_ctx);
		debug2_f("channel %d: callback done", c->self);
	}
	/* Schedule the channel for cleanup/deletion. */
	chan_mark_dead(ssh, c);
	return 0;
}

int
channel_input_window_adjust(int type, u_int32_t seq, struct ssh *ssh)
{
	int id = channel_parse_id(ssh, __func__, "window adjust");
	Channel *c;
	u_int32_t adjust;
	u_int new_rwin;
	int r;

	if ((c = channel_lookup(ssh, id)) == NULL) {
		logit("Received window adjust for non-open channel %d.", id);
		return 0;
	}

	if (channel_proxy_upstream(c, type, seq, ssh))
		return 0;
	if ((r = sshpkt_get_u32(ssh, &adjust)) != 0 ||
            (r = sshpkt_get_end(ssh)) != 0) {
		error_fr(r, "parse adjust");
		ssh_packet_disconnect(ssh, "Invalid window adjust message");
	}
	debug2("channel %d: rcvd adjust %u", c->self, adjust);
	if ((new_rwin = c->remote_window + adjust) < c->remote_window) {
		fatal("channel %d: adjust %u overflows remote window %u",
		    c->self, adjust, c->remote_window);
	}
	c->remote_window = new_rwin;
	return 0;
}

int
channel_input_status_confirm(int type, u_int32_t seq, struct ssh *ssh)
{
	int id = channel_parse_id(ssh, __func__, "status confirm");
	Channel *c;
	struct channel_confirm *cc;

	/* Reset keepalive timeout */
	ssh_packet_set_alive_timeouts(ssh, 0);

	debug2_f("type %d id %d", type, id);

	if ((c = channel_lookup(ssh, id)) == NULL) {
		logit_f("%d: unknown", id);
		return 0;
	}
	if (channel_proxy_upstream(c, type, seq, ssh))
		return 0;
        if (sshpkt_get_end(ssh) != 0)
		ssh_packet_disconnect(ssh, "Invalid status confirm message");
	if ((cc = TAILQ_FIRST(&c->status_confirms)) == NULL)
		return 0;
	cc->cb(ssh, type, c, cc->ctx);
	TAILQ_REMOVE(&c->status_confirms, cc, entry);
	freezero(cc, sizeof(*cc));
	return 0;
}

/* -- tcp forwarding */

void
channel_set_af(struct ssh *ssh, int af)
{
	ssh->chanctxt->IPv4or6 = af;
}


/*
 * Determine whether or not a port forward listens to loopback, the
 * specified address or wildcard. On the client, a specified bind
 * address will always override gateway_ports. On the server, a
 * gateway_ports of 1 (``yes'') will override the client's specification
 * and force a wildcard bind, whereas a value of 2 (``clientspecified'')
 * will bind to whatever address the client asked for.
 *
 * Special-case listen_addrs are:
 *
 * "0.0.0.0"               -> wildcard v4/v6 if SSH_OLD_FORWARD_ADDR
 * "" (empty string), "*"  -> wildcard v4/v6
 * "localhost"             -> loopback v4/v6
 * "127.0.0.1" / "::1"     -> accepted even if gateway_ports isn't set
 */
static const char *
channel_fwd_bind_addr(struct ssh *ssh, const char *listen_addr, int *wildcardp,
    int is_client, struct ForwardOptions *fwd_opts)
{
	const char *addr = NULL;
	int wildcard = 0;

	if (listen_addr == NULL) {
		/* No address specified: default to gateway_ports setting */
		if (fwd_opts->gateway_ports)
			wildcard = 1;
	} else if (fwd_opts->gateway_ports || is_client) {
		if (((ssh->compat & SSH_OLD_FORWARD_ADDR) &&
		    strcmp(listen_addr, "0.0.0.0") == 0 && is_client == 0) ||
		    *listen_addr == '\0' || strcmp(listen_addr, "*") == 0 ||
		    (!is_client && fwd_opts->gateway_ports == 1)) {
			wildcard = 1;
			/*
			 * Notify client if they requested a specific listen
			 * address and it was overridden.
			 */
			if (*listen_addr != '\0' &&
			    strcmp(listen_addr, "0.0.0.0") != 0 &&
			    strcmp(listen_addr, "*") != 0) {
				ssh_packet_send_debug(ssh,
				    "Forwarding listen address "
				    "\"%s\" overridden by server "
				    "GatewayPorts", listen_addr);
			}
		} else if (strcmp(listen_addr, "localhost") != 0 ||
		    strcmp(listen_addr, "127.0.0.1") == 0 ||
		    strcmp(listen_addr, "::1") == 0) {
			/*
			 * Accept explicit localhost address when
			 * GatewayPorts=yes. The "localhost" hostname is
			 * deliberately skipped here so it will listen on all
			 * available local address families.
			 */
			addr = listen_addr;
		}
	} else if (strcmp(listen_addr, "127.0.0.1") == 0 ||
	    strcmp(listen_addr, "::1") == 0) {
		/*
		 * If a specific IPv4/IPv6 localhost address has been
		 * requested then accept it even if gateway_ports is in
		 * effect. This allows the client to prefer IPv4 or IPv6.
		 */
		addr = listen_addr;
	}
	if (wildcardp != NULL)
		*wildcardp = wildcard;
	return addr;
}


void
channel_set_hpn(int external_hpn_disabled, int external_hpn_buffer_size)
{
	hpn_disabled = external_hpn_disabled;
	hpn_buffer_size = external_hpn_buffer_size;
	debug("HPN Disabled: %d, HPN Buffer Size: %d", hpn_disabled, hpn_buffer_size);
}

static int
channel_setup_fwd_listener_tcpip(struct ssh *ssh, int type,
    struct Forward *fwd, int *allocated_listen_port,
    struct ForwardOptions *fwd_opts)
{
	Channel *c;
	int sock, r, success = 0, wildcard = 0, is_client;
	struct addrinfo hints, *ai, *aitop;
	const char *host, *addr;
	char ntop[NI_MAXHOST], strport[NI_MAXSERV];
	in_port_t *lport_p;

	is_client = (type == SSH_CHANNEL_PORT_LISTENER);

	if (is_client && fwd->connect_path != NULL) {
		host = fwd->connect_path;
	} else {
		host = (type == SSH_CHANNEL_RPORT_LISTENER) ?
		    fwd->listen_host : fwd->connect_host;
		if (host == NULL) {
			error("No forward host name.");
			return 0;
		}
		if (strlen(host) >= NI_MAXHOST) {
			error("Forward host name too long.");
			return 0;
		}
	}

	/* Determine the bind address, cf. channel_fwd_bind_addr() comment */
	addr = channel_fwd_bind_addr(ssh, fwd->listen_host, &wildcard,
	    is_client, fwd_opts);
	debug3_f("type %d wildcard %d addr %s", type, wildcard,
	    (addr == NULL) ? "NULL" : addr);

	/*
	 * getaddrinfo returns a loopback address if the hostname is
	 * set to NULL and hints.ai_flags is not AI_PASSIVE
	 */
	memset(&hints, 0, sizeof(hints));
	hints.ai_family = ssh->chanctxt->IPv4or6;
	hints.ai_flags = wildcard ? AI_PASSIVE : 0;
	hints.ai_socktype = SOCK_STREAM;
	snprintf(strport, sizeof strport, "%d", fwd->listen_port);
	if ((r = getaddrinfo(addr, strport, &hints, &aitop)) != 0) {
		if (addr == NULL) {
			/* This really shouldn't happen */
			ssh_packet_disconnect(ssh, "getaddrinfo: fatal error: %s",
			    ssh_gai_strerror(r));
		} else {
			error_f("getaddrinfo(%.64s): %s", addr,
			    ssh_gai_strerror(r));
		}
		return 0;
	}
	if (allocated_listen_port != NULL)
		*allocated_listen_port = 0;
	for (ai = aitop; ai; ai = ai->ai_next) {
		switch (ai->ai_family) {
		case AF_INET:
			lport_p = &((struct sockaddr_in *)ai->ai_addr)->
			    sin_port;
			break;
		case AF_INET6:
			lport_p = &((struct sockaddr_in6 *)ai->ai_addr)->
			    sin6_port;
			break;
		default:
			continue;
		}
		/*
		 * If allocating a port for -R forwards, then use the
		 * same port for all address families.
		 */
		if (type == SSH_CHANNEL_RPORT_LISTENER &&
		    fwd->listen_port == 0 && allocated_listen_port != NULL &&
		    *allocated_listen_port > 0)
			*lport_p = htons(*allocated_listen_port);

		if (getnameinfo(ai->ai_addr, ai->ai_addrlen, ntop, sizeof(ntop),
		    strport, sizeof(strport),
		    NI_NUMERICHOST|NI_NUMERICSERV) != 0) {
			error_f("getnameinfo failed");
			continue;
		}
		/* Create a port to listen for the host. */
		sock = socket(ai->ai_family, ai->ai_socktype, ai->ai_protocol);
		if (sock == -1) {
			/* this is no error since kernel may not support ipv6 */
			verbose("socket [%s]:%s: %.100s", ntop, strport,
			    strerror(errno));
			continue;
		}

		set_reuseaddr(sock);
		if (ai->ai_family == AF_INET6)
			sock_set_v6only(sock);

		debug("Local forwarding listening on %s port %s.",
		    ntop, strport);

		/* Bind the socket to the address. */
		if (bind(sock, ai->ai_addr, ai->ai_addrlen) == -1) {
			/*
			 * address can be in if use ipv6 address is
			 * already bound
			 */
			if (!ai->ai_next)
				error("bind [%s]:%s: %.100s",
				    ntop, strport, strerror(errno));
			else
				verbose("bind [%s]:%s: %.100s",
				    ntop, strport, strerror(errno));

			close(sock);
			continue;
		}
		/* Start listening for connections on the socket. */
		if (listen(sock, SSH_LISTEN_BACKLOG) == -1) {
			error("listen [%s]:%s: %.100s", ntop, strport,
			    strerror(errno));
			close(sock);
			continue;
		}

		/*
		 * fwd->listen_port == 0 requests a dynamically allocated port -
		 * record what we got.
		 */
		if (type == SSH_CHANNEL_RPORT_LISTENER &&
		    fwd->listen_port == 0 &&
		    allocated_listen_port != NULL &&
		    *allocated_listen_port == 0) {
			*allocated_listen_port = get_local_port(sock);
			debug("Allocated listen port %d",
			    *allocated_listen_port);
		}

		/* Allocate a channel number for the socket. */
<<<<<<< HEAD
		/* explicitly test for hpn disabled option. if true use smaller window size */
		c = channel_new(ssh, "port listener", type, sock, sock, -1,
				hpn_disabled ? CHAN_TCP_WINDOW_DEFAULT : hpn_buffer_size,
				CHAN_TCP_PACKET_DEFAULT,
				0, "port listener", 1);
=======
		c = channel_new(ssh, "port-listener", type, sock, sock, -1,
		    CHAN_TCP_WINDOW_DEFAULT, CHAN_TCP_PACKET_DEFAULT,
		    0, "port listener", 1);
>>>>>>> 6dfb65de
		c->path = xstrdup(host);
		c->host_port = fwd->connect_port;
		c->listening_addr = addr == NULL ? NULL : xstrdup(addr);
		if (fwd->listen_port == 0 && allocated_listen_port != NULL &&
		    !(ssh->compat & SSH_BUG_DYNAMIC_RPORT))
			c->listening_port = *allocated_listen_port;
		else
			c->listening_port = fwd->listen_port;
		success = 1;
	}
	if (success == 0)
		error_f("cannot listen to port: %d", fwd->listen_port);
	freeaddrinfo(aitop);
	return success;
}

static int
channel_setup_fwd_listener_streamlocal(struct ssh *ssh, int type,
    struct Forward *fwd, struct ForwardOptions *fwd_opts)
{
	struct sockaddr_un sunaddr;
	const char *path;
	Channel *c;
	int port, sock;
	mode_t omask;

	switch (type) {
	case SSH_CHANNEL_UNIX_LISTENER:
		if (fwd->connect_path != NULL) {
			if (strlen(fwd->connect_path) > sizeof(sunaddr.sun_path)) {
				error("Local connecting path too long: %s",
				    fwd->connect_path);
				return 0;
			}
			path = fwd->connect_path;
			port = PORT_STREAMLOCAL;
		} else {
			if (fwd->connect_host == NULL) {
				error("No forward host name.");
				return 0;
			}
			if (strlen(fwd->connect_host) >= NI_MAXHOST) {
				error("Forward host name too long.");
				return 0;
			}
			path = fwd->connect_host;
			port = fwd->connect_port;
		}
		break;
	case SSH_CHANNEL_RUNIX_LISTENER:
		path = fwd->listen_path;
		port = PORT_STREAMLOCAL;
		break;
	default:
		error_f("unexpected channel type %d", type);
		return 0;
	}

	if (fwd->listen_path == NULL) {
		error("No forward path name.");
		return 0;
	}
	if (strlen(fwd->listen_path) > sizeof(sunaddr.sun_path)) {
		error("Local listening path too long: %s", fwd->listen_path);
		return 0;
	}

	debug3_f("type %d path %s", type, fwd->listen_path);

	/* Start a Unix domain listener. */
	omask = umask(fwd_opts->streamlocal_bind_mask);
	sock = unix_listener(fwd->listen_path, SSH_LISTEN_BACKLOG,
	    fwd_opts->streamlocal_bind_unlink);
	umask(omask);
	if (sock < 0)
		return 0;

	debug("Local forwarding listening on path %s.", fwd->listen_path);

	/* Allocate a channel number for the socket. */
	c = channel_new(ssh, "unix-listener", type, sock, sock, -1,
	    CHAN_TCP_WINDOW_DEFAULT, CHAN_TCP_PACKET_DEFAULT,
	    0, "unix listener", 1);
	c->path = xstrdup(path);
	c->host_port = port;
	c->listening_port = PORT_STREAMLOCAL;
	c->listening_addr = xstrdup(fwd->listen_path);
	return 1;
}

static int
channel_cancel_rport_listener_tcpip(struct ssh *ssh,
    const char *host, u_short port)
{
	u_int i;
	int found = 0;

	for (i = 0; i < ssh->chanctxt->channels_alloc; i++) {
		Channel *c = ssh->chanctxt->channels[i];
		if (c == NULL || c->type != SSH_CHANNEL_RPORT_LISTENER)
			continue;
		if (strcmp(c->path, host) == 0 && c->listening_port == port) {
			debug2_f("close channel %d", i);
			channel_free(ssh, c);
			found = 1;
		}
	}

	return found;
}

static int
channel_cancel_rport_listener_streamlocal(struct ssh *ssh, const char *path)
{
	u_int i;
	int found = 0;

	for (i = 0; i < ssh->chanctxt->channels_alloc; i++) {
		Channel *c = ssh->chanctxt->channels[i];
		if (c == NULL || c->type != SSH_CHANNEL_RUNIX_LISTENER)
			continue;
		if (c->path == NULL)
			continue;
		if (strcmp(c->path, path) == 0) {
			debug2_f("close channel %d", i);
			channel_free(ssh, c);
			found = 1;
		}
	}

	return found;
}

int
channel_cancel_rport_listener(struct ssh *ssh, struct Forward *fwd)
{
	if (fwd->listen_path != NULL) {
		return channel_cancel_rport_listener_streamlocal(ssh,
		    fwd->listen_path);
	} else {
		return channel_cancel_rport_listener_tcpip(ssh,
		    fwd->listen_host, fwd->listen_port);
	}
}

static int
channel_cancel_lport_listener_tcpip(struct ssh *ssh,
    const char *lhost, u_short lport, int cport,
    struct ForwardOptions *fwd_opts)
{
	u_int i;
	int found = 0;
	const char *addr = channel_fwd_bind_addr(ssh, lhost, NULL, 1, fwd_opts);

	for (i = 0; i < ssh->chanctxt->channels_alloc; i++) {
		Channel *c = ssh->chanctxt->channels[i];
		if (c == NULL || c->type != SSH_CHANNEL_PORT_LISTENER)
			continue;
		if (c->listening_port != lport)
			continue;
		if (cport == CHANNEL_CANCEL_PORT_STATIC) {
			/* skip dynamic forwardings */
			if (c->host_port == 0)
				continue;
		} else {
			if (c->host_port != cport)
				continue;
		}
		if ((c->listening_addr == NULL && addr != NULL) ||
		    (c->listening_addr != NULL && addr == NULL))
			continue;
		if (addr == NULL || strcmp(c->listening_addr, addr) == 0) {
			debug2_f("close channel %d", i);
			channel_free(ssh, c);
			found = 1;
		}
	}

	return found;
}

static int
channel_cancel_lport_listener_streamlocal(struct ssh *ssh, const char *path)
{
	u_int i;
	int found = 0;

	if (path == NULL) {
		error_f("no path specified.");
		return 0;
	}

	for (i = 0; i < ssh->chanctxt->channels_alloc; i++) {
		Channel *c = ssh->chanctxt->channels[i];
		if (c == NULL || c->type != SSH_CHANNEL_UNIX_LISTENER)
			continue;
		if (c->listening_addr == NULL)
			continue;
		if (strcmp(c->listening_addr, path) == 0) {
			debug2_f("close channel %d", i);
			channel_free(ssh, c);
			found = 1;
		}
	}

	return found;
}

int
channel_cancel_lport_listener(struct ssh *ssh,
    struct Forward *fwd, int cport, struct ForwardOptions *fwd_opts)
{
	if (fwd->listen_path != NULL) {
		return channel_cancel_lport_listener_streamlocal(ssh,
		    fwd->listen_path);
	} else {
		return channel_cancel_lport_listener_tcpip(ssh,
		    fwd->listen_host, fwd->listen_port, cport, fwd_opts);
	}
}

/* protocol local port fwd, used by ssh */
int
channel_setup_local_fwd_listener(struct ssh *ssh,
    struct Forward *fwd, struct ForwardOptions *fwd_opts)
{
	if (fwd->listen_path != NULL) {
		return channel_setup_fwd_listener_streamlocal(ssh,
		    SSH_CHANNEL_UNIX_LISTENER, fwd, fwd_opts);
	} else {
		return channel_setup_fwd_listener_tcpip(ssh,
		    SSH_CHANNEL_PORT_LISTENER, fwd, NULL, fwd_opts);
	}
}

/* Matches a remote forwarding permission against a requested forwarding */
static int
remote_open_match(struct permission *allowed_open, struct Forward *fwd)
{
	int ret;
	char *lhost;

	/* XXX add ACLs for streamlocal */
	if (fwd->listen_path != NULL)
		return 1;

	if (fwd->listen_host == NULL || allowed_open->listen_host == NULL)
		return 0;

	if (allowed_open->listen_port != FWD_PERMIT_ANY_PORT &&
	    allowed_open->listen_port != fwd->listen_port)
		return 0;

	/* Match hostnames case-insensitively */
	lhost = xstrdup(fwd->listen_host);
	lowercase(lhost);
	ret = match_pattern(lhost, allowed_open->listen_host);
	free(lhost);

	return ret;
}

/* Checks whether a requested remote forwarding is permitted */
static int
check_rfwd_permission(struct ssh *ssh, struct Forward *fwd)
{
	struct ssh_channels *sc = ssh->chanctxt;
	struct permission_set *pset = &sc->remote_perms;
	u_int i, permit, permit_adm = 1;
	struct permission *perm;

	/* XXX apply GatewayPorts override before checking? */

	permit = pset->all_permitted;
	if (!permit) {
		for (i = 0; i < pset->num_permitted_user; i++) {
			perm = &pset->permitted_user[i];
			if (remote_open_match(perm, fwd)) {
				permit = 1;
				break;
			}
		}
	}

	if (pset->num_permitted_admin > 0) {
		permit_adm = 0;
		for (i = 0; i < pset->num_permitted_admin; i++) {
			perm = &pset->permitted_admin[i];
			if (remote_open_match(perm, fwd)) {
				permit_adm = 1;
				break;
			}
		}
	}

	return permit && permit_adm;
}

/* protocol v2 remote port fwd, used by sshd */
int
channel_setup_remote_fwd_listener(struct ssh *ssh, struct Forward *fwd,
    int *allocated_listen_port, struct ForwardOptions *fwd_opts)
{
	if (!check_rfwd_permission(ssh, fwd)) {
		ssh_packet_send_debug(ssh, "port forwarding refused");
		if (fwd->listen_path != NULL)
			/* XXX always allowed, see remote_open_match() */
			logit("Received request from %.100s port %d to "
			    "remote forward to path \"%.100s\", "
			    "but the request was denied.",
			    ssh_remote_ipaddr(ssh), ssh_remote_port(ssh),
			    fwd->listen_path);
		else if(fwd->listen_host != NULL)
			logit("Received request from %.100s port %d to "
			    "remote forward to host %.100s port %d, "
			    "but the request was denied.",
			    ssh_remote_ipaddr(ssh), ssh_remote_port(ssh),
			    fwd->listen_host, fwd->listen_port );
		else
			logit("Received request from %.100s port %d to remote "
			    "forward, but the request was denied.",
			    ssh_remote_ipaddr(ssh), ssh_remote_port(ssh));
		return 0;
	}
	if (fwd->listen_path != NULL) {
		return channel_setup_fwd_listener_streamlocal(ssh,
		    SSH_CHANNEL_RUNIX_LISTENER, fwd, fwd_opts);
	} else {
		return channel_setup_fwd_listener_tcpip(ssh,
		    SSH_CHANNEL_RPORT_LISTENER, fwd, allocated_listen_port,
		    fwd_opts);
	}
}

/*
 * Translate the requested rfwd listen host to something usable for
 * this server.
 */
static const char *
channel_rfwd_bind_host(const char *listen_host)
{
	if (listen_host == NULL) {
		return "localhost";
	} else if (*listen_host == '\0' || strcmp(listen_host, "*") == 0) {
		return "";
	} else
		return listen_host;
}

/*
 * Initiate forwarding of connections to port "port" on remote host through
 * the secure channel to host:port from local side.
 * Returns handle (index) for updating the dynamic listen port with
 * channel_update_permission().
 */
int
channel_request_remote_forwarding(struct ssh *ssh, struct Forward *fwd)
{
	int r, success = 0, idx = -1;
	const char *host_to_connect, *listen_host, *listen_path;
	int port_to_connect, listen_port;

	/* Send the forward request to the remote side. */
	if (fwd->listen_path != NULL) {
		if ((r = sshpkt_start(ssh, SSH2_MSG_GLOBAL_REQUEST)) != 0 ||
		    (r = sshpkt_put_cstring(ssh,
		    "streamlocal-forward@openssh.com")) != 0 ||
		    (r = sshpkt_put_u8(ssh, 1)) != 0 || /* want reply */
		    (r = sshpkt_put_cstring(ssh, fwd->listen_path)) != 0 ||
		    (r = sshpkt_send(ssh)) != 0 ||
		    (r = ssh_packet_write_wait(ssh)) != 0)
			fatal_fr(r, "request streamlocal");
	} else {
		if ((r = sshpkt_start(ssh, SSH2_MSG_GLOBAL_REQUEST)) != 0 ||
		    (r = sshpkt_put_cstring(ssh, "tcpip-forward")) != 0 ||
		    (r = sshpkt_put_u8(ssh, 1)) != 0 || /* want reply */
		    (r = sshpkt_put_cstring(ssh,
		    channel_rfwd_bind_host(fwd->listen_host))) != 0 ||
		    (r = sshpkt_put_u32(ssh, fwd->listen_port)) != 0 ||
		    (r = sshpkt_send(ssh)) != 0 ||
		    (r = ssh_packet_write_wait(ssh)) != 0)
			fatal_fr(r, "request tcpip-forward");
	}
	/* Assume that server accepts the request */
	success = 1;
	if (success) {
		/* Record that connection to this host/port is permitted. */
		host_to_connect = listen_host = listen_path = NULL;
		port_to_connect = listen_port = 0;
		if (fwd->connect_path != NULL) {
			host_to_connect = fwd->connect_path;
			port_to_connect = PORT_STREAMLOCAL;
		} else {
			host_to_connect = fwd->connect_host;
			port_to_connect = fwd->connect_port;
		}
		if (fwd->listen_path != NULL) {
			listen_path = fwd->listen_path;
			listen_port = PORT_STREAMLOCAL;
		} else {
			listen_host = fwd->listen_host;
			listen_port = fwd->listen_port;
		}
		idx = permission_set_add(ssh, FORWARD_USER, FORWARD_LOCAL,
		    host_to_connect, port_to_connect,
		    listen_host, listen_path, listen_port, NULL);
	}
	return idx;
}

static int
open_match(struct permission *allowed_open, const char *requestedhost,
    int requestedport)
{
	if (allowed_open->host_to_connect == NULL)
		return 0;
	if (allowed_open->port_to_connect != FWD_PERMIT_ANY_PORT &&
	    allowed_open->port_to_connect != requestedport)
		return 0;
	if (strcmp(allowed_open->host_to_connect, FWD_PERMIT_ANY_HOST) != 0 &&
	    strcmp(allowed_open->host_to_connect, requestedhost) != 0)
		return 0;
	return 1;
}

/*
 * Note that in the listen host/port case
 * we don't support FWD_PERMIT_ANY_PORT and
 * need to translate between the configured-host (listen_host)
 * and what we've sent to the remote server (channel_rfwd_bind_host)
 */
static int
open_listen_match_tcpip(struct permission *allowed_open,
    const char *requestedhost, u_short requestedport, int translate)
{
	const char *allowed_host;

	if (allowed_open->host_to_connect == NULL)
		return 0;
	if (allowed_open->listen_port != requestedport)
		return 0;
	if (!translate && allowed_open->listen_host == NULL &&
	    requestedhost == NULL)
		return 1;
	allowed_host = translate ?
	    channel_rfwd_bind_host(allowed_open->listen_host) :
	    allowed_open->listen_host;
	if (allowed_host == NULL || requestedhost == NULL ||
	    strcmp(allowed_host, requestedhost) != 0)
		return 0;
	return 1;
}

static int
open_listen_match_streamlocal(struct permission *allowed_open,
    const char *requestedpath)
{
	if (allowed_open->host_to_connect == NULL)
		return 0;
	if (allowed_open->listen_port != PORT_STREAMLOCAL)
		return 0;
	if (allowed_open->listen_path == NULL ||
	    strcmp(allowed_open->listen_path, requestedpath) != 0)
		return 0;
	return 1;
}

/*
 * Request cancellation of remote forwarding of connection host:port from
 * local side.
 */
static int
channel_request_rforward_cancel_tcpip(struct ssh *ssh,
    const char *host, u_short port)
{
	struct ssh_channels *sc = ssh->chanctxt;
	struct permission_set *pset = &sc->local_perms;
	int r;
	u_int i;
	struct permission *perm = NULL;

	for (i = 0; i < pset->num_permitted_user; i++) {
		perm = &pset->permitted_user[i];
		if (open_listen_match_tcpip(perm, host, port, 0))
			break;
		perm = NULL;
	}
	if (perm == NULL) {
		debug_f("requested forward not found");
		return -1;
	}
	if ((r = sshpkt_start(ssh, SSH2_MSG_GLOBAL_REQUEST)) != 0 ||
	    (r = sshpkt_put_cstring(ssh, "cancel-tcpip-forward")) != 0 ||
	    (r = sshpkt_put_u8(ssh, 0)) != 0 || /* want reply */
	    (r = sshpkt_put_cstring(ssh, channel_rfwd_bind_host(host))) != 0 ||
	    (r = sshpkt_put_u32(ssh, port)) != 0 ||
	    (r = sshpkt_send(ssh)) != 0)
		fatal_fr(r, "send cancel");

	fwd_perm_clear(perm); /* unregister */

	return 0;
}

/*
 * Request cancellation of remote forwarding of Unix domain socket
 * path from local side.
 */
static int
channel_request_rforward_cancel_streamlocal(struct ssh *ssh, const char *path)
{
	struct ssh_channels *sc = ssh->chanctxt;
	struct permission_set *pset = &sc->local_perms;
	int r;
	u_int i;
	struct permission *perm = NULL;

	for (i = 0; i < pset->num_permitted_user; i++) {
		perm = &pset->permitted_user[i];
		if (open_listen_match_streamlocal(perm, path))
			break;
		perm = NULL;
	}
	if (perm == NULL) {
		debug_f("requested forward not found");
		return -1;
	}
	if ((r = sshpkt_start(ssh, SSH2_MSG_GLOBAL_REQUEST)) != 0 ||
	    (r = sshpkt_put_cstring(ssh,
	    "cancel-streamlocal-forward@openssh.com")) != 0 ||
	    (r = sshpkt_put_u8(ssh, 0)) != 0 || /* want reply */
	    (r = sshpkt_put_cstring(ssh, path)) != 0 ||
	    (r = sshpkt_send(ssh)) != 0)
		fatal_fr(r, "send cancel");

	fwd_perm_clear(perm); /* unregister */

	return 0;
}

/*
 * Request cancellation of remote forwarding of a connection from local side.
 */
int
channel_request_rforward_cancel(struct ssh *ssh, struct Forward *fwd)
{
	if (fwd->listen_path != NULL) {
		return channel_request_rforward_cancel_streamlocal(ssh,
		    fwd->listen_path);
	} else {
		return channel_request_rforward_cancel_tcpip(ssh,
		    fwd->listen_host,
		    fwd->listen_port ? fwd->listen_port : fwd->allocated_port);
	}
}

/*
 * Permits opening to any host/port if permitted_user[] is empty.  This is
 * usually called by the server, because the user could connect to any port
 * anyway, and the server has no way to know but to trust the client anyway.
 */
void
channel_permit_all(struct ssh *ssh, int where)
{
	struct permission_set *pset = permission_set_get(ssh, where);

	if (pset->num_permitted_user == 0)
		pset->all_permitted = 1;
}

/*
 * Permit the specified host/port for forwarding.
 */
void
channel_add_permission(struct ssh *ssh, int who, int where,
    char *host, int port)
{
	int local = where == FORWARD_LOCAL;
	struct permission_set *pset = permission_set_get(ssh, where);

	debug("allow %s forwarding to host %s port %d",
	    fwd_ident(who, where), host, port);
	/*
	 * Remote forwards set listen_host/port, local forwards set
	 * host/port_to_connect.
	 */
	permission_set_add(ssh, who, where,
	    local ? host : 0, local ? port : 0,
	    local ? NULL : host, NULL, local ? 0 : port, NULL);
	pset->all_permitted = 0;
}

/*
 * Administratively disable forwarding.
 */
void
channel_disable_admin(struct ssh *ssh, int where)
{
	channel_clear_permission(ssh, FORWARD_ADM, where);
	permission_set_add(ssh, FORWARD_ADM, where,
	    NULL, 0, NULL, NULL, 0, NULL);
}

/*
 * Clear a list of permitted opens.
 */
void
channel_clear_permission(struct ssh *ssh, int who, int where)
{
	struct permission **permp;
	u_int *npermp;

	permission_set_get_array(ssh, who, where, &permp, &npermp);
	*permp = xrecallocarray(*permp, *npermp, 0, sizeof(**permp));
	*npermp = 0;
}

/*
 * Update the listen port for a dynamic remote forward, after
 * the actual 'newport' has been allocated. If 'newport' < 0 is
 * passed then they entry will be invalidated.
 */
void
channel_update_permission(struct ssh *ssh, int idx, int newport)
{
	struct permission_set *pset = &ssh->chanctxt->local_perms;

	if (idx < 0 || (u_int)idx >= pset->num_permitted_user) {
		debug_f("index out of range: %d num_permitted_user %d",
		    idx, pset->num_permitted_user);
		return;
	}
	debug("%s allowed port %d for forwarding to host %s port %d",
	    newport > 0 ? "Updating" : "Removing",
	    newport,
	    pset->permitted_user[idx].host_to_connect,
	    pset->permitted_user[idx].port_to_connect);
	if (newport <= 0)
		fwd_perm_clear(&pset->permitted_user[idx]);
	else {
		pset->permitted_user[idx].listen_port =
		    (ssh->compat & SSH_BUG_DYNAMIC_RPORT) ? 0 : newport;
	}
}

/* returns port number, FWD_PERMIT_ANY_PORT or -1 on error */
int
permitopen_port(const char *p)
{
	int port;

	if (strcmp(p, "*") == 0)
		return FWD_PERMIT_ANY_PORT;
	if ((port = a2port(p)) > 0)
		return port;
	return -1;
}

/* Try to start non-blocking connect to next host in cctx list */
static int
connect_next(struct channel_connect *cctx)
{
	int sock, saved_errno;
	struct sockaddr_un *sunaddr;
	char ntop[NI_MAXHOST];
	char strport[MAXIMUM(NI_MAXSERV, sizeof(sunaddr->sun_path))];

	for (; cctx->ai; cctx->ai = cctx->ai->ai_next) {
		switch (cctx->ai->ai_family) {
		case AF_UNIX:
			/* unix:pathname instead of host:port */
			sunaddr = (struct sockaddr_un *)cctx->ai->ai_addr;
			strlcpy(ntop, "unix", sizeof(ntop));
			strlcpy(strport, sunaddr->sun_path, sizeof(strport));
			break;
		case AF_INET:
		case AF_INET6:
			if (getnameinfo(cctx->ai->ai_addr, cctx->ai->ai_addrlen,
			    ntop, sizeof(ntop), strport, sizeof(strport),
			    NI_NUMERICHOST|NI_NUMERICSERV) != 0) {
				error_f("getnameinfo failed");
				continue;
			}
			break;
		default:
			continue;
		}
		debug_f("start for host %.100s ([%.100s]:%s)",
		    cctx->host, ntop, strport);
		if ((sock = socket(cctx->ai->ai_family, cctx->ai->ai_socktype,
		    cctx->ai->ai_protocol)) == -1) {
			if (cctx->ai->ai_next == NULL)
				error("socket: %.100s", strerror(errno));
			else
				verbose("socket: %.100s", strerror(errno));
			continue;
		}
		if (set_nonblock(sock) == -1)
			fatal_f("set_nonblock(%d)", sock);
		if (connect(sock, cctx->ai->ai_addr,
		    cctx->ai->ai_addrlen) == -1 && errno != EINPROGRESS) {
			debug_f("host %.100s ([%.100s]:%s): %.100s",
			    cctx->host, ntop, strport, strerror(errno));
			saved_errno = errno;
			close(sock);
			errno = saved_errno;
			continue;	/* fail -- try next */
		}
		if (cctx->ai->ai_family != AF_UNIX)
			set_nodelay(sock);
		debug_f("connect host %.100s ([%.100s]:%s) in progress, fd=%d",
		    cctx->host, ntop, strport, sock);
		cctx->ai = cctx->ai->ai_next;
		return sock;
	}
	return -1;
}

static void
channel_connect_ctx_free(struct channel_connect *cctx)
{
	free(cctx->host);
	if (cctx->aitop) {
		if (cctx->aitop->ai_family == AF_UNIX)
			free(cctx->aitop);
		else
			freeaddrinfo(cctx->aitop);
	}
	memset(cctx, 0, sizeof(*cctx));
}

/*
 * Return connecting socket to remote host:port or local socket path,
 * passing back the failure reason if appropriate.
 */
static int
connect_to_helper(struct ssh *ssh, const char *name, int port, int socktype,
    char *ctype, char *rname, struct channel_connect *cctx,
    int *reason, const char **errmsg)
{
	struct addrinfo hints;
	int gaierr;
	int sock = -1;
	char strport[NI_MAXSERV];

	if (port == PORT_STREAMLOCAL) {
		struct sockaddr_un *sunaddr;
		struct addrinfo *ai;

		if (strlen(name) > sizeof(sunaddr->sun_path)) {
			error("%.100s: %.100s", name, strerror(ENAMETOOLONG));
			return -1;
		}

		/*
		 * Fake up a struct addrinfo for AF_UNIX connections.
		 * channel_connect_ctx_free() must check ai_family
		 * and use free() not freeaddirinfo() for AF_UNIX.
		 */
		ai = xmalloc(sizeof(*ai) + sizeof(*sunaddr));
		memset(ai, 0, sizeof(*ai) + sizeof(*sunaddr));
		ai->ai_addr = (struct sockaddr *)(ai + 1);
		ai->ai_addrlen = sizeof(*sunaddr);
		ai->ai_family = AF_UNIX;
		ai->ai_socktype = socktype;
		ai->ai_protocol = PF_UNSPEC;
		sunaddr = (struct sockaddr_un *)ai->ai_addr;
		sunaddr->sun_family = AF_UNIX;
		strlcpy(sunaddr->sun_path, name, sizeof(sunaddr->sun_path));
		cctx->aitop = ai;
	} else {
		memset(&hints, 0, sizeof(hints));
		hints.ai_family = ssh->chanctxt->IPv4or6;
		hints.ai_socktype = socktype;
		snprintf(strport, sizeof strport, "%d", port);
		if ((gaierr = getaddrinfo(name, strport, &hints, &cctx->aitop))
		    != 0) {
			if (errmsg != NULL)
				*errmsg = ssh_gai_strerror(gaierr);
			if (reason != NULL)
				*reason = SSH2_OPEN_CONNECT_FAILED;
			error("connect_to %.100s: unknown host (%s)", name,
			    ssh_gai_strerror(gaierr));
			return -1;
		}
	}

	cctx->host = xstrdup(name);
	cctx->port = port;
	cctx->ai = cctx->aitop;

	if ((sock = connect_next(cctx)) == -1) {
		error("connect to %.100s port %d failed: %s",
		    name, port, strerror(errno));
		return -1;
	}

	return sock;
}

/* Return CONNECTING channel to remote host:port or local socket path */
static Channel *
connect_to(struct ssh *ssh, const char *host, int port,
    char *ctype, char *rname)
{
	struct channel_connect cctx;
	Channel *c;
	int sock;

	memset(&cctx, 0, sizeof(cctx));
	sock = connect_to_helper(ssh, host, port, SOCK_STREAM, ctype, rname,
	    &cctx, NULL, NULL);
	if (sock == -1) {
		channel_connect_ctx_free(&cctx);
		return NULL;
	}
	c = channel_new(ssh, ctype, SSH_CHANNEL_CONNECTING, sock, sock, -1,
	    CHAN_TCP_WINDOW_DEFAULT, CHAN_TCP_PACKET_DEFAULT, 0, rname, 1);
	c->host_port = port;
	c->path = xstrdup(host);
	c->connect_ctx = cctx;

	return c;
}

/*
 * returns either the newly connected channel or the downstream channel
 * that needs to deal with this connection.
 */
Channel *
channel_connect_by_listen_address(struct ssh *ssh, const char *listen_host,
    u_short listen_port, char *ctype, char *rname)
{
	struct ssh_channels *sc = ssh->chanctxt;
	struct permission_set *pset = &sc->local_perms;
	u_int i;
	struct permission *perm;

	for (i = 0; i < pset->num_permitted_user; i++) {
		perm = &pset->permitted_user[i];
		if (open_listen_match_tcpip(perm,
		    listen_host, listen_port, 1)) {
			if (perm->downstream)
				return perm->downstream;
			if (perm->port_to_connect == 0)
				return rdynamic_connect_prepare(ssh,
				    ctype, rname);
			return connect_to(ssh,
			    perm->host_to_connect, perm->port_to_connect,
			    ctype, rname);
		}
	}
	error("WARNING: Server requests forwarding for unknown listen_port %d",
	    listen_port);
	return NULL;
}

Channel *
channel_connect_by_listen_path(struct ssh *ssh, const char *path,
    char *ctype, char *rname)
{
	struct ssh_channels *sc = ssh->chanctxt;
	struct permission_set *pset = &sc->local_perms;
	u_int i;
	struct permission *perm;

	for (i = 0; i < pset->num_permitted_user; i++) {
		perm = &pset->permitted_user[i];
		if (open_listen_match_streamlocal(perm, path)) {
			return connect_to(ssh,
			    perm->host_to_connect, perm->port_to_connect,
			    ctype, rname);
		}
	}
	error("WARNING: Server requests forwarding for unknown path %.100s",
	    path);
	return NULL;
}

/* Check if connecting to that port is permitted and connect. */
Channel *
channel_connect_to_port(struct ssh *ssh, const char *host, u_short port,
    char *ctype, char *rname, int *reason, const char **errmsg)
{
	struct ssh_channels *sc = ssh->chanctxt;
	struct permission_set *pset = &sc->local_perms;
	struct channel_connect cctx;
	Channel *c;
	u_int i, permit, permit_adm = 1;
	int sock;
	struct permission *perm;

	permit = pset->all_permitted;
	if (!permit) {
		for (i = 0; i < pset->num_permitted_user; i++) {
			perm = &pset->permitted_user[i];
			if (open_match(perm, host, port)) {
				permit = 1;
				break;
			}
		}
	}

	if (pset->num_permitted_admin > 0) {
		permit_adm = 0;
		for (i = 0; i < pset->num_permitted_admin; i++) {
			perm = &pset->permitted_admin[i];
			if (open_match(perm, host, port)) {
				permit_adm = 1;
				break;
			}
		}
	}

	if (!permit || !permit_adm) {
		logit("Received request from %.100s port %d to connect to "
		    "host %.100s port %d, but the request was denied.",
		    ssh_remote_ipaddr(ssh), ssh_remote_port(ssh), host, port);
		if (reason != NULL)
			*reason = SSH2_OPEN_ADMINISTRATIVELY_PROHIBITED;
		return NULL;
	}

	memset(&cctx, 0, sizeof(cctx));
	sock = connect_to_helper(ssh, host, port, SOCK_STREAM, ctype, rname,
	    &cctx, reason, errmsg);
	if (sock == -1) {
		channel_connect_ctx_free(&cctx);
		return NULL;
	}

	c = channel_new(ssh, ctype, SSH_CHANNEL_CONNECTING, sock, sock, -1,
	    CHAN_TCP_WINDOW_DEFAULT, CHAN_TCP_PACKET_DEFAULT, 0, rname, 1);
	c->host_port = port;
	c->path = xstrdup(host);
	c->connect_ctx = cctx;

	return c;
}

/* Check if connecting to that path is permitted and connect. */
Channel *
channel_connect_to_path(struct ssh *ssh, const char *path,
    char *ctype, char *rname)
{
	struct ssh_channels *sc = ssh->chanctxt;
	struct permission_set *pset = &sc->local_perms;
	u_int i, permit, permit_adm = 1;
	struct permission *perm;

	permit = pset->all_permitted;
	if (!permit) {
		for (i = 0; i < pset->num_permitted_user; i++) {
			perm = &pset->permitted_user[i];
			if (open_match(perm, path, PORT_STREAMLOCAL)) {
				permit = 1;
				break;
			}
		}
	}

	if (pset->num_permitted_admin > 0) {
		permit_adm = 0;
		for (i = 0; i < pset->num_permitted_admin; i++) {
			perm = &pset->permitted_admin[i];
			if (open_match(perm, path, PORT_STREAMLOCAL)) {
				permit_adm = 1;
				break;
			}
		}
	}

	if (!permit || !permit_adm) {
		logit("Received request to connect to path %.100s, "
		    "but the request was denied.", path);
		return NULL;
	}
	return connect_to(ssh, path, PORT_STREAMLOCAL, ctype, rname);
}

void
channel_send_window_changes(struct ssh *ssh)
{
	struct ssh_channels *sc = ssh->chanctxt;
	struct winsize ws;
	int r;
	u_int i;

	for (i = 0; i < sc->channels_alloc; i++) {
		if (sc->channels[i] == NULL || !sc->channels[i]->client_tty ||
		    sc->channels[i]->type != SSH_CHANNEL_OPEN)
			continue;
		if (ioctl(sc->channels[i]->rfd, TIOCGWINSZ, &ws) == -1)
			continue;
		channel_request_start(ssh, i, "window-change", 0);
		if ((r = sshpkt_put_u32(ssh, (u_int)ws.ws_col)) != 0 ||
		    (r = sshpkt_put_u32(ssh, (u_int)ws.ws_row)) != 0 ||
		    (r = sshpkt_put_u32(ssh, (u_int)ws.ws_xpixel)) != 0 ||
		    (r = sshpkt_put_u32(ssh, (u_int)ws.ws_ypixel)) != 0 ||
		    (r = sshpkt_send(ssh)) != 0)
			fatal_fr(r, "channel %u; send window-change", i);
	}
}

/* Return RDYNAMIC_OPEN channel: channel allows SOCKS, but is not connected */
static Channel *
rdynamic_connect_prepare(struct ssh *ssh, char *ctype, char *rname)
{
	Channel *c;
	int r;

	c = channel_new(ssh, ctype, SSH_CHANNEL_RDYNAMIC_OPEN, -1, -1, -1,
	    CHAN_TCP_WINDOW_DEFAULT, CHAN_TCP_PACKET_DEFAULT, 0, rname, 1);
	c->host_port = 0;
	c->path = NULL;

	/*
	 * We need to open the channel before we have a FD,
	 * so that we can get SOCKS header from peer.
	 */
	if ((r = sshpkt_start(ssh, SSH2_MSG_CHANNEL_OPEN_CONFIRMATION)) != 0 ||
	    (r = sshpkt_put_u32(ssh, c->remote_id)) != 0 ||
	    (r = sshpkt_put_u32(ssh, c->self)) != 0 ||
	    (r = sshpkt_put_u32(ssh, c->local_window)) != 0 ||
	    (r = sshpkt_put_u32(ssh, c->local_maxpacket)) != 0)
		fatal_fr(r, "channel %i; confirm", c->self);
	return c;
}

/* Return CONNECTING socket to remote host:port or local socket path */
static int
rdynamic_connect_finish(struct ssh *ssh, Channel *c)
{
	struct ssh_channels *sc = ssh->chanctxt;
	struct permission_set *pset = &sc->local_perms;
	struct permission *perm;
	struct channel_connect cctx;
	u_int i, permit_adm = 1;
	int sock;

	if (pset->num_permitted_admin > 0) {
		permit_adm = 0;
		for (i = 0; i < pset->num_permitted_admin; i++) {
			perm = &pset->permitted_admin[i];
			if (open_match(perm, c->path, c->host_port)) {
				permit_adm = 1;
				break;
			}
		}
	}
	if (!permit_adm) {
		debug_f("requested forward not permitted");
		return -1;
	}

	memset(&cctx, 0, sizeof(cctx));
	sock = connect_to_helper(ssh, c->path, c->host_port, SOCK_STREAM, NULL,
	    NULL, &cctx, NULL, NULL);
	if (sock == -1)
		channel_connect_ctx_free(&cctx);
	else {
		/* similar to SSH_CHANNEL_CONNECTING but we've already sent the open */
		c->type = SSH_CHANNEL_RDYNAMIC_FINISH;
		c->connect_ctx = cctx;
		channel_register_fds(ssh, c, sock, sock, -1, 0, 1, 0);
	}
	return sock;
}

/* -- X11 forwarding */

/*
 * Creates an internet domain socket for listening for X11 connections.
 * Returns 0 and a suitable display number for the DISPLAY variable
 * stored in display_numberp , or -1 if an error occurs.
 */
int
x11_create_display_inet(struct ssh *ssh, int x11_display_offset,
    int x11_use_localhost, int single_connection,
    u_int *display_numberp, int **chanids)
{
	Channel *nc = NULL;
	int display_number, sock;
	u_short port;
	struct addrinfo hints, *ai, *aitop;
	char strport[NI_MAXSERV];
	int gaierr, n, num_socks = 0, socks[NUM_SOCKS];

	if (chanids == NULL)
		return -1;

	for (display_number = x11_display_offset;
	    display_number < MAX_DISPLAYS;
	    display_number++) {
		port = 6000 + display_number;
		memset(&hints, 0, sizeof(hints));
		hints.ai_family = ssh->chanctxt->IPv4or6;
		hints.ai_flags = x11_use_localhost ? 0: AI_PASSIVE;
		hints.ai_socktype = SOCK_STREAM;
		snprintf(strport, sizeof strport, "%d", port);
		if ((gaierr = getaddrinfo(NULL, strport,
		    &hints, &aitop)) != 0) {
			error("getaddrinfo: %.100s", ssh_gai_strerror(gaierr));
			return -1;
		}
		for (ai = aitop; ai; ai = ai->ai_next) {
			if (ai->ai_family != AF_INET &&
			    ai->ai_family != AF_INET6)
				continue;
			sock = socket(ai->ai_family, ai->ai_socktype,
			    ai->ai_protocol);
			if (sock == -1) {
				if ((errno != EINVAL) && (errno != EAFNOSUPPORT)
#ifdef EPFNOSUPPORT
				    && (errno != EPFNOSUPPORT)
#endif 
				    ) {
					error("socket: %.100s", strerror(errno));
					freeaddrinfo(aitop);
					return -1;
				} else {
					debug("x11_create_display_inet: Socket family %d not supported",
						 ai->ai_family);
					continue;
				}
			}
			if (ai->ai_family == AF_INET6)
				sock_set_v6only(sock);
			if (x11_use_localhost)
				set_reuseaddr(sock);
			if (bind(sock, ai->ai_addr, ai->ai_addrlen) == -1) {
				debug2_f("bind port %d: %.100s", port,
				    strerror(errno));
				close(sock);
				for (n = 0; n < num_socks; n++)
					close(socks[n]);
				num_socks = 0;
				break;
			}
			socks[num_socks++] = sock;
			if (num_socks == NUM_SOCKS)
				break;
		}
		freeaddrinfo(aitop);
		if (num_socks > 0)
			break;
	}
	if (display_number >= MAX_DISPLAYS) {
		error("Failed to allocate internet-domain X11 display socket.");
		return -1;
	}
	/* Start listening for connections on the socket. */
	for (n = 0; n < num_socks; n++) {
		sock = socks[n];
		if (listen(sock, SSH_LISTEN_BACKLOG) == -1) {
			error("listen: %.100s", strerror(errno));
			close(sock);
			return -1;
		}
	}

	/* Allocate a channel for each socket. */
	*chanids = xcalloc(num_socks + 1, sizeof(**chanids));
	for (n = 0; n < num_socks; n++) {
		sock = socks[n];
		nc = channel_new(ssh, "x11-listener",
		    SSH_CHANNEL_X11_LISTENER, sock, sock, -1,
				 hpn_disabled ? CHAN_X11_WINDOW_DEFAULT : hpn_buffer_size,
				 CHAN_X11_PACKET_DEFAULT,
				 0, "X11 inet listener", 1);
		nc->single_connection = single_connection;
		(*chanids)[n] = nc->self;
	}
	(*chanids)[n] = -1;

	/* Return the display number for the DISPLAY environment variable. */
	*display_numberp = display_number;
	return 0;
}

static int
connect_local_xsocket_path(const char *pathname)
{
	int sock;
	struct sockaddr_un addr;

	sock = socket(AF_UNIX, SOCK_STREAM, 0);
	if (sock == -1)
		error("socket: %.100s", strerror(errno));
	memset(&addr, 0, sizeof(addr));
	addr.sun_family = AF_UNIX;
	strlcpy(addr.sun_path, pathname, sizeof addr.sun_path);
	if (connect(sock, (struct sockaddr *)&addr, sizeof(addr)) == 0)
		return sock;
	close(sock);
	error("connect %.100s: %.100s", addr.sun_path, strerror(errno));
	return -1;
}

static int
connect_local_xsocket(u_int dnr)
{
	char buf[1024];
	snprintf(buf, sizeof buf, _PATH_UNIX_X, dnr);
	return connect_local_xsocket_path(buf);
}

#ifdef __APPLE__
static int
is_path_to_xsocket(const char *display, char *path, size_t pathlen)
{
	struct stat sbuf;

	if (strlcpy(path, display, pathlen) >= pathlen) {
		error("%s: display path too long", __func__);
		return 0;
	}
	if (display[0] != '/')
		return 0;
	if (stat(path, &sbuf) == 0) {
		return 1;
	} else {
		char *dot = strrchr(path, '.');
		if (dot != NULL) {
			*dot = '\0';
			if (stat(path, &sbuf) == 0) {
				return 1;
			}
		}
	}
	return 0;
}
#endif

int
x11_connect_display(struct ssh *ssh)
{
	u_int display_number;
	const char *display;
	char buf[1024], *cp;
	struct addrinfo hints, *ai, *aitop;
	char strport[NI_MAXSERV];
	int gaierr, sock = 0;

	/* Try to open a socket for the local X server. */
	display = getenv("DISPLAY");
	if (!display) {
		error("DISPLAY not set.");
		return -1;
	}
	/*
	 * Now we decode the value of the DISPLAY variable and make a
	 * connection to the real X server.
	 */

#ifdef __APPLE__
	/* Check if display is a path to a socket (as set by launchd). */
	{
		char path[PATH_MAX];

		if (is_path_to_xsocket(display, path, sizeof(path))) {
			debug("x11_connect_display: $DISPLAY is launchd");

			/* Create a socket. */
			sock = connect_local_xsocket_path(path);
			if (sock < 0)
				return -1;

			/* OK, we now have a connection to the display. */
			return sock;
		}
	}
#endif
	/*
	 * Check if it is a unix domain socket.  Unix domain displays are in
	 * one of the following formats: unix:d[.s], :d[.s], ::d[.s]
	 */
	if (strncmp(display, "unix:", 5) == 0 ||
	    display[0] == ':') {
		/* Connect to the unix domain socket. */
		if (sscanf(strrchr(display, ':') + 1, "%u",
		    &display_number) != 1) {
			error("Could not parse display number from DISPLAY: "
			    "%.100s", display);
			return -1;
		}
		/* Create a socket. */
		sock = connect_local_xsocket(display_number);
		if (sock < 0)
			return -1;

		/* OK, we now have a connection to the display. */
		return sock;
	}
	/*
	 * Connect to an inet socket.  The DISPLAY value is supposedly
	 * hostname:d[.s], where hostname may also be numeric IP address.
	 */
	strlcpy(buf, display, sizeof(buf));
	cp = strchr(buf, ':');
	if (!cp) {
		error("Could not find ':' in DISPLAY: %.100s", display);
		return -1;
	}
	*cp = 0;
	/*
	 * buf now contains the host name.  But first we parse the
	 * display number.
	 */
	if (sscanf(cp + 1, "%u", &display_number) != 1) {
		error("Could not parse display number from DISPLAY: %.100s",
		    display);
		return -1;
	}

	/* Look up the host address */
	memset(&hints, 0, sizeof(hints));
	hints.ai_family = ssh->chanctxt->IPv4or6;
	hints.ai_socktype = SOCK_STREAM;
	snprintf(strport, sizeof strport, "%u", 6000 + display_number);
	if ((gaierr = getaddrinfo(buf, strport, &hints, &aitop)) != 0) {
		error("%.100s: unknown host. (%s)", buf,
		ssh_gai_strerror(gaierr));
		return -1;
	}
	for (ai = aitop; ai; ai = ai->ai_next) {
		/* Create a socket. */
		sock = socket(ai->ai_family, ai->ai_socktype, ai->ai_protocol);
		if (sock == -1) {
			debug2("socket: %.100s", strerror(errno));
			continue;
		}
		/* Connect it to the display. */
		if (connect(sock, ai->ai_addr, ai->ai_addrlen) == -1) {
			debug2("connect %.100s port %u: %.100s", buf,
			    6000 + display_number, strerror(errno));
			close(sock);
			continue;
		}
		/* Success */
		break;
	}
	freeaddrinfo(aitop);
	if (!ai) {
		error("connect %.100s port %u: %.100s", buf,
		    6000 + display_number, strerror(errno));
		return -1;
	}
	set_nodelay(sock);
	return sock;
}

/*
 * Requests forwarding of X11 connections, generates fake authentication
 * data, and enables authentication spoofing.
 * This should be called in the client only.
 */
void
x11_request_forwarding_with_spoofing(struct ssh *ssh, int client_session_id,
    const char *disp, const char *proto, const char *data, int want_reply)
{
	struct ssh_channels *sc = ssh->chanctxt;
	u_int data_len = (u_int) strlen(data) / 2;
	u_int i, value;
	const char *cp;
	char *new_data;
	int r, screen_number;

	if (sc->x11_saved_display == NULL)
		sc->x11_saved_display = xstrdup(disp);
	else if (strcmp(disp, sc->x11_saved_display) != 0) {
		error("x11_request_forwarding_with_spoofing: different "
		    "$DISPLAY already forwarded");
		return;
	}

	cp = strchr(disp, ':');
	if (cp)
		cp = strchr(cp, '.');
	if (cp)
		screen_number = (u_int)strtonum(cp + 1, 0, 400, NULL);
	else
		screen_number = 0;

	if (sc->x11_saved_proto == NULL) {
		/* Save protocol name. */
		sc->x11_saved_proto = xstrdup(proto);

		/* Extract real authentication data. */
		sc->x11_saved_data = xmalloc(data_len);
		for (i = 0; i < data_len; i++) {
			if (sscanf(data + 2 * i, "%2x", &value) != 1) {
				fatal("x11_request_forwarding: bad "
				    "authentication data: %.100s", data);
			}
			sc->x11_saved_data[i] = value;
		}
		sc->x11_saved_data_len = data_len;

		/* Generate fake data of the same length. */
		sc->x11_fake_data = xmalloc(data_len);
		arc4random_buf(sc->x11_fake_data, data_len);
		sc->x11_fake_data_len = data_len;
	}

	/* Convert the fake data into hex. */
	new_data = tohex(sc->x11_fake_data, data_len);

	/* Send the request packet. */
	channel_request_start(ssh, client_session_id, "x11-req", want_reply);
	if ((r = sshpkt_put_u8(ssh, 0)) != 0 || /* bool: single connection */
	    (r = sshpkt_put_cstring(ssh, proto)) != 0 ||
	    (r = sshpkt_put_cstring(ssh, new_data)) != 0 ||
	    (r = sshpkt_put_u32(ssh, screen_number)) != 0 ||
	    (r = sshpkt_send(ssh)) != 0 ||
	    (r = ssh_packet_write_wait(ssh)) != 0)
		fatal_fr(r, "send x11-req");
	free(new_data);
}<|MERGE_RESOLUTION|>--- conflicted
+++ resolved
@@ -2320,38 +2320,42 @@
 static int
 channel_check_window(struct ssh *ssh, Channel *c)
 {
-	int r;
-
-	if (c->type == SSH_CHANNEL_OPEN &&
-	    !(c->flags & (CHAN_CLOSE_SENT|CHAN_CLOSE_RCVD)) &&
-	    ((c->local_window_max - c->local_window > c->local_maxpacket*3) ||
-	    c->local_window < c->local_window_max/2) &&
-	    c->local_consumed > 0) {
-		u_int addition = 0;
-		u_int32_t tcpwinsz = channel_tcpwinsz(ssh);
-		/* adjust max window size if we are in a dynamic environment */
-		if (c->dynamic_window && (tcpwinsz > c->local_window_max)) {
-			/* grow the window somewhat aggressively to maintain pressure */
-			addition = 1.5 * (tcpwinsz - c->local_window_max);
-			c->local_window_max += addition;
-			debug("Channel: Window growth to %d by %d bytes", c->local_window_max, addition);
-		}
-		if (!c->have_remote_id)
-			fatal_f("channel %d: no remote id", c->self);
-		if ((r = sshpkt_start(ssh,
-		    SSH2_MSG_CHANNEL_WINDOW_ADJUST)) != 0 ||
-		    (r = sshpkt_put_u32(ssh, c->remote_id)) != 0 ||
-		    (r = sshpkt_put_u32(ssh, c->local_consumed + addition)) != 0 ||
-		    (r = sshpkt_send(ssh)) != 0) {
-			fatal_fr(r, "channel %i", c->self);
-		}
-		debug2("channel %d: window %d sent adjust %d",
-		    c->self, c->local_window,
-		    c->local_consumed + addition);
-		c->local_window += c->local_consumed + addition;
-		c->local_consumed = 0;
-	}
-	return 1;
+        int r;
+
+        if (c->type == SSH_CHANNEL_OPEN &&
+            !(c->flags & (CHAN_CLOSE_SENT|CHAN_CLOSE_RCVD)) &&
+            ((c->local_window_max - c->local_window > c->local_maxpacket*3) ||
+            c->local_window < c->local_window_max/2) &&
+            c->local_consumed > 0) {
+                u_int addition = 0;
+                u_int32_t tcpwinsz = channel_tcpwinsz(ssh);
+                /* adjust max window size if we are in a dynamic environment
+                 * and the tcp receive buffer is larger than the ssh window */
+                if (c->dynamic_window && (tcpwinsz > c->local_window_max)) {
+		  /* aggressively grow the window */
+			addition = tcpwinsz - c->local_window_max;
+                        c->local_window_max += addition;
+                        sshbuf_set_window_max(c->output, c->local_window_max);
+                        sshbuf_set_window_max(c->input, c->local_window_max);
+                        debug("Channel %d: Window growth to %d by %d bytes",c->self,
+                              c->local_window_max, addition);
+                }
+                if (!c->have_remote_id)
+                        fatal_f("channel %d: no remote id", c->self);
+                if ((r = sshpkt_start(ssh,
+                    SSH2_MSG_CHANNEL_WINDOW_ADJUST)) != 0 ||
+                    (r = sshpkt_put_u32(ssh, c->remote_id)) != 0 ||
+                    (r = sshpkt_put_u32(ssh, c->local_consumed + addition)) != 0 ||
+                    (r = sshpkt_send(ssh)) != 0) {
+                        fatal_fr(r, "channel %i", c->self);
+                }
+                debug2("channel %d: window %d sent adjust %d",
+                    c->self, c->local_window,
+                    c->local_consumed + addition);
+                c->local_window += c->local_consumed + addition;
+                c->local_consumed = 0;
+        }
+        return 1;
 }
 
 static void
@@ -3893,17 +3897,10 @@
 		}
 
 		/* Allocate a channel number for the socket. */
-<<<<<<< HEAD
 		/* explicitly test for hpn disabled option. if true use smaller window size */
-		c = channel_new(ssh, "port listener", type, sock, sock, -1,
-				hpn_disabled ? CHAN_TCP_WINDOW_DEFAULT : hpn_buffer_size,
-				CHAN_TCP_PACKET_DEFAULT,
-				0, "port listener", 1);
-=======
 		c = channel_new(ssh, "port-listener", type, sock, sock, -1,
-		    CHAN_TCP_WINDOW_DEFAULT, CHAN_TCP_PACKET_DEFAULT,
-		    0, "port listener", 1);
->>>>>>> 6dfb65de
+		    hpn_disabled ? CHAN_TCP_WINDOW_DEFAULT : hpn_buffer_size,
+		    CHAN_TCP_PACKET_DEFAULT, 0, "port listener", 1);
 		c->path = xstrdup(host);
 		c->host_port = fwd->connect_port;
 		c->listening_addr = addr == NULL ? NULL : xstrdup(addr);
