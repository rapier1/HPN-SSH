/* $OpenBSD: channels.c,v 1.432 2023/07/04 03:59:21 dlg Exp $ */
/*
 * Author: Tatu Ylonen <ylo@cs.hut.fi>
 * Copyright (c) 1995 Tatu Ylonen <ylo@cs.hut.fi>, Espoo, Finland
 *                    All rights reserved
 * This file contains functions for generic socket connection forwarding.
 * There is also code for initiating connection forwarding for X11 connections,
 * arbitrary tcp/ip connections, and the authentication agent connection.
 *
 * As far as I am concerned, the code I have written for this software
 * can be used freely for any purpose.  Any derived versions of this
 * software must be clearly marked as such, and if the derived work is
 * incompatible with the protocol description in the RFC file, it must be
 * called by a name other than "ssh" or "Secure Shell".
 *
 * SSH2 support added by Markus Friedl.
 * Copyright (c) 1999, 2000, 2001, 2002 Markus Friedl.  All rights reserved.
 * Copyright (c) 1999 Dug Song.  All rights reserved.
 * Copyright (c) 1999 Theo de Raadt.  All rights reserved.
 *
 * Redistribution and use in source and binary forms, with or without
 * modification, are permitted provided that the following conditions
 * are met:
 * 1. Redistributions of source code must retain the above copyright
 *    notice, this list of conditions and the following disclaimer.
 * 2. Redistributions in binary form must reproduce the above copyright
 *    notice, this list of conditions and the following disclaimer in the
 *    documentation and/or other materials provided with the distribution.
 *
 * THIS SOFTWARE IS PROVIDED BY THE AUTHOR ``AS IS'' AND ANY EXPRESS OR
 * IMPLIED WARRANTIES, INCLUDING, BUT NOT LIMITED TO, THE IMPLIED WARRANTIES
 * OF MERCHANTABILITY AND FITNESS FOR A PARTICULAR PURPOSE ARE DISCLAIMED.
 * IN NO EVENT SHALL THE AUTHOR BE LIABLE FOR ANY DIRECT, INDIRECT,
 * INCIDENTAL, SPECIAL, EXEMPLARY, OR CONSEQUENTIAL DAMAGES (INCLUDING, BUT
 * NOT LIMITED TO, PROCUREMENT OF SUBSTITUTE GOODS OR SERVICES; LOSS OF USE,
 * DATA, OR PROFITS; OR BUSINESS INTERRUPTION) HOWEVER CAUSED AND ON ANY
 * THEORY OF LIABILITY, WHETHER IN CONTRACT, STRICT LIABILITY, OR TORT
 * (INCLUDING NEGLIGENCE OR OTHERWISE) ARISING IN ANY WAY OUT OF THE USE OF
 * THIS SOFTWARE, EVEN IF ADVISED OF THE POSSIBILITY OF SUCH DAMAGE.
 */

#include "includes.h"

#include <sys/types.h>
#include <sys/stat.h>
#include <sys/ioctl.h>
#include <sys/un.h>
#include <sys/socket.h>
#ifdef HAVE_SYS_TIME_H
# include <sys/time.h>
#endif

#include <netinet/in.h>
#include <arpa/inet.h>

#include <errno.h>
#include <fcntl.h>
#include <limits.h>
#include <netdb.h>
#ifdef HAVE_POLL_H
#include <poll.h>
#endif
#include <stdarg.h>
#ifdef HAVE_STDINT_H
# include <stdint.h>
#endif
#include <stdio.h>
#include <stdlib.h>
#include <string.h>
#include <termios.h>
#include <unistd.h>

#include "openbsd-compat/sys-queue.h"
#include "xmalloc.h"
#include "ssh.h"
#include "ssh2.h"
#include "ssherr.h"
#include "sshbuf.h"
#include "packet.h"
#include "log.h"
#include "misc.h"
#include "channels.h"
#include "compat.h"
#include "canohost.h"
#include "sshkey.h"
#include "authfd.h"
#include "pathnames.h"
#include "match.h"

/* XXX remove once we're satisfied there's no lurking bugs */
/* #define DEBUG_CHANNEL_POLL 1 */

/* -- agent forwarding */
#define	NUM_SOCKS	10

/* -- tcp forwarding */
/* special-case port number meaning allow any port */
#define FWD_PERMIT_ANY_PORT	0

/* special-case wildcard meaning allow any host */
#define FWD_PERMIT_ANY_HOST	"*"

/* -- X11 forwarding */
/* Maximum number of fake X11 displays to try. */
#define MAX_DISPLAYS  1000

/* Per-channel callback for pre/post IO actions */
typedef void chan_fn(struct ssh *, Channel *c);

/*
 * Data structure for storing which hosts are permitted for forward requests.
 * The local sides of any remote forwards are stored in this array to prevent
 * a corrupt remote server from accessing arbitrary TCP/IP ports on our local
 * network (which might be behind a firewall).
 */
/* XXX: streamlocal wants a path instead of host:port */
/*      Overload host_to_connect; we could just make this match Forward */
/*	XXX - can we use listen_host instead of listen_path? */
struct permission {
	char *host_to_connect;		/* Connect to 'host'. */
	int port_to_connect;		/* Connect to 'port'. */
	char *listen_host;		/* Remote side should listen address. */
	char *listen_path;		/* Remote side should listen path. */
	int listen_port;		/* Remote side should listen port. */
	Channel *downstream;		/* Downstream mux*/
};

/*
 * Stores the forwarding permission state for a single direction (local or
 * remote).
 */
struct permission_set {
	/*
	 * List of all local permitted host/port pairs to allow for the
	 * user.
	 */
	u_int num_permitted_user;
	struct permission *permitted_user;

	/*
	 * List of all permitted host/port pairs to allow for the admin.
	 */
	u_int num_permitted_admin;
	struct permission *permitted_admin;

	/*
	 * If this is true, all opens/listens are permitted.  This is the
	 * case on the server on which we have to trust the client anyway,
	 * and the user could do anything after logging in.
	 */
	int all_permitted;
};

/* Used to record timeouts per channel type */
struct ssh_channel_timeout {
	char *type_pattern;
	int timeout_secs;
};

/* Master structure for channels state */
struct ssh_channels {
	/*
	 * Pointer to an array containing all allocated channels.  The array
	 * is dynamically extended as needed.
	 */
	Channel **channels;

	/*
	 * Size of the channel array.  All slots of the array must always be
	 * initialized (at least the type field); unused slots set to NULL
	 */
	u_int channels_alloc;

	/*
	 * 'channel_pre*' are called just before IO to add any bits
	 * relevant to channels in the c->io_want bitmasks.
	 *
	 * 'channel_post*': perform any appropriate operations for
	 * channels which have c->io_ready events pending.
	 */
	chan_fn **channel_pre;
	chan_fn **channel_post;

	/* -- tcp forwarding */
	struct permission_set local_perms;
	struct permission_set remote_perms;

	/* -- X11 forwarding */

	/* Saved X11 local (client) display. */
	char *x11_saved_display;

	/* Saved X11 authentication protocol name. */
	char *x11_saved_proto;

	/* Saved X11 authentication data.  This is the real data. */
	char *x11_saved_data;
	u_int x11_saved_data_len;

	/* Deadline after which all X11 connections are refused */
	time_t x11_refuse_time;

	/*
	 * Fake X11 authentication data.  This is what the server will be
	 * sending us; we should replace any occurrences of this by the
	 * real data.
	 */
	u_char *x11_fake_data;
	u_int x11_fake_data_len;

	/* AF_UNSPEC or AF_INET or AF_INET6 */
	int IPv4or6;

	/* Channel timeouts by type */
	struct ssh_channel_timeout *timeouts;
	size_t ntimeouts;
};

/* helper */
static void port_open_helper(struct ssh *ssh, Channel *c, char *rtype);
static const char *channel_rfwd_bind_host(const char *listen_host);

/* non-blocking connect helpers */
static int connect_next(struct channel_connect *);
static void channel_connect_ctx_free(struct channel_connect *);
static Channel *rdynamic_connect_prepare(struct ssh *, char *, char *);
static int rdynamic_connect_finish(struct ssh *, Channel *);

/* Setup helper */
static void channel_handler_init(struct ssh_channels *sc);


static int hpn_disabled = 0;
static int hpn_buffer_size = 2 * 1024 * 1024;

/* -- channel core */

void
channel_init_channels(struct ssh *ssh)
{
	struct ssh_channels *sc;

	if ((sc = calloc(1, sizeof(*sc))) == NULL)
		fatal_f("allocation failed");
	sc->channels_alloc = 10;
	sc->channels = xcalloc(sc->channels_alloc, sizeof(*sc->channels));
	sc->IPv4or6 = AF_UNSPEC;
	channel_handler_init(sc);

	ssh->chanctxt = sc;
}

Channel *
channel_by_id(struct ssh *ssh, int id)
{
	Channel *c;

	if (id < 0 || (u_int)id >= ssh->chanctxt->channels_alloc) {
		logit_f("%d: bad id", id);
		return NULL;
	}
	c = ssh->chanctxt->channels[id];
	if (c == NULL) {
		logit_f("%d: bad id: channel free", id);
		return NULL;
	}
	return c;
}

Channel *
channel_by_remote_id(struct ssh *ssh, u_int remote_id)
{
	Channel *c;
	u_int i;

	for (i = 0; i < ssh->chanctxt->channels_alloc; i++) {
		c = ssh->chanctxt->channels[i];
		if (c != NULL && c->have_remote_id && c->remote_id == remote_id)
			return c;
	}
	return NULL;
}

/*
 * Returns the channel if it is allowed to receive protocol messages.
 * Private channels, like listening sockets, may not receive messages.
 */
Channel *
channel_lookup(struct ssh *ssh, int id)
{
	Channel *c;

	if ((c = channel_by_id(ssh, id)) == NULL)
		return NULL;

	switch (c->type) {
	case SSH_CHANNEL_X11_OPEN:
	case SSH_CHANNEL_LARVAL:
	case SSH_CHANNEL_CONNECTING:
	case SSH_CHANNEL_DYNAMIC:
	case SSH_CHANNEL_RDYNAMIC_OPEN:
	case SSH_CHANNEL_RDYNAMIC_FINISH:
	case SSH_CHANNEL_OPENING:
	case SSH_CHANNEL_OPEN:
	case SSH_CHANNEL_ABANDONED:
	case SSH_CHANNEL_MUX_PROXY:
		return c;
	}
	logit("Non-public channel %d, type %d.", id, c->type);
	return NULL;
}

/*
 * Add a timeout for open channels whose c->ctype (or c->xctype if it is set)
 * match type_pattern.
 */
void
channel_add_timeout(struct ssh *ssh, const char *type_pattern,
    int timeout_secs)
{
	struct ssh_channels *sc = ssh->chanctxt;

	debug2_f("channel type \"%s\" timeout %d seconds",
	    type_pattern, timeout_secs);
	sc->timeouts = xrecallocarray(sc->timeouts, sc->ntimeouts,
	    sc->ntimeouts + 1, sizeof(*sc->timeouts));
	sc->timeouts[sc->ntimeouts].type_pattern = xstrdup(type_pattern);
	sc->timeouts[sc->ntimeouts].timeout_secs = timeout_secs;
	sc->ntimeouts++;
}

/* Clears all previously-added channel timeouts */
void
channel_clear_timeouts(struct ssh *ssh)
{
	struct ssh_channels *sc = ssh->chanctxt;
	size_t i;

	debug3_f("clearing");
	for (i = 0; i < sc->ntimeouts; i++)
		free(sc->timeouts[i].type_pattern);
	free(sc->timeouts);
	sc->timeouts = NULL;
	sc->ntimeouts = 0;
}

static int
lookup_timeout(struct ssh *ssh, const char *type)
{
	struct ssh_channels *sc = ssh->chanctxt;
	size_t i;

	for (i = 0; i < sc->ntimeouts; i++) {
		if (match_pattern(type, sc->timeouts[i].type_pattern))
			return sc->timeouts[i].timeout_secs;
	}

	return 0;
}

/*
 * Sets "extended type" of a channel; used by session layer to add additional
 * information about channel types (e.g. shell, login, subsystem) that can then
 * be used to select timeouts.
 * Will reset c->inactive_deadline as a side-effect.
 */
void
channel_set_xtype(struct ssh *ssh, int id, const char *xctype)
{
	Channel *c;

	if ((c = channel_by_id(ssh, id)) == NULL)
		fatal_f("missing channel %d", id);
	if (c->xctype != NULL)
		free(c->xctype);
	c->xctype = xstrdup(xctype);
	/* Type has changed, so look up inactivity deadline again */
	c->inactive_deadline = lookup_timeout(ssh, c->xctype);
	debug2_f("labeled channel %d as %s (inactive timeout %u)", id, xctype,
	    c->inactive_deadline);
}

/*
 * Register filedescriptors for a channel, used when allocating a channel or
 * when the channel consumer/producer is ready, e.g. shell exec'd
 */
static void
channel_register_fds(struct ssh *ssh, Channel *c, int rfd, int wfd, int efd,
    int extusage, int nonblock, int is_tty)
{
	int val;

	if (rfd != -1)
		(void)fcntl(rfd, F_SETFD, FD_CLOEXEC);
	if (wfd != -1 && wfd != rfd)
		(void)fcntl(wfd, F_SETFD, FD_CLOEXEC);
	if (efd != -1 && efd != rfd && efd != wfd)
		(void)fcntl(efd, F_SETFD, FD_CLOEXEC);

	c->rfd = rfd;
	c->wfd = wfd;
	c->sock = (rfd == wfd) ? rfd : -1;
	c->efd = efd;
	c->extended_usage = extusage;

	if ((c->isatty = is_tty) != 0)
		debug2("channel %d: rfd %d isatty", c->self, c->rfd);
#ifdef _AIX
	/* XXX: Later AIX versions can't push as much data to tty */
	c->wfd_isatty = is_tty || isatty(c->wfd);
#endif

	/* enable nonblocking mode */
	c->restore_block = 0;
	if (nonblock == CHANNEL_NONBLOCK_STDIO) {
		/*
		 * Special handling for stdio file descriptors: do not set
		 * non-blocking mode if they are TTYs. Otherwise prepare to
		 * restore their blocking state on exit to avoid interfering
		 * with other programs that follow.
		 */
		if (rfd != -1 && !isatty(rfd) &&
		    (val = fcntl(rfd, F_GETFL)) != -1 && !(val & O_NONBLOCK)) {
			c->restore_flags[0] = val;
			c->restore_block |= CHANNEL_RESTORE_RFD;
			set_nonblock(rfd);
		}
		if (wfd != -1 && !isatty(wfd) &&
		    (val = fcntl(wfd, F_GETFL)) != -1 && !(val & O_NONBLOCK)) {
			c->restore_flags[1] = val;
			c->restore_block |= CHANNEL_RESTORE_WFD;
			set_nonblock(wfd);
		}
		if (efd != -1 && !isatty(efd) &&
		    (val = fcntl(efd, F_GETFL)) != -1 && !(val & O_NONBLOCK)) {
			c->restore_flags[2] = val;
			c->restore_block |= CHANNEL_RESTORE_EFD;
			set_nonblock(efd);
		}
	} else if (nonblock) {
		if (rfd != -1)
			set_nonblock(rfd);
		if (wfd != -1)
			set_nonblock(wfd);
		if (efd != -1)
			set_nonblock(efd);
	}
}

/*
 * Allocate a new channel object and set its type and socket.
 */
Channel *
channel_new(struct ssh *ssh, char *ctype, int type, int rfd, int wfd, int efd,
    u_int window, u_int maxpack, int extusage, const char *remote_name,
    int nonblock)
{
	struct ssh_channels *sc = ssh->chanctxt;
	u_int i, found = 0;
	Channel *c;
	int r;

	/* Try to find a free slot where to put the new channel. */
	for (i = 0; i < sc->channels_alloc; i++) {
		if (sc->channels[i] == NULL) {
			/* Found a free slot. */
			found = i;
			break;
		}
	}
	if (i >= sc->channels_alloc) {
		/*
		 * There are no free slots. Take last+1 slot and expand
		 * the array.
		 */
		found = sc->channels_alloc;
		if (sc->channels_alloc > CHANNELS_MAX_CHANNELS)
			fatal_f("internal error: channels_alloc %d too big",
			    sc->channels_alloc);
		sc->channels = xrecallocarray(sc->channels, sc->channels_alloc,
		    sc->channels_alloc + 10, sizeof(*sc->channels));
		sc->channels_alloc += 10;
		debug2("channel: expanding %d", sc->channels_alloc);
	}
	/* Initialize and return new channel. */
	c = sc->channels[found] = xcalloc(1, sizeof(Channel));
	if ((c->input = sshbuf_new()) == NULL ||
	    (c->output = sshbuf_new()) == NULL ||
	    (c->extended = sshbuf_new()) == NULL)
		fatal_f("sshbuf_new failed");
	sshbuf_relabel(c->input, "channel input");
	sshbuf_relabel(c->output, "channel output");
	sshbuf_relabel(c->extended, "channel extended");
	if ((r = sshbuf_set_max_size(c->input, CHAN_INPUT_MAX)) != 0)
		fatal_fr(r, "sshbuf_set_max_size");
	c->ostate = CHAN_OUTPUT_OPEN;
	c->istate = CHAN_INPUT_OPEN;
	channel_register_fds(ssh, c, rfd, wfd, efd, extusage, nonblock, 0);
	c->self = found;
	c->type = type;
	c->ctype = ctype;
	c->local_window = window;
	c->local_window_max = window;
	c->local_maxpacket = maxpack;
	c->dynamic_window = 0;
	c->remote_name = xstrdup(remote_name);
	c->ctl_chan = -1;
	c->delayed = 1;		/* prevent call to channel_post handler */
	c->inactive_deadline = lookup_timeout(ssh, c->ctype);
	TAILQ_INIT(&c->status_confirms);
	debug("channel %d: new %s [%s] (inactive timeout: %u)",
	    found, c->ctype, remote_name, c->inactive_deadline);
	return c;
}

int
channel_close_fd(struct ssh *ssh, Channel *c, int *fdp)
{
	int ret, fd = *fdp;

	if (fd == -1)
		return 0;

	/* restore blocking */
	if (*fdp == c->rfd &&
	    (c->restore_block & CHANNEL_RESTORE_RFD) != 0)
		(void)fcntl(*fdp, F_SETFL, c->restore_flags[0]);
	else if (*fdp == c->wfd &&
	    (c->restore_block & CHANNEL_RESTORE_WFD) != 0)
		(void)fcntl(*fdp, F_SETFL, c->restore_flags[1]);
	else if (*fdp == c->efd &&
	    (c->restore_block & CHANNEL_RESTORE_EFD) != 0)
		(void)fcntl(*fdp, F_SETFL, c->restore_flags[2]);

	if (*fdp == c->rfd) {
		c->io_want &= ~SSH_CHAN_IO_RFD;
		c->io_ready &= ~SSH_CHAN_IO_RFD;
		c->rfd = -1;
		c->pfds[0] = -1;
	}
	if (*fdp == c->wfd) {
		c->io_want &= ~SSH_CHAN_IO_WFD;
		c->io_ready &= ~SSH_CHAN_IO_WFD;
		c->wfd = -1;
		c->pfds[1] = -1;
	}
	if (*fdp == c->efd) {
		c->io_want &= ~SSH_CHAN_IO_EFD;
		c->io_ready &= ~SSH_CHAN_IO_EFD;
		c->efd = -1;
		c->pfds[2] = -1;
	}
	if (*fdp == c->sock) {
		c->io_want &= ~SSH_CHAN_IO_SOCK;
		c->io_ready &= ~SSH_CHAN_IO_SOCK;
		c->sock = -1;
		c->pfds[3] = -1;
	}

	ret = close(fd);
	*fdp = -1; /* probably redundant */
	return ret;
}

/* Close all channel fd/socket. */
static void
channel_close_fds(struct ssh *ssh, Channel *c)
{
	int sock = c->sock, rfd = c->rfd, wfd = c->wfd, efd = c->efd;

	channel_close_fd(ssh, c, &c->sock);
	if (rfd != sock)
		channel_close_fd(ssh, c, &c->rfd);
	if (wfd != sock && wfd != rfd)
		channel_close_fd(ssh, c, &c->wfd);
	if (efd != sock && efd != rfd && efd != wfd)
		channel_close_fd(ssh, c, &c->efd);
}

static void
fwd_perm_clear(struct permission *perm)
{
	free(perm->host_to_connect);
	free(perm->listen_host);
	free(perm->listen_path);
	memset(perm, 0, sizeof(*perm));
}

/* Returns an printable name for the specified forwarding permission list */
static const char *
fwd_ident(int who, int where)
{
	if (who == FORWARD_ADM) {
		if (where == FORWARD_LOCAL)
			return "admin local";
		else if (where == FORWARD_REMOTE)
			return "admin remote";
	} else if (who == FORWARD_USER) {
		if (where == FORWARD_LOCAL)
			return "user local";
		else if (where == FORWARD_REMOTE)
			return "user remote";
	}
	fatal("Unknown forward permission list %d/%d", who, where);
}

/* Returns the forwarding permission list for the specified direction */
static struct permission_set *
permission_set_get(struct ssh *ssh, int where)
{
	struct ssh_channels *sc = ssh->chanctxt;

	switch (where) {
	case FORWARD_LOCAL:
		return &sc->local_perms;
		break;
	case FORWARD_REMOTE:
		return &sc->remote_perms;
		break;
	default:
		fatal_f("invalid forwarding direction %d", where);
	}
}

/* Returns pointers to the specified forwarding list and its element count */
static void
permission_set_get_array(struct ssh *ssh, int who, int where,
    struct permission ***permpp, u_int **npermpp)
{
	struct permission_set *pset = permission_set_get(ssh, where);

	switch (who) {
	case FORWARD_USER:
		*permpp = &pset->permitted_user;
		*npermpp = &pset->num_permitted_user;
		break;
	case FORWARD_ADM:
		*permpp = &pset->permitted_admin;
		*npermpp = &pset->num_permitted_admin;
		break;
	default:
		fatal_f("invalid forwarding client %d", who);
	}
}

/* Adds an entry to the specified forwarding list */
static int
permission_set_add(struct ssh *ssh, int who, int where,
    const char *host_to_connect, int port_to_connect,
    const char *listen_host, const char *listen_path, int listen_port,
    Channel *downstream)
{
	struct permission **permp;
	u_int n, *npermp;

	permission_set_get_array(ssh, who, where, &permp, &npermp);

	if (*npermp >= INT_MAX)
		fatal_f("%s overflow", fwd_ident(who, where));

	*permp = xrecallocarray(*permp, *npermp, *npermp + 1, sizeof(**permp));
	n = (*npermp)++;
#define MAYBE_DUP(s) ((s == NULL) ? NULL : xstrdup(s))
	(*permp)[n].host_to_connect = MAYBE_DUP(host_to_connect);
	(*permp)[n].port_to_connect = port_to_connect;
	(*permp)[n].listen_host = MAYBE_DUP(listen_host);
	(*permp)[n].listen_path = MAYBE_DUP(listen_path);
	(*permp)[n].listen_port = listen_port;
	(*permp)[n].downstream = downstream;
#undef MAYBE_DUP
	return (int)n;
}

static void
mux_remove_remote_forwardings(struct ssh *ssh, Channel *c)
{
	struct ssh_channels *sc = ssh->chanctxt;
	struct permission_set *pset = &sc->local_perms;
	struct permission *perm;
	int r;
	u_int i;

	for (i = 0; i < pset->num_permitted_user; i++) {
		perm = &pset->permitted_user[i];
		if (perm->downstream != c)
			continue;

		/* cancel on the server, since mux client is gone */
		debug("channel %d: cleanup remote forward for %s:%u",
		    c->self, perm->listen_host, perm->listen_port);
		if ((r = sshpkt_start(ssh, SSH2_MSG_GLOBAL_REQUEST)) != 0 ||
		    (r = sshpkt_put_cstring(ssh,
		    "cancel-tcpip-forward")) != 0 ||
		    (r = sshpkt_put_u8(ssh, 0)) != 0 ||
		    (r = sshpkt_put_cstring(ssh,
		    channel_rfwd_bind_host(perm->listen_host))) != 0 ||
		    (r = sshpkt_put_u32(ssh, perm->listen_port)) != 0 ||
		    (r = sshpkt_send(ssh)) != 0) {
			fatal_fr(r, "channel %i", c->self);
		}
		fwd_perm_clear(perm); /* unregister */
	}
}

/* Free the channel and close its fd/socket. */
void
channel_free(struct ssh *ssh, Channel *c)
{
	struct ssh_channels *sc = ssh->chanctxt;
	char *s;
	u_int i, n;
	Channel *other;
	struct channel_confirm *cc;

	for (n = 0, i = 0; i < sc->channels_alloc; i++) {
		if ((other = sc->channels[i]) == NULL)
			continue;
		n++;
		/* detach from mux client and prepare for closing */
		if (c->type == SSH_CHANNEL_MUX_CLIENT &&
		    other->type == SSH_CHANNEL_MUX_PROXY &&
		    other->mux_ctx == c) {
			other->mux_ctx = NULL;
			other->type = SSH_CHANNEL_OPEN;
			other->istate = CHAN_INPUT_CLOSED;
			other->ostate = CHAN_OUTPUT_CLOSED;
		}
	}
	debug("channel %d: free: %s, nchannels %u", c->self,
	    c->remote_name ? c->remote_name : "???", n);

	if (c->type == SSH_CHANNEL_MUX_CLIENT) {
		mux_remove_remote_forwardings(ssh, c);
		free(c->mux_ctx);
		c->mux_ctx = NULL;
	} else if (c->type == SSH_CHANNEL_MUX_LISTENER) {
		free(c->mux_ctx);
		c->mux_ctx = NULL;
	}

	if (log_level_get() >= SYSLOG_LEVEL_DEBUG3) {
		s = channel_open_message(ssh);
		debug3("channel %d: status: %s", c->self, s);
		free(s);
	}

	channel_close_fds(ssh, c);
	sshbuf_free(c->input);
	sshbuf_free(c->output);
	sshbuf_free(c->extended);
	c->input = c->output = c->extended = NULL;
	free(c->remote_name);
	c->remote_name = NULL;
	free(c->path);
	c->path = NULL;
	free(c->listening_addr);
	c->listening_addr = NULL;
	free(c->xctype);
	c->xctype = NULL;
	while ((cc = TAILQ_FIRST(&c->status_confirms)) != NULL) {
		if (cc->abandon_cb != NULL)
			cc->abandon_cb(ssh, c, cc->ctx);
		TAILQ_REMOVE(&c->status_confirms, cc, entry);
		freezero(cc, sizeof(*cc));
	}
	if (c->filter_cleanup != NULL && c->filter_ctx != NULL)
		c->filter_cleanup(ssh, c->self, c->filter_ctx);
	sc->channels[c->self] = NULL;
	freezero(c, sizeof(*c));
}

void
channel_free_all(struct ssh *ssh)
{
	u_int i;
	struct ssh_channels *sc = ssh->chanctxt;

	for (i = 0; i < sc->channels_alloc; i++)
		if (sc->channels[i] != NULL)
			channel_free(ssh, sc->channels[i]);

	free(sc->channels);
	sc->channels = NULL;
	sc->channels_alloc = 0;

	free(sc->x11_saved_display);
	sc->x11_saved_display = NULL;

	free(sc->x11_saved_proto);
	sc->x11_saved_proto = NULL;

	free(sc->x11_saved_data);
	sc->x11_saved_data = NULL;
	sc->x11_saved_data_len = 0;

	free(sc->x11_fake_data);
	sc->x11_fake_data = NULL;
	sc->x11_fake_data_len = 0;
}

/*
 * Closes the sockets/fds of all channels.  This is used to close extra file
 * descriptors after a fork.
 */
void
channel_close_all(struct ssh *ssh)
{
	u_int i;

	for (i = 0; i < ssh->chanctxt->channels_alloc; i++)
		if (ssh->chanctxt->channels[i] != NULL)
			channel_close_fds(ssh, ssh->chanctxt->channels[i]);
}

/*
 * Stop listening to channels.
 */
void
channel_stop_listening(struct ssh *ssh)
{
	u_int i;
	Channel *c;

	for (i = 0; i < ssh->chanctxt->channels_alloc; i++) {
		c = ssh->chanctxt->channels[i];
		if (c != NULL) {
			switch (c->type) {
			case SSH_CHANNEL_AUTH_SOCKET:
			case SSH_CHANNEL_PORT_LISTENER:
			case SSH_CHANNEL_RPORT_LISTENER:
			case SSH_CHANNEL_X11_LISTENER:
			case SSH_CHANNEL_UNIX_LISTENER:
			case SSH_CHANNEL_RUNIX_LISTENER:
				channel_close_fd(ssh, c, &c->sock);
				channel_free(ssh, c);
				break;
			}
		}
	}
}

/*
 * Returns true if no channel has too much buffered data, and false if one or
 * more channel is overfull.
 */
int
channel_not_very_much_buffered_data(struct ssh *ssh)
{
	u_int i;
	u_int maxsize = ssh_packet_get_maxsize(ssh);
	Channel *c;

	for (i = 0; i < ssh->chanctxt->channels_alloc; i++) {
		c = ssh->chanctxt->channels[i];
		if (c == NULL || c->type != SSH_CHANNEL_OPEN)
			continue;
		if (sshbuf_len(c->output) > maxsize) {
			debug2("channel %d: big output buffer %zu > %u",
			    c->self, sshbuf_len(c->output), maxsize);
			return 0;
		}
	}
	return 1;
}

/* Returns true if any channel is still open. */
int
channel_still_open(struct ssh *ssh)
{
	u_int i;
	Channel *c;

	for (i = 0; i < ssh->chanctxt->channels_alloc; i++) {
		c = ssh->chanctxt->channels[i];
		if (c == NULL)
			continue;
		switch (c->type) {
		case SSH_CHANNEL_X11_LISTENER:
		case SSH_CHANNEL_PORT_LISTENER:
		case SSH_CHANNEL_RPORT_LISTENER:
		case SSH_CHANNEL_MUX_LISTENER:
		case SSH_CHANNEL_CLOSED:
		case SSH_CHANNEL_AUTH_SOCKET:
		case SSH_CHANNEL_DYNAMIC:
		case SSH_CHANNEL_RDYNAMIC_OPEN:
		case SSH_CHANNEL_CONNECTING:
		case SSH_CHANNEL_ZOMBIE:
		case SSH_CHANNEL_ABANDONED:
		case SSH_CHANNEL_UNIX_LISTENER:
		case SSH_CHANNEL_RUNIX_LISTENER:
			continue;
		case SSH_CHANNEL_LARVAL:
			continue;
		case SSH_CHANNEL_OPENING:
		case SSH_CHANNEL_OPEN:
		case SSH_CHANNEL_RDYNAMIC_FINISH:
		case SSH_CHANNEL_X11_OPEN:
		case SSH_CHANNEL_MUX_CLIENT:
		case SSH_CHANNEL_MUX_PROXY:
			return 1;
		default:
			fatal_f("bad channel type %d", c->type);
			/* NOTREACHED */
		}
	}
	return 0;
}

/* Returns the id of an open channel suitable for keepaliving */
int
channel_find_open(struct ssh *ssh)
{
	u_int i;
	Channel *c;

	for (i = 0; i < ssh->chanctxt->channels_alloc; i++) {
		c = ssh->chanctxt->channels[i];
		if (c == NULL || !c->have_remote_id)
			continue;
		switch (c->type) {
		case SSH_CHANNEL_CLOSED:
		case SSH_CHANNEL_DYNAMIC:
		case SSH_CHANNEL_RDYNAMIC_OPEN:
		case SSH_CHANNEL_RDYNAMIC_FINISH:
		case SSH_CHANNEL_X11_LISTENER:
		case SSH_CHANNEL_PORT_LISTENER:
		case SSH_CHANNEL_RPORT_LISTENER:
		case SSH_CHANNEL_MUX_LISTENER:
		case SSH_CHANNEL_MUX_CLIENT:
		case SSH_CHANNEL_MUX_PROXY:
		case SSH_CHANNEL_OPENING:
		case SSH_CHANNEL_CONNECTING:
		case SSH_CHANNEL_ZOMBIE:
		case SSH_CHANNEL_ABANDONED:
		case SSH_CHANNEL_UNIX_LISTENER:
		case SSH_CHANNEL_RUNIX_LISTENER:
			continue;
		case SSH_CHANNEL_LARVAL:
		case SSH_CHANNEL_AUTH_SOCKET:
		case SSH_CHANNEL_OPEN:
		case SSH_CHANNEL_X11_OPEN:
			return i;
		default:
			fatal_f("bad channel type %d", c->type);
			/* NOTREACHED */
		}
	}
	return -1;
}

/* Returns the state of the channel's extended usage flag */
const char *
channel_format_extended_usage(const Channel *c)
{
	if (c->efd == -1)
		return "closed";

	switch (c->extended_usage) {
	case CHAN_EXTENDED_WRITE:
		return "write";
	case CHAN_EXTENDED_READ:
		return "read";
	case CHAN_EXTENDED_IGNORE:
		return "ignore";
	default:
		return "UNKNOWN";
	}
}

static char *
channel_format_status(const Channel *c)
{
	char *ret = NULL;

	xasprintf(&ret, "t%d [%s] %s%u i%u/%zu o%u/%zu e[%s]/%zu "
	    "fd %d/%d/%d sock %d cc %d io 0x%02x/0x%02x",
	    c->type, c->xctype != NULL ? c->xctype : c->ctype,
	    c->have_remote_id ? "r" : "nr", c->remote_id,
	    c->istate, sshbuf_len(c->input),
	    c->ostate, sshbuf_len(c->output),
	    channel_format_extended_usage(c), sshbuf_len(c->extended),
	    c->rfd, c->wfd, c->efd, c->sock, c->ctl_chan,
	    c->io_want, c->io_ready);
	return ret;
}

/*
 * Returns a message describing the currently open forwarded connections,
 * suitable for sending to the client.  The message contains crlf pairs for
 * newlines.
 */
char *
channel_open_message(struct ssh *ssh)
{
	struct sshbuf *buf;
	Channel *c;
	u_int i;
	int r;
	char *cp, *ret;

	if ((buf = sshbuf_new()) == NULL)
		fatal_f("sshbuf_new");
	if ((r = sshbuf_putf(buf,
	    "The following connections are open:\r\n")) != 0)
		fatal_fr(r, "sshbuf_putf");
	for (i = 0; i < ssh->chanctxt->channels_alloc; i++) {
		c = ssh->chanctxt->channels[i];
		if (c == NULL)
			continue;
		switch (c->type) {
		case SSH_CHANNEL_X11_LISTENER:
		case SSH_CHANNEL_PORT_LISTENER:
		case SSH_CHANNEL_RPORT_LISTENER:
		case SSH_CHANNEL_CLOSED:
		case SSH_CHANNEL_AUTH_SOCKET:
		case SSH_CHANNEL_ZOMBIE:
		case SSH_CHANNEL_ABANDONED:
		case SSH_CHANNEL_MUX_LISTENER:
		case SSH_CHANNEL_UNIX_LISTENER:
		case SSH_CHANNEL_RUNIX_LISTENER:
			continue;
		case SSH_CHANNEL_LARVAL:
		case SSH_CHANNEL_OPENING:
		case SSH_CHANNEL_CONNECTING:
		case SSH_CHANNEL_DYNAMIC:
		case SSH_CHANNEL_RDYNAMIC_OPEN:
		case SSH_CHANNEL_RDYNAMIC_FINISH:
		case SSH_CHANNEL_OPEN:
		case SSH_CHANNEL_X11_OPEN:
		case SSH_CHANNEL_MUX_PROXY:
		case SSH_CHANNEL_MUX_CLIENT:
			cp = channel_format_status(c);
			if ((r = sshbuf_putf(buf, "  #%d %.300s (%s)\r\n",
			    c->self, c->remote_name, cp)) != 0) {
				free(cp);
				fatal_fr(r, "sshbuf_putf");
			}
			free(cp);
			continue;
		default:
			fatal_f("bad channel type %d", c->type);
			/* NOTREACHED */
		}
	}
	if ((ret = sshbuf_dup_string(buf)) == NULL)
		fatal_f("sshbuf_dup_string");
	sshbuf_free(buf);
	return ret;
}

static void
open_preamble(struct ssh *ssh, const char *where, Channel *c, const char *type)
{
	int r;

	if ((r = sshpkt_start(ssh, SSH2_MSG_CHANNEL_OPEN)) != 0 ||
	    (r = sshpkt_put_cstring(ssh, type)) != 0 ||
	    (r = sshpkt_put_u32(ssh, c->self)) != 0 ||
	    (r = sshpkt_put_u32(ssh, c->local_window)) != 0 ||
	    (r = sshpkt_put_u32(ssh, c->local_maxpacket)) != 0) {
		fatal_r(r, "%s: channel %i: open", where, c->self);
	}
}

void
channel_send_open(struct ssh *ssh, int id)
{
	Channel *c = channel_lookup(ssh, id);
	int r;

	if (c == NULL) {
		logit("channel_send_open: %d: bad id", id);
		return;
	}
	debug2("channel %d: send open", id);
	open_preamble(ssh, __func__, c, c->ctype);
	if ((r = sshpkt_send(ssh)) != 0)
		fatal_fr(r, "channel %i", c->self);
}

void
channel_request_start(struct ssh *ssh, int id, char *service, int wantconfirm)
{
	Channel *c = channel_lookup(ssh, id);
	int r;

	if (c == NULL) {
		logit_f("%d: unknown channel id", id);
		return;
	}
	if (!c->have_remote_id)
		fatal_f("channel %d: no remote id", c->self);

	debug2("channel %d: request %s confirm %d", id, service, wantconfirm);
	if ((r = sshpkt_start(ssh, SSH2_MSG_CHANNEL_REQUEST)) != 0 ||
	    (r = sshpkt_put_u32(ssh, c->remote_id)) != 0 ||
	    (r = sshpkt_put_cstring(ssh, service)) != 0 ||
	    (r = sshpkt_put_u8(ssh, wantconfirm)) != 0) {
		fatal_fr(r, "channel %i", c->self);
	}
}

void
channel_register_status_confirm(struct ssh *ssh, int id,
    channel_confirm_cb *cb, channel_confirm_abandon_cb *abandon_cb, void *ctx)
{
	struct channel_confirm *cc;
	Channel *c;

	if ((c = channel_lookup(ssh, id)) == NULL)
		fatal_f("%d: bad id", id);

	cc = xcalloc(1, sizeof(*cc));
	cc->cb = cb;
	cc->abandon_cb = abandon_cb;
	cc->ctx = ctx;
	TAILQ_INSERT_TAIL(&c->status_confirms, cc, entry);
}

void
channel_register_open_confirm(struct ssh *ssh, int id,
    channel_open_fn *fn, void *ctx)
{
	Channel *c = channel_lookup(ssh, id);

	if (c == NULL) {
		logit_f("%d: bad id", id);
		return;
	}
	c->open_confirm = fn;
	c->open_confirm_ctx = ctx;
}

void
channel_register_cleanup(struct ssh *ssh, int id,
    channel_callback_fn *fn, int do_close)
{
	Channel *c = channel_by_id(ssh, id);

	if (c == NULL) {
		logit_f("%d: bad id", id);
		return;
	}
	c->detach_user = fn;
	c->detach_close = do_close;
}

void
channel_cancel_cleanup(struct ssh *ssh, int id)
{
	Channel *c = channel_by_id(ssh, id);

	if (c == NULL) {
		logit_f("%d: bad id", id);
		return;
	}
	c->detach_user = NULL;
	c->detach_close = 0;
}

void
channel_register_filter(struct ssh *ssh, int id, channel_infilter_fn *ifn,
    channel_outfilter_fn *ofn, channel_filter_cleanup_fn *cfn, void *ctx)
{
	Channel *c = channel_lookup(ssh, id);

	if (c == NULL) {
		logit_f("%d: bad id", id);
		return;
	}
	c->input_filter = ifn;
	c->output_filter = ofn;
	c->filter_ctx = ctx;
	c->filter_cleanup = cfn;
}

void
channel_set_fds(struct ssh *ssh, int id, int rfd, int wfd, int efd,
    int extusage, int nonblock, int is_tty, u_int window_max)
{
	Channel *c = channel_lookup(ssh, id);
	int r;

	if (c == NULL || c->type != SSH_CHANNEL_LARVAL)
		fatal("channel_activate for non-larval channel %d.", id);
	if (!c->have_remote_id)
		fatal_f("channel %d: no remote id", c->self);

	channel_register_fds(ssh, c, rfd, wfd, efd, extusage, nonblock, is_tty);
	c->type = SSH_CHANNEL_OPEN;
	c->lastused = monotime();
	c->local_window = c->local_window_max = window_max;

	if ((r = sshpkt_start(ssh, SSH2_MSG_CHANNEL_WINDOW_ADJUST)) != 0 ||
	    (r = sshpkt_put_u32(ssh, c->remote_id)) != 0 ||
	    (r = sshpkt_put_u32(ssh, c->local_window)) != 0 ||
	    (r = sshpkt_send(ssh)) != 0)
		fatal_fr(r, "channel %i", c->self);
}

static void
channel_pre_listener(struct ssh *ssh, Channel *c)
{
	c->io_want = SSH_CHAN_IO_SOCK_R;
}

static void
channel_pre_connecting(struct ssh *ssh, Channel *c)
{
	debug3("channel %d: waiting for connection", c->self);
	c->io_want = SSH_CHAN_IO_SOCK_W;
}

static int
channel_tcpwinsz(struct ssh *ssh)
{
	u_int32_t tcpwinsz = 0;
	socklen_t optsz = sizeof(tcpwinsz);
	int ret = -1;

	/* if we aren't on a socket return 128KB */
	if (!ssh_packet_connection_is_on_socket(ssh))
		return 128 * 1024;

	ret = getsockopt(ssh_packet_get_connection_in(ssh),
			 SOL_SOCKET, SO_RCVBUF, &tcpwinsz, &optsz);
	/* return no more than SSHBUF_SIZE_MAX (currently 256MB) */
	if ((ret == 0) && tcpwinsz > SSHBUF_SIZE_MAX)
		tcpwinsz = SSHBUF_SIZE_MAX;

<<<<<<< HEAD
	debug2("tcpwinsz: tcp connection %d, Receive window: %d",
=======
	debug3_f("tcp connection %d, Receive window: %d",
>>>>>>> efe9b2ec
	       ssh_packet_get_connection_in(ssh), tcpwinsz);
	return tcpwinsz;
}

static void
channel_pre_open(struct ssh *ssh, Channel *c)
{
	c->io_want = 0;
	if (c->istate == CHAN_INPUT_OPEN &&
	    c->remote_window > 0 &&
	    sshbuf_len(c->input) < c->remote_window &&
	    sshbuf_check_reserve(c->input, CHAN_RBUF) == 0)
		c->io_want |= SSH_CHAN_IO_RFD;
	if (c->ostate == CHAN_OUTPUT_OPEN ||
	    c->ostate == CHAN_OUTPUT_WAIT_DRAIN) {
		if (sshbuf_len(c->output) > 0) {
			c->io_want |= SSH_CHAN_IO_WFD;
		} else if (c->ostate == CHAN_OUTPUT_WAIT_DRAIN) {
			if (CHANNEL_EFD_OUTPUT_ACTIVE(c))
				debug2("channel %d: "
				    "obuf_empty delayed efd %d/(%zu)", c->self,
				    c->efd, sshbuf_len(c->extended));
			else
				chan_obuf_empty(ssh, c);
		}
	}
	/** XXX check close conditions, too */
	if (c->efd != -1 && !(c->istate == CHAN_INPUT_CLOSED &&
	    c->ostate == CHAN_OUTPUT_CLOSED)) {
		if (c->extended_usage == CHAN_EXTENDED_WRITE &&
		    sshbuf_len(c->extended) > 0)
			c->io_want |= SSH_CHAN_IO_EFD_W;
		else if (c->efd != -1 && !(c->flags & CHAN_EOF_SENT) &&
		    (c->extended_usage == CHAN_EXTENDED_READ ||
		    c->extended_usage == CHAN_EXTENDED_IGNORE) &&
		    sshbuf_len(c->extended) < c->remote_window)
			c->io_want |= SSH_CHAN_IO_EFD_R;
	}
	/* XXX: What about efd? races? */
}

/*
 * This is a special state for X11 authentication spoofing.  An opened X11
 * connection (when authentication spoofing is being done) remains in this
 * state until the first packet has been completely read.  The authentication
 * data in that packet is then substituted by the real data if it matches the
 * fake data, and the channel is put into normal mode.
 * XXX All this happens at the client side.
 * Returns: 0 = need more data, -1 = wrong cookie, 1 = ok
 */
static int
x11_open_helper(struct ssh *ssh, struct sshbuf *b)
{
	struct ssh_channels *sc = ssh->chanctxt;
	u_char *ucp;
	u_int proto_len, data_len;

	/* Is this being called after the refusal deadline? */
	if (sc->x11_refuse_time != 0 &&
	    monotime() >= sc->x11_refuse_time) {
		verbose("Rejected X11 connection after ForwardX11Timeout "
		    "expired");
		return -1;
	}

	/* Check if the fixed size part of the packet is in buffer. */
	if (sshbuf_len(b) < 12)
		return 0;

	/* Parse the lengths of variable-length fields. */
	ucp = sshbuf_mutable_ptr(b);
	if (ucp[0] == 0x42) {	/* Byte order MSB first. */
		proto_len = 256 * ucp[6] + ucp[7];
		data_len = 256 * ucp[8] + ucp[9];
	} else if (ucp[0] == 0x6c) {	/* Byte order LSB first. */
		proto_len = ucp[6] + 256 * ucp[7];
		data_len = ucp[8] + 256 * ucp[9];
	} else {
		debug2("Initial X11 packet contains bad byte order byte: 0x%x",
		    ucp[0]);
		return -1;
	}

	/* Check if the whole packet is in buffer. */
	if (sshbuf_len(b) <
	    12 + ((proto_len + 3) & ~3) + ((data_len + 3) & ~3))
		return 0;

	/* Check if authentication protocol matches. */
	if (proto_len != strlen(sc->x11_saved_proto) ||
	    memcmp(ucp + 12, sc->x11_saved_proto, proto_len) != 0) {
		debug2("X11 connection uses different authentication protocol.");
		return -1;
	}
	/* Check if authentication data matches our fake data. */
	if (data_len != sc->x11_fake_data_len ||
	    timingsafe_bcmp(ucp + 12 + ((proto_len + 3) & ~3),
		sc->x11_fake_data, sc->x11_fake_data_len) != 0) {
		debug2("X11 auth data does not match fake data.");
		return -1;
	}
	/* Check fake data length */
	if (sc->x11_fake_data_len != sc->x11_saved_data_len) {
		error("X11 fake_data_len %d != saved_data_len %d",
		    sc->x11_fake_data_len, sc->x11_saved_data_len);
		return -1;
	}
	/*
	 * Received authentication protocol and data match
	 * our fake data. Substitute the fake data with real
	 * data.
	 */
	memcpy(ucp + 12 + ((proto_len + 3) & ~3),
	    sc->x11_saved_data, sc->x11_saved_data_len);
	return 1;
}

void
channel_force_close(struct ssh *ssh, Channel *c, int abandon)
{
	debug3_f("channel %d: forcibly closing", c->self);
	if (c->istate == CHAN_INPUT_OPEN)
		chan_read_failed(ssh, c);
	if (c->istate == CHAN_INPUT_WAIT_DRAIN) {
		sshbuf_reset(c->input);
		chan_ibuf_empty(ssh, c);
	}
	if (c->ostate == CHAN_OUTPUT_OPEN ||
	    c->ostate == CHAN_OUTPUT_WAIT_DRAIN) {
		sshbuf_reset(c->output);
		chan_write_failed(ssh, c);
	}
	if (c->detach_user)
		c->detach_user(ssh, c->self, 1, NULL);
	if (c->efd != -1)
		channel_close_fd(ssh, c, &c->efd);
	if (abandon)
		c->type = SSH_CHANNEL_ABANDONED;
	/* exempt from inactivity timeouts */
	c->inactive_deadline = 0;
	c->lastused = 0;
}

static void
channel_pre_x11_open(struct ssh *ssh, Channel *c)
{
	int ret = x11_open_helper(ssh, c->output);

	/* c->force_drain = 1; */

	if (ret == 1) {
		c->type = SSH_CHANNEL_OPEN;
		c->lastused = monotime();
		channel_pre_open(ssh, c);
	} else if (ret == -1) {
		logit("X11 connection rejected because of wrong "
		    "authentication.");
		debug2("X11 rejected %d i%d/o%d",
		    c->self, c->istate, c->ostate);
		channel_force_close(ssh, c, 0);
	}
}

static void
channel_pre_mux_client(struct ssh *ssh, Channel *c)
{
	c->io_want = 0;
	if (c->istate == CHAN_INPUT_OPEN && !c->mux_pause &&
	    sshbuf_check_reserve(c->input, CHAN_RBUF) == 0)
		c->io_want |= SSH_CHAN_IO_RFD;
	if (c->istate == CHAN_INPUT_WAIT_DRAIN) {
		/* clear buffer immediately (discard any partial packet) */
		sshbuf_reset(c->input);
		chan_ibuf_empty(ssh, c);
		/* Start output drain. XXX just kill chan? */
		chan_rcvd_oclose(ssh, c);
	}
	if (c->ostate == CHAN_OUTPUT_OPEN ||
	    c->ostate == CHAN_OUTPUT_WAIT_DRAIN) {
		if (sshbuf_len(c->output) > 0)
			c->io_want |= SSH_CHAN_IO_WFD;
		else if (c->ostate == CHAN_OUTPUT_WAIT_DRAIN)
			chan_obuf_empty(ssh, c);
	}
}

/* try to decode a socks4 header */
static int
channel_decode_socks4(Channel *c, struct sshbuf *input, struct sshbuf *output)
{
	const u_char *p;
	char *host;
	u_int len, have, i, found, need;
	char username[256];
	struct {
		u_int8_t version;
		u_int8_t command;
		u_int16_t dest_port;
		struct in_addr dest_addr;
	} s4_req, s4_rsp;
	int r;

	debug2("channel %d: decode socks4", c->self);

	have = sshbuf_len(input);
	len = sizeof(s4_req);
	if (have < len)
		return 0;
	p = sshbuf_ptr(input);

	need = 1;
	/* SOCKS4A uses an invalid IP address 0.0.0.x */
	if (p[4] == 0 && p[5] == 0 && p[6] == 0 && p[7] != 0) {
		debug2("channel %d: socks4a request", c->self);
		/* ... and needs an extra string (the hostname) */
		need = 2;
	}
	/* Check for terminating NUL on the string(s) */
	for (found = 0, i = len; i < have; i++) {
		if (p[i] == '\0') {
			found++;
			if (found == need)
				break;
		}
		if (i > 1024) {
			/* the peer is probably sending garbage */
			debug("channel %d: decode socks4: too long",
			    c->self);
			return -1;
		}
	}
	if (found < need)
		return 0;
	if ((r = sshbuf_get(input, &s4_req.version, 1)) != 0 ||
	    (r = sshbuf_get(input, &s4_req.command, 1)) != 0 ||
	    (r = sshbuf_get(input, &s4_req.dest_port, 2)) != 0 ||
	    (r = sshbuf_get(input, &s4_req.dest_addr, 4)) != 0) {
		debug_r(r, "channels %d: decode socks4", c->self);
		return -1;
	}
	have = sshbuf_len(input);
	p = sshbuf_ptr(input);
	if (memchr(p, '\0', have) == NULL) {
		error("channel %d: decode socks4: unterminated user", c->self);
		return -1;
	}
	len = strlen(p);
	debug2("channel %d: decode socks4: user %s/%d", c->self, p, len);
	len++; /* trailing '\0' */
	strlcpy(username, p, sizeof(username));
	if ((r = sshbuf_consume(input, len)) != 0)
		fatal_fr(r, "channel %d: consume", c->self);
	free(c->path);
	c->path = NULL;
	if (need == 1) {			/* SOCKS4: one string */
		host = inet_ntoa(s4_req.dest_addr);
		c->path = xstrdup(host);
	} else {				/* SOCKS4A: two strings */
		have = sshbuf_len(input);
		p = sshbuf_ptr(input);
		if (memchr(p, '\0', have) == NULL) {
			error("channel %d: decode socks4a: host not nul "
			    "terminated", c->self);
			return -1;
		}
		len = strlen(p);
		debug2("channel %d: decode socks4a: host %s/%d",
		    c->self, p, len);
		len++;				/* trailing '\0' */
		if (len > NI_MAXHOST) {
			error("channel %d: hostname \"%.100s\" too long",
			    c->self, p);
			return -1;
		}
		c->path = xstrdup(p);
		if ((r = sshbuf_consume(input, len)) != 0)
			fatal_fr(r, "channel %d: consume", c->self);
	}
	c->host_port = ntohs(s4_req.dest_port);

	debug2("channel %d: dynamic request: socks4 host %s port %u command %u",
	    c->self, c->path, c->host_port, s4_req.command);

	if (s4_req.command != 1) {
		debug("channel %d: cannot handle: %s cn %d",
		    c->self, need == 1 ? "SOCKS4" : "SOCKS4A", s4_req.command);
		return -1;
	}
	s4_rsp.version = 0;			/* vn: 0 for reply */
	s4_rsp.command = 90;			/* cd: req granted */
	s4_rsp.dest_port = 0;			/* ignored */
	s4_rsp.dest_addr.s_addr = INADDR_ANY;	/* ignored */
	if ((r = sshbuf_put(output, &s4_rsp, sizeof(s4_rsp))) != 0)
		fatal_fr(r, "channel %d: append reply", c->self);
	return 1;
}

/* try to decode a socks5 header */
#define SSH_SOCKS5_AUTHDONE	0x1000
#define SSH_SOCKS5_NOAUTH	0x00
#define SSH_SOCKS5_IPV4		0x01
#define SSH_SOCKS5_DOMAIN	0x03
#define SSH_SOCKS5_IPV6		0x04
#define SSH_SOCKS5_CONNECT	0x01
#define SSH_SOCKS5_SUCCESS	0x00

static int
channel_decode_socks5(Channel *c, struct sshbuf *input, struct sshbuf *output)
{
	/* XXX use get/put_u8 instead of trusting struct padding */
	struct {
		u_int8_t version;
		u_int8_t command;
		u_int8_t reserved;
		u_int8_t atyp;
	} s5_req, s5_rsp;
	u_int16_t dest_port;
	char dest_addr[255+1], ntop[INET6_ADDRSTRLEN];
	const u_char *p;
	u_int have, need, i, found, nmethods, addrlen, af;
	int r;

	debug2("channel %d: decode socks5", c->self);
	p = sshbuf_ptr(input);
	if (p[0] != 0x05)
		return -1;
	have = sshbuf_len(input);
	if (!(c->flags & SSH_SOCKS5_AUTHDONE)) {
		/* format: ver | nmethods | methods */
		if (have < 2)
			return 0;
		nmethods = p[1];
		if (have < nmethods + 2)
			return 0;
		/* look for method: "NO AUTHENTICATION REQUIRED" */
		for (found = 0, i = 2; i < nmethods + 2; i++) {
			if (p[i] == SSH_SOCKS5_NOAUTH) {
				found = 1;
				break;
			}
		}
		if (!found) {
			debug("channel %d: method SSH_SOCKS5_NOAUTH not found",
			    c->self);
			return -1;
		}
		if ((r = sshbuf_consume(input, nmethods + 2)) != 0)
			fatal_fr(r, "channel %d: consume", c->self);
		/* version, method */
		if ((r = sshbuf_put_u8(output, 0x05)) != 0 ||
		    (r = sshbuf_put_u8(output, SSH_SOCKS5_NOAUTH)) != 0)
			fatal_fr(r, "channel %d: append reply", c->self);
		c->flags |= SSH_SOCKS5_AUTHDONE;
		debug2("channel %d: socks5 auth done", c->self);
		return 0;				/* need more */
	}
	debug2("channel %d: socks5 post auth", c->self);
	if (have < sizeof(s5_req)+1)
		return 0;			/* need more */
	memcpy(&s5_req, p, sizeof(s5_req));
	if (s5_req.version != 0x05 ||
	    s5_req.command != SSH_SOCKS5_CONNECT ||
	    s5_req.reserved != 0x00) {
		debug2("channel %d: only socks5 connect supported", c->self);
		return -1;
	}
	switch (s5_req.atyp){
	case SSH_SOCKS5_IPV4:
		addrlen = 4;
		af = AF_INET;
		break;
	case SSH_SOCKS5_DOMAIN:
		addrlen = p[sizeof(s5_req)];
		af = -1;
		break;
	case SSH_SOCKS5_IPV6:
		addrlen = 16;
		af = AF_INET6;
		break;
	default:
		debug2("channel %d: bad socks5 atyp %d", c->self, s5_req.atyp);
		return -1;
	}
	need = sizeof(s5_req) + addrlen + 2;
	if (s5_req.atyp == SSH_SOCKS5_DOMAIN)
		need++;
	if (have < need)
		return 0;
	if ((r = sshbuf_consume(input, sizeof(s5_req))) != 0)
		fatal_fr(r, "channel %d: consume", c->self);
	if (s5_req.atyp == SSH_SOCKS5_DOMAIN) {
		/* host string length */
		if ((r = sshbuf_consume(input, 1)) != 0)
			fatal_fr(r, "channel %d: consume", c->self);
	}
	if ((r = sshbuf_get(input, &dest_addr, addrlen)) != 0 ||
	    (r = sshbuf_get(input, &dest_port, 2)) != 0) {
		debug_r(r, "channel %d: parse addr/port", c->self);
		return -1;
	}
	dest_addr[addrlen] = '\0';
	free(c->path);
	c->path = NULL;
	if (s5_req.atyp == SSH_SOCKS5_DOMAIN) {
		if (addrlen >= NI_MAXHOST) {
			error("channel %d: dynamic request: socks5 hostname "
			    "\"%.100s\" too long", c->self, dest_addr);
			return -1;
		}
		c->path = xstrdup(dest_addr);
	} else {
		if (inet_ntop(af, dest_addr, ntop, sizeof(ntop)) == NULL)
			return -1;
		c->path = xstrdup(ntop);
	}
	c->host_port = ntohs(dest_port);

	debug2("channel %d: dynamic request: socks5 host %s port %u command %u",
	    c->self, c->path, c->host_port, s5_req.command);

	s5_rsp.version = 0x05;
	s5_rsp.command = SSH_SOCKS5_SUCCESS;
	s5_rsp.reserved = 0;			/* ignored */
	s5_rsp.atyp = SSH_SOCKS5_IPV4;
	dest_port = 0;				/* ignored */

	if ((r = sshbuf_put(output, &s5_rsp, sizeof(s5_rsp))) != 0 ||
	    (r = sshbuf_put_u32(output, ntohl(INADDR_ANY))) != 0 ||
	    (r = sshbuf_put(output, &dest_port, sizeof(dest_port))) != 0)
		fatal_fr(r, "channel %d: append reply", c->self);
	return 1;
}

Channel *
channel_connect_stdio_fwd(struct ssh *ssh,
    const char *host_to_connect, int port_to_connect,
    int in, int out, int nonblock)
{
	Channel *c;

	debug_f("%s:%d", host_to_connect, port_to_connect);

	c = channel_new(ssh, "stdio-forward", SSH_CHANNEL_OPENING, in, out,
	    -1, CHAN_TCP_WINDOW_DEFAULT, CHAN_TCP_PACKET_DEFAULT,
	    0, "stdio-forward", nonblock);

	c->path = xstrdup(host_to_connect);
	c->host_port = port_to_connect;
	c->listening_port = 0;
	c->force_drain = 1;

	channel_register_fds(ssh, c, in, out, -1, 0, 1, 0);
	port_open_helper(ssh, c, port_to_connect == PORT_STREAMLOCAL ?
	    "direct-streamlocal@openssh.com" : "direct-tcpip");

	return c;
}

/* dynamic port forwarding */
static void
channel_pre_dynamic(struct ssh *ssh, Channel *c)
{
	const u_char *p;
	u_int have;
	int ret;

	c->io_want = 0;
	have = sshbuf_len(c->input);
	debug2("channel %d: pre_dynamic: have %d", c->self, have);
	/* sshbuf_dump(c->input, stderr); */
	/* check if the fixed size part of the packet is in buffer. */
	if (have < 3) {
		/* need more */
		c->io_want |= SSH_CHAN_IO_RFD;
		return;
	}
	/* try to guess the protocol */
	p = sshbuf_ptr(c->input);
	/* XXX sshbuf_peek_u8? */
	switch (p[0]) {
	case 0x04:
		ret = channel_decode_socks4(c, c->input, c->output);
		break;
	case 0x05:
		ret = channel_decode_socks5(c, c->input, c->output);
		break;
	default:
		ret = -1;
		break;
	}
	if (ret < 0) {
		chan_mark_dead(ssh, c);
	} else if (ret == 0) {
		debug2("channel %d: pre_dynamic: need more", c->self);
		/* need more */
		c->io_want |= SSH_CHAN_IO_RFD;
		if (sshbuf_len(c->output))
			c->io_want |= SSH_CHAN_IO_WFD;
	} else {
		/* switch to the next state */
		c->type = SSH_CHANNEL_OPENING;
		port_open_helper(ssh, c, "direct-tcpip");
	}
}

/* simulate read-error */
static void
rdynamic_close(struct ssh *ssh, Channel *c)
{
	c->type = SSH_CHANNEL_OPEN;
	channel_force_close(ssh, c, 0);
}

/* reverse dynamic port forwarding */
static void
channel_before_prepare_io_rdynamic(struct ssh *ssh, Channel *c)
{
	const u_char *p;
	u_int have, len;
	int r, ret;

	have = sshbuf_len(c->output);
	debug2("channel %d: pre_rdynamic: have %d", c->self, have);
	/* sshbuf_dump(c->output, stderr); */
	/* EOF received */
	if (c->flags & CHAN_EOF_RCVD) {
		if ((r = sshbuf_consume(c->output, have)) != 0)
			fatal_fr(r, "channel %d: consume", c->self);
		rdynamic_close(ssh, c);
		return;
	}
	/* check if the fixed size part of the packet is in buffer. */
	if (have < 3)
		return;
	/* try to guess the protocol */
	p = sshbuf_ptr(c->output);
	switch (p[0]) {
	case 0x04:
		/* switch input/output for reverse forwarding */
		ret = channel_decode_socks4(c, c->output, c->input);
		break;
	case 0x05:
		ret = channel_decode_socks5(c, c->output, c->input);
		break;
	default:
		ret = -1;
		break;
	}
	if (ret < 0) {
		rdynamic_close(ssh, c);
	} else if (ret == 0) {
		debug2("channel %d: pre_rdynamic: need more", c->self);
		/* send socks request to peer */
		len = sshbuf_len(c->input);
		if (len > 0 && len < c->remote_window) {
			if ((r = sshpkt_start(ssh, SSH2_MSG_CHANNEL_DATA)) != 0 ||
			    (r = sshpkt_put_u32(ssh, c->remote_id)) != 0 ||
			    (r = sshpkt_put_stringb(ssh, c->input)) != 0 ||
			    (r = sshpkt_send(ssh)) != 0) {
				fatal_fr(r, "channel %i: rdynamic", c->self);
			}
			if ((r = sshbuf_consume(c->input, len)) != 0)
				fatal_fr(r, "channel %d: consume", c->self);
			c->remote_window -= len;
		}
	} else if (rdynamic_connect_finish(ssh, c) < 0) {
		/* the connect failed */
		rdynamic_close(ssh, c);
	}
}

/* This is our fake X11 server socket. */
static void
channel_post_x11_listener(struct ssh *ssh, Channel *c)
{
	Channel *nc;
	struct sockaddr_storage addr;
	int r, newsock, oerrno, remote_port;
	socklen_t addrlen;
	char buf[16384], *remote_ipaddr;

	if ((c->io_ready & SSH_CHAN_IO_SOCK_R) == 0)
		return;

	debug("X11 connection requested.");
	addrlen = sizeof(addr);
	newsock = accept(c->sock, (struct sockaddr *)&addr, &addrlen);
	if (c->single_connection) {
		oerrno = errno;
		debug2("single_connection: closing X11 listener.");
		channel_close_fd(ssh, c, &c->sock);
		chan_mark_dead(ssh, c);
		errno = oerrno;
	}
	if (newsock == -1) {
		if (errno != EINTR && errno != EWOULDBLOCK &&
		    errno != ECONNABORTED)
			error("accept: %.100s", strerror(errno));
		if (errno == EMFILE || errno == ENFILE)
			c->notbefore = monotime() + 1;
		return;
	}
	set_nodelay(newsock);
	remote_ipaddr = get_peer_ipaddr(newsock);
	remote_port = get_peer_port(newsock);
	snprintf(buf, sizeof buf, "X11 connection from %.200s port %d",
	    remote_ipaddr, remote_port);

	nc = channel_new(ssh, "x11-connection",
	    SSH_CHANNEL_OPENING, newsock, newsock, -1,
	    c->local_window_max, c->local_maxpacket, 0, buf, 1);
	open_preamble(ssh, __func__, nc, "x11");
	if ((r = sshpkt_put_cstring(ssh, remote_ipaddr)) != 0 ||
	    (r = sshpkt_put_u32(ssh, remote_port)) != 0) {
		fatal_fr(r, "channel %i: reply", c->self);
	}
	if ((r = sshpkt_send(ssh)) != 0)
		fatal_fr(r, "channel %i: send", c->self);
	free(remote_ipaddr);
}

static void
port_open_helper(struct ssh *ssh, Channel *c, char *rtype)
{
	char *local_ipaddr = get_local_ipaddr(c->sock);
	int local_port = c->sock == -1 ? 65536 : get_local_port(c->sock);
	char *remote_ipaddr = get_peer_ipaddr(c->sock);
	int remote_port = get_peer_port(c->sock);
	int r;

	if (remote_port == -1) {
		/* Fake addr/port to appease peers that validate it (Tectia) */
		free(remote_ipaddr);
		remote_ipaddr = xstrdup("127.0.0.1");
		remote_port = 65535;
	}

	free(c->remote_name);
	xasprintf(&c->remote_name,
	    "%s: listening port %d for %.100s port %d, "
	    "connect from %.200s port %d to %.100s port %d",
	    rtype, c->listening_port, c->path, c->host_port,
	    remote_ipaddr, remote_port, local_ipaddr, local_port);

	open_preamble(ssh, __func__, c, rtype);
	if (strcmp(rtype, "direct-tcpip") == 0) {
		/* target host, port */
		if ((r = sshpkt_put_cstring(ssh, c->path)) != 0 ||
		    (r = sshpkt_put_u32(ssh, c->host_port)) != 0)
			fatal_fr(r, "channel %i: reply", c->self);
	} else if (strcmp(rtype, "direct-streamlocal@openssh.com") == 0) {
		/* target path */
		if ((r = sshpkt_put_cstring(ssh, c->path)) != 0)
			fatal_fr(r, "channel %i: reply", c->self);
	} else if (strcmp(rtype, "forwarded-streamlocal@openssh.com") == 0) {
		/* listen path */
		if ((r = sshpkt_put_cstring(ssh, c->path)) != 0)
			fatal_fr(r, "channel %i: reply", c->self);
	} else {
		/* listen address, port */
		if ((r = sshpkt_put_cstring(ssh, c->path)) != 0 ||
		    (r = sshpkt_put_u32(ssh, local_port)) != 0)
			fatal_fr(r, "channel %i: reply", c->self);
	}
	if (strcmp(rtype, "forwarded-streamlocal@openssh.com") == 0) {
		/* reserved for future owner/mode info */
		if ((r = sshpkt_put_cstring(ssh, "")) != 0)
			fatal_fr(r, "channel %i: reply", c->self);
	} else {
		/* originator host and port */
		if ((r = sshpkt_put_cstring(ssh, remote_ipaddr)) != 0 ||
		    (r = sshpkt_put_u32(ssh, (u_int)remote_port)) != 0)
			fatal_fr(r, "channel %i: reply", c->self);
	}
	if ((r = sshpkt_send(ssh)) != 0)
		fatal_fr(r, "channel %i: send", c->self);
	free(remote_ipaddr);
	free(local_ipaddr);
}

void
channel_set_x11_refuse_time(struct ssh *ssh, time_t refuse_time)
{
	ssh->chanctxt->x11_refuse_time = refuse_time;
}

/*
 * This socket is listening for connections to a forwarded TCP/IP port.
 */
static void
channel_post_port_listener(struct ssh *ssh, Channel *c)
{
	Channel *nc;
	struct sockaddr_storage addr;
	int newsock, nextstate;
	socklen_t addrlen;
	char *rtype;

	if ((c->io_ready & SSH_CHAN_IO_SOCK_R) == 0)
		return;

	debug("Connection to port %d forwarding to %.100s port %d requested.",
	    c->listening_port, c->path, c->host_port);

	if (c->type == SSH_CHANNEL_RPORT_LISTENER) {
		nextstate = SSH_CHANNEL_OPENING;
		rtype = "forwarded-tcpip";
	} else if (c->type == SSH_CHANNEL_RUNIX_LISTENER) {
		nextstate = SSH_CHANNEL_OPENING;
		rtype = "forwarded-streamlocal@openssh.com";
	} else if (c->host_port == PORT_STREAMLOCAL) {
		nextstate = SSH_CHANNEL_OPENING;
		rtype = "direct-streamlocal@openssh.com";
	} else if (c->host_port == 0) {
		nextstate = SSH_CHANNEL_DYNAMIC;
		rtype = "dynamic-tcpip";
	} else {
		nextstate = SSH_CHANNEL_OPENING;
		rtype = "direct-tcpip";
	}

	addrlen = sizeof(addr);
	newsock = accept(c->sock, (struct sockaddr *)&addr, &addrlen);
	if (newsock == -1) {
		if (errno != EINTR && errno != EWOULDBLOCK &&
		    errno != ECONNABORTED)
			error("accept: %.100s", strerror(errno));
		if (errno == EMFILE || errno == ENFILE)
			c->notbefore = monotime() + 1;
		return;
	}
	if (c->host_port != PORT_STREAMLOCAL)
		set_nodelay(newsock);
	nc = channel_new(ssh, rtype, nextstate, newsock, newsock, -1,
	    c->local_window_max, c->local_maxpacket, 0, rtype, 1);
	nc->listening_port = c->listening_port;
	nc->host_port = c->host_port;
	if (c->path != NULL)
		nc->path = xstrdup(c->path);

	if (nextstate != SSH_CHANNEL_DYNAMIC)
		port_open_helper(ssh, nc, rtype);
}

/*
 * This is the authentication agent socket listening for connections from
 * clients.
 */
static void
channel_post_auth_listener(struct ssh *ssh, Channel *c)
{
	Channel *nc;
	int r, newsock;
	struct sockaddr_storage addr;
	socklen_t addrlen;

	if ((c->io_ready & SSH_CHAN_IO_SOCK_R) == 0)
		return;

	addrlen = sizeof(addr);
	newsock = accept(c->sock, (struct sockaddr *)&addr, &addrlen);
	if (newsock == -1) {
		error("accept from auth socket: %.100s", strerror(errno));
		if (errno == EMFILE || errno == ENFILE)
			c->notbefore = monotime() + 1;
		return;
	}
	nc = channel_new(ssh, "agent-connection",
	    SSH_CHANNEL_OPENING, newsock, newsock, -1,
	    c->local_window_max, c->local_maxpacket,
	    0, "accepted auth socket", 1);
	open_preamble(ssh, __func__, nc, "auth-agent@openssh.com");
	if ((r = sshpkt_send(ssh)) != 0)
		fatal_fr(r, "channel %i", c->self);
}

static void
channel_post_connecting(struct ssh *ssh, Channel *c)
{
	int err = 0, sock, isopen, r;
	socklen_t sz = sizeof(err);

	if ((c->io_ready & SSH_CHAN_IO_SOCK_W) == 0)
		return;
	if (!c->have_remote_id)
		fatal_f("channel %d: no remote id", c->self);
	/* for rdynamic the OPEN_CONFIRMATION has been sent already */
	isopen = (c->type == SSH_CHANNEL_RDYNAMIC_FINISH);

	if (getsockopt(c->sock, SOL_SOCKET, SO_ERROR, &err, &sz) == -1) {
		err = errno;
		error("getsockopt SO_ERROR failed");
	}

	if (err == 0) {
		/* Non-blocking connection completed */
		debug("channel %d: connected to %s port %d",
		    c->self, c->connect_ctx.host, c->connect_ctx.port);
		channel_connect_ctx_free(&c->connect_ctx);
		c->type = SSH_CHANNEL_OPEN;
		c->lastused = monotime();
		if (isopen) {
			/* no message necessary */
		} else {
			if ((r = sshpkt_start(ssh,
			    SSH2_MSG_CHANNEL_OPEN_CONFIRMATION)) != 0 ||
			    (r = sshpkt_put_u32(ssh, c->remote_id)) != 0 ||
			    (r = sshpkt_put_u32(ssh, c->self)) != 0 ||
			    (r = sshpkt_put_u32(ssh, c->local_window)) != 0 ||
			    (r = sshpkt_put_u32(ssh, c->local_maxpacket)) != 0 ||
			    (r = sshpkt_send(ssh)) != 0)
				fatal_fr(r, "channel %i open confirm", c->self);
		}
		return;
	}
	if (err == EINTR || err == EAGAIN || err == EINPROGRESS)
		return;

	/* Non-blocking connection failed */
	debug("channel %d: connection failed: %s", c->self, strerror(err));

	/* Try next address, if any */
	if ((sock = connect_next(&c->connect_ctx)) == -1) {
		/* Exhausted all addresses for this destination */
		error("connect_to %.100s port %d: failed.",
		    c->connect_ctx.host, c->connect_ctx.port);
		channel_connect_ctx_free(&c->connect_ctx);
		if (isopen) {
			rdynamic_close(ssh, c);
		} else {
			if ((r = sshpkt_start(ssh,
			    SSH2_MSG_CHANNEL_OPEN_FAILURE)) != 0 ||
			    (r = sshpkt_put_u32(ssh, c->remote_id)) != 0 ||
			    (r = sshpkt_put_u32(ssh,
			    SSH2_OPEN_CONNECT_FAILED)) != 0 ||
			    (r = sshpkt_put_cstring(ssh, strerror(err))) != 0 ||
			    (r = sshpkt_put_cstring(ssh, "")) != 0 ||
			    (r = sshpkt_send(ssh)) != 0)
				fatal_fr(r, "channel %i: failure", c->self);
			chan_mark_dead(ssh, c);
		}
	}

	/* New non-blocking connection in progress */
	close(c->sock);
	c->sock = c->rfd = c->wfd = sock;
}

static int
channel_handle_rfd(struct ssh *ssh, Channel *c)
{
	char buf[CHAN_RBUF];
	ssize_t len;
	int r, force;
	size_t nr = 0, have, avail, maxlen = CHANNEL_MAX_READ;
	int pty_zeroread = 0;

#ifdef PTY_ZEROREAD
	/* Bug on AIX: read(1) can return 0 for a non-closed fd */
	pty_zeroread = c->isatty;
#endif

	force = c->isatty && c->detach_close && c->istate != CHAN_INPUT_CLOSED;

	if (!force && (c->io_ready & SSH_CHAN_IO_RFD) == 0)
		return 1;
	if ((avail = sshbuf_avail(c->input)) == 0)
		return 1; /* Shouldn't happen */

	/*
	 * For "simple" channels (i.e. not datagram or filtered), we can
	 * read directly to the channel buffer.
	 */
	if (!pty_zeroread && c->input_filter == NULL && !c->datagram) {
		/* Only OPEN channels have valid rwin */
		if (c->type == SSH_CHANNEL_OPEN) {
			if ((have = sshbuf_len(c->input)) >= c->remote_window)
				return 1; /* shouldn't happen */
			if (maxlen > c->remote_window - have)
				maxlen = c->remote_window - have;
		}
		if (maxlen > avail)
			maxlen = avail;
		if ((r = sshbuf_read(c->rfd, c->input, maxlen, &nr)) != 0) {
			if (errno == EINTR || (!force &&
			    (errno == EAGAIN || errno == EWOULDBLOCK)))
				return 1;
			debug2("channel %d: read failed rfd %d maxlen %zu: %s",
			    c->self, c->rfd, maxlen, ssh_err(r));
			goto rfail;
		}
		if (nr != 0)
			c->lastused = monotime();
		return 1;
	}

	errno = 0;
	len = read(c->rfd, buf, sizeof(buf));
	/* fixup AIX zero-length read with errno set to look more like errors */
	if (pty_zeroread && len == 0 && errno != 0)
		len = -1;
	if (len == -1 && (errno == EINTR ||
	    ((errno == EAGAIN || errno == EWOULDBLOCK) && !force)))
		return 1;
	if (len < 0 || (!pty_zeroread && len == 0)) {
		debug2("channel %d: read<=0 rfd %d len %zd: %s",
		    c->self, c->rfd, len,
		    len == 0 ? "closed" : strerror(errno));
 rfail:
		if (c->type != SSH_CHANNEL_OPEN) {
			debug2("channel %d: not open", c->self);
			chan_mark_dead(ssh, c);
			return -1;
		} else {
			chan_read_failed(ssh, c);
		}
		return -1;
	}
	c->lastused = monotime();
	if (c->input_filter != NULL) {
		if (c->input_filter(ssh, c, buf, len) == -1) {
			debug2("channel %d: filter stops", c->self);
			chan_read_failed(ssh, c);
		}
	} else if (c->datagram) {
		if ((r = sshbuf_put_string(c->input, buf, len)) != 0)
			fatal_fr(r, "channel %i: put datagram", c->self);
	} else if ((r = sshbuf_put(c->input, buf, len)) != 0)
		fatal_fr(r, "channel %i: put data", c->self);

	return 1;
}

static int
channel_handle_wfd(struct ssh *ssh, Channel *c)
{
	struct termios tio;
	u_char *data = NULL, *buf; /* XXX const; need filter API change */
	size_t dlen, olen = 0;
	int r, len;

	if ((c->io_ready & SSH_CHAN_IO_WFD) == 0)
		return 1;
	if (sshbuf_len(c->output) == 0)
		return 1;

	/* Send buffered output data to the socket. */
	olen = sshbuf_len(c->output);
	if (c->output_filter != NULL) {
		if ((buf = c->output_filter(ssh, c, &data, &dlen)) == NULL) {
			debug2("channel %d: filter stops", c->self);
			if (c->type != SSH_CHANNEL_OPEN)
				chan_mark_dead(ssh, c);
			else
				chan_write_failed(ssh, c);
			return -1;
		}
	} else if (c->datagram) {
		if ((r = sshbuf_get_string(c->output, &data, &dlen)) != 0)
			fatal_fr(r, "channel %i: get datagram", c->self);
		buf = data;
	} else {
		buf = data = sshbuf_mutable_ptr(c->output);
		dlen = sshbuf_len(c->output);
	}

	if (c->datagram) {
		/* ignore truncated writes, datagrams might get lost */
		len = write(c->wfd, buf, dlen);
		free(data);
		if (len == -1 && (errno == EINTR || errno == EAGAIN ||
		    errno == EWOULDBLOCK))
			return 1;
		if (len <= 0)
			goto write_fail;
		goto out;
	}

#ifdef _AIX
	/* XXX: Later AIX versions can't push as much data to tty */
	if (c->wfd_isatty)
		dlen = MINIMUM(dlen, 8*1024);
#endif

	len = write(c->wfd, buf, dlen);
	if (len == -1 &&
	    (errno == EINTR || errno == EAGAIN || errno == EWOULDBLOCK))
		return 1;
	if (len <= 0) {
 write_fail:
		if (c->type != SSH_CHANNEL_OPEN) {
			debug2("channel %d: not open", c->self);
			chan_mark_dead(ssh, c);
			return -1;
		} else {
			chan_write_failed(ssh, c);
		}
		return -1;
	}
	c->lastused = monotime();
#ifndef BROKEN_TCGETATTR_ICANON
	if (c->isatty && dlen >= 1 && buf[0] != '\r') {
		if (tcgetattr(c->wfd, &tio) == 0 &&
		    !(tio.c_lflag & ECHO) && (tio.c_lflag & ICANON)) {
			/*
			 * Simulate echo to reduce the impact of
			 * traffic analysis. We need to match the
			 * size of a SSH2_MSG_CHANNEL_DATA message
			 * (4 byte channel id + buf)
			 */
			if ((r = sshpkt_msg_ignore(ssh, 4+len)) != 0 ||
			    (r = sshpkt_send(ssh)) != 0)
				fatal_fr(r, "channel %i: ignore", c->self);
		}
	}
#endif /* BROKEN_TCGETATTR_ICANON */
	if ((r = sshbuf_consume(c->output, len)) != 0)
		fatal_fr(r, "channel %i: consume", c->self);
 out:
	c->local_consumed += olen - sshbuf_len(c->output);

	return 1;
}

static int
channel_handle_efd_write(struct ssh *ssh, Channel *c)
{
	int r;
	ssize_t len;

	if ((c->io_ready & SSH_CHAN_IO_EFD_W) == 0)
		return 1;
	if (sshbuf_len(c->extended) == 0)
		return 1;

	len = write(c->efd, sshbuf_ptr(c->extended),
	    sshbuf_len(c->extended));
	debug2("channel %d: written %zd to efd %d", c->self, len, c->efd);
	if (len == -1 && (errno == EINTR || errno == EAGAIN ||
	    errno == EWOULDBLOCK))
		return 1;
	if (len <= 0) {
		debug2("channel %d: closing write-efd %d", c->self, c->efd);
		channel_close_fd(ssh, c, &c->efd);
	} else {
		if ((r = sshbuf_consume(c->extended, len)) != 0)
			fatal_fr(r, "channel %i: consume", c->self);
		c->local_consumed += len;
		c->lastused = monotime();
	}
	return 1;
}

static int
channel_handle_efd_read(struct ssh *ssh, Channel *c)
{
	char buf[CHAN_RBUF];
	ssize_t len;
	int r, force;

	force = c->isatty && c->detach_close && c->istate != CHAN_INPUT_CLOSED;

	if (!force && (c->io_ready & SSH_CHAN_IO_EFD_R) == 0)
		return 1;

	len = read(c->efd, buf, sizeof(buf));
	debug2("channel %d: read %zd from efd %d", c->self, len, c->efd);
	if (len == -1 && (errno == EINTR || ((errno == EAGAIN ||
	    errno == EWOULDBLOCK) && !force)))
		return 1;
	if (len <= 0) {
		debug2("channel %d: closing read-efd %d", c->self, c->efd);
		channel_close_fd(ssh, c, &c->efd);
		return 1;
	}
	c->lastused = monotime();
	if (c->extended_usage == CHAN_EXTENDED_IGNORE)
		debug3("channel %d: discard efd", c->self);
	else if ((r = sshbuf_put(c->extended, buf, len)) != 0)
		fatal_fr(r, "channel %i: append", c->self);
	return 1;
}

static int
channel_handle_efd(struct ssh *ssh, Channel *c)
{
	if (c->efd == -1)
		return 1;

	/** XXX handle drain efd, too */

	if (c->extended_usage == CHAN_EXTENDED_WRITE)
		return channel_handle_efd_write(ssh, c);
	else if (c->extended_usage == CHAN_EXTENDED_READ ||
	    c->extended_usage == CHAN_EXTENDED_IGNORE)
		return channel_handle_efd_read(ssh, c);

	return 1;
}

static int
channel_check_window(struct ssh *ssh, Channel *c)
{
        int r;

        if (c->type == SSH_CHANNEL_OPEN &&
            !(c->flags & (CHAN_CLOSE_SENT|CHAN_CLOSE_RCVD)) &&
            ((c->local_window_max - c->local_window > c->local_maxpacket*3) ||
            c->local_window < c->local_window_max/2) &&
            c->local_consumed > 0) {
                u_int addition = 0;
                u_int32_t tcpwinsz = channel_tcpwinsz(ssh);
                /* adjust max window size if we are in a dynamic environment
                 * and the tcp receive buffer is larger than the ssh window */
                if (c->dynamic_window && (tcpwinsz > c->local_window_max)) {
		  /* aggressively grow the window */
			addition = tcpwinsz - c->local_window_max;
                        c->local_window_max += addition;
                        sshbuf_set_window_max(c->output, c->local_window_max);
                        sshbuf_set_window_max(c->input, c->local_window_max);
                        debug("Channel %d: Window growth to %d by %d bytes",c->self,
                              c->local_window_max, addition);
                }
                if (!c->have_remote_id)
                        fatal_f("channel %d: no remote id", c->self);
                if ((r = sshpkt_start(ssh,
                    SSH2_MSG_CHANNEL_WINDOW_ADJUST)) != 0 ||
                    (r = sshpkt_put_u32(ssh, c->remote_id)) != 0 ||
                    (r = sshpkt_put_u32(ssh, c->local_consumed + addition)) != 0 ||
                    (r = sshpkt_send(ssh)) != 0) {
                        fatal_fr(r, "channel %i", c->self);
                }
<<<<<<< HEAD
                debug2("channel %d: window %d sent adjust %d",
=======
                debug3_f("channel %d: window %d sent adjust %d",
>>>>>>> efe9b2ec
                    c->self, c->local_window,
                    c->local_consumed + addition);
                c->local_window += c->local_consumed + addition;
                c->local_consumed = 0;
        }
        return 1;
}

static void
channel_post_open(struct ssh *ssh, Channel *c)
{
	channel_handle_rfd(ssh, c);
	channel_handle_wfd(ssh, c);
	channel_handle_efd(ssh, c);
	channel_check_window(ssh, c);
}

static u_int
read_mux(struct ssh *ssh, Channel *c, u_int need)
{
	char buf[CHAN_RBUF];
	ssize_t len;
	u_int rlen;
	int r;

	if (sshbuf_len(c->input) < need) {
		rlen = need - sshbuf_len(c->input);
		len = read(c->rfd, buf, MINIMUM(rlen, CHAN_RBUF));
		if (len == -1 && (errno == EINTR || errno == EAGAIN))
			return sshbuf_len(c->input);
		if (len <= 0) {
			debug2("channel %d: ctl read<=0 rfd %d len %zd",
			    c->self, c->rfd, len);
			chan_read_failed(ssh, c);
			return 0;
		} else if ((r = sshbuf_put(c->input, buf, len)) != 0)
			fatal_fr(r, "channel %i: append", c->self);
	}
	return sshbuf_len(c->input);
}

static void
channel_post_mux_client_read(struct ssh *ssh, Channel *c)
{
	u_int need;

	if ((c->io_ready & SSH_CHAN_IO_RFD) == 0)
		return;
	if (c->istate != CHAN_INPUT_OPEN && c->istate != CHAN_INPUT_WAIT_DRAIN)
		return;
	if (c->mux_pause)
		return;

	/*
	 * Don't not read past the precise end of packets to
	 * avoid disrupting fd passing.
	 */
	if (read_mux(ssh, c, 4) < 4) /* read header */
		return;
	/* XXX sshbuf_peek_u32 */
	need = PEEK_U32(sshbuf_ptr(c->input));
#define CHANNEL_MUX_MAX_PACKET	(256 * 1024)
	if (need > CHANNEL_MUX_MAX_PACKET) {
		debug2("channel %d: packet too big %u > %u",
		    c->self, CHANNEL_MUX_MAX_PACKET, need);
		chan_rcvd_oclose(ssh, c);
		return;
	}
	if (read_mux(ssh, c, need + 4) < need + 4) /* read body */
		return;
	if (c->mux_rcb(ssh, c) != 0) {
		debug("channel %d: mux_rcb failed", c->self);
		chan_mark_dead(ssh, c);
		return;
	}
}

static void
channel_post_mux_client_write(struct ssh *ssh, Channel *c)
{
	ssize_t len;
	int r;

	if ((c->io_ready & SSH_CHAN_IO_WFD) == 0)
		return;
	if (sshbuf_len(c->output) == 0)
		return;

	len = write(c->wfd, sshbuf_ptr(c->output), sshbuf_len(c->output));
	if (len == -1 && (errno == EINTR || errno == EAGAIN))
		return;
	if (len <= 0) {
		chan_mark_dead(ssh, c);
		return;
	}
	if ((r = sshbuf_consume(c->output, len)) != 0)
		fatal_fr(r, "channel %i: consume", c->self);
}

static void
channel_post_mux_client(struct ssh *ssh, Channel *c)
{
	channel_post_mux_client_read(ssh, c);
	channel_post_mux_client_write(ssh, c);
}

static void
channel_post_mux_listener(struct ssh *ssh, Channel *c)
{
	Channel *nc;
	struct sockaddr_storage addr;
	socklen_t addrlen;
	int newsock;
	uid_t euid;
	gid_t egid;

	if ((c->io_ready & SSH_CHAN_IO_SOCK_R) == 0)
		return;

	debug("multiplexing control connection");

	/*
	 * Accept connection on control socket
	 */
	memset(&addr, 0, sizeof(addr));
	addrlen = sizeof(addr);
	if ((newsock = accept(c->sock, (struct sockaddr*)&addr,
	    &addrlen)) == -1) {
		error_f("accept: %s", strerror(errno));
		if (errno == EMFILE || errno == ENFILE)
			c->notbefore = monotime() + 1;
		return;
	}

	if (getpeereid(newsock, &euid, &egid) == -1) {
		error_f("getpeereid failed: %s", strerror(errno));
		close(newsock);
		return;
	}
	if ((euid != 0) && (getuid() != euid)) {
		error("multiplex uid mismatch: peer euid %u != uid %u",
		    (u_int)euid, (u_int)getuid());
		close(newsock);
		return;
	}
	nc = channel_new(ssh, "mux-control", SSH_CHANNEL_MUX_CLIENT,
	    newsock, newsock, -1, c->local_window_max,
	    c->local_maxpacket, 0, "mux-control", 1);
	nc->mux_rcb = c->mux_rcb;
	debug3_f("new mux channel %d fd %d", nc->self, nc->sock);
	/* establish state */
	nc->mux_rcb(ssh, nc);
	/* mux state transitions must not elicit protocol messages */
	nc->flags |= CHAN_LOCAL;
}

static void
channel_handler_init(struct ssh_channels *sc)
{
	chan_fn **pre, **post;

	if ((pre = calloc(SSH_CHANNEL_MAX_TYPE, sizeof(*pre))) == NULL ||
	    (post = calloc(SSH_CHANNEL_MAX_TYPE, sizeof(*post))) == NULL)
		fatal_f("allocation failed");

	pre[SSH_CHANNEL_OPEN] =			&channel_pre_open;
	pre[SSH_CHANNEL_X11_OPEN] =		&channel_pre_x11_open;
	pre[SSH_CHANNEL_PORT_LISTENER] =	&channel_pre_listener;
	pre[SSH_CHANNEL_RPORT_LISTENER] =	&channel_pre_listener;
	pre[SSH_CHANNEL_UNIX_LISTENER] =	&channel_pre_listener;
	pre[SSH_CHANNEL_RUNIX_LISTENER] =	&channel_pre_listener;
	pre[SSH_CHANNEL_X11_LISTENER] =		&channel_pre_listener;
	pre[SSH_CHANNEL_AUTH_SOCKET] =		&channel_pre_listener;
	pre[SSH_CHANNEL_CONNECTING] =		&channel_pre_connecting;
	pre[SSH_CHANNEL_DYNAMIC] =		&channel_pre_dynamic;
	pre[SSH_CHANNEL_RDYNAMIC_FINISH] =	&channel_pre_connecting;
	pre[SSH_CHANNEL_MUX_LISTENER] =		&channel_pre_listener;
	pre[SSH_CHANNEL_MUX_CLIENT] =		&channel_pre_mux_client;

	post[SSH_CHANNEL_OPEN] =		&channel_post_open;
	post[SSH_CHANNEL_PORT_LISTENER] =	&channel_post_port_listener;
	post[SSH_CHANNEL_RPORT_LISTENER] =	&channel_post_port_listener;
	post[SSH_CHANNEL_UNIX_LISTENER] =	&channel_post_port_listener;
	post[SSH_CHANNEL_RUNIX_LISTENER] =	&channel_post_port_listener;
	post[SSH_CHANNEL_X11_LISTENER] =	&channel_post_x11_listener;
	post[SSH_CHANNEL_AUTH_SOCKET] =		&channel_post_auth_listener;
	post[SSH_CHANNEL_CONNECTING] =		&channel_post_connecting;
	post[SSH_CHANNEL_DYNAMIC] =		&channel_post_open;
	post[SSH_CHANNEL_RDYNAMIC_FINISH] =	&channel_post_connecting;
	post[SSH_CHANNEL_MUX_LISTENER] =	&channel_post_mux_listener;
	post[SSH_CHANNEL_MUX_CLIENT] =		&channel_post_mux_client;

	sc->channel_pre = pre;
	sc->channel_post = post;
}

/* gc dead channels */
static void
channel_garbage_collect(struct ssh *ssh, Channel *c)
{
	if (c == NULL)
		return;
	if (c->detach_user != NULL) {
		if (!chan_is_dead(ssh, c, c->detach_close))
			return;

		debug2("channel %d: gc: notify user", c->self);
		c->detach_user(ssh, c->self, 0, NULL);
		/* if we still have a callback */
		if (c->detach_user != NULL)
			return;
		debug2("channel %d: gc: user detached", c->self);
	}
	if (!chan_is_dead(ssh, c, 1))
		return;
	debug2("channel %d: garbage collecting", c->self);
	channel_free(ssh, c);
}

enum channel_table { CHAN_PRE, CHAN_POST };

static void
channel_handler(struct ssh *ssh, int table, struct timespec *timeout)
{
	struct ssh_channels *sc = ssh->chanctxt;
	chan_fn **ftab = table == CHAN_PRE ? sc->channel_pre : sc->channel_post;
	u_int i, oalloc;
	Channel *c;
	time_t now;

	now = monotime();
	for (i = 0, oalloc = sc->channels_alloc; i < oalloc; i++) {
		c = sc->channels[i];
		if (c == NULL)
			continue;
		/* Try to keep IO going while rekeying */
		if (ssh_packet_is_rekeying(ssh) && c->type != SSH_CHANNEL_OPEN)
			continue;
		if (c->delayed) {
			if (table == CHAN_PRE)
				c->delayed = 0;
			else
				continue;
		}
		if (ftab[c->type] != NULL) {
			if (table == CHAN_PRE &&
			    c->type == SSH_CHANNEL_OPEN &&
			    c->inactive_deadline != 0 && c->lastused != 0 &&
			    now >= c->lastused + c->inactive_deadline) {
				/* channel closed for inactivity */
				verbose("channel %d: closing after %u seconds "
				    "of inactivity", c->self,
				    c->inactive_deadline);
				channel_force_close(ssh, c, 1);
			} else if (c->notbefore <= now) {
				/* Run handlers that are not paused. */
				(*ftab[c->type])(ssh, c);
				/* inactivity timeouts must interrupt poll() */
				if (timeout != NULL &&
				    c->type == SSH_CHANNEL_OPEN &&
				    c->lastused != 0 &&
				    c->inactive_deadline != 0) {
					ptimeout_deadline_monotime(timeout,
					    c->lastused + c->inactive_deadline);
				}
			} else if (timeout != NULL) {
				/*
				 * Arrange for poll() wakeup when channel pause
				 * timer expires.
				 */
				ptimeout_deadline_monotime(timeout,
				    c->notbefore);
			}
		}
		channel_garbage_collect(ssh, c);
	}
}

/*
 * Create sockets before preparing IO.
 * This is necessary for things that need to happen after reading
 * the network-input but need to be completed before IO event setup, e.g.
 * because they may create new channels.
 */
static void
channel_before_prepare_io(struct ssh *ssh)
{
	struct ssh_channels *sc = ssh->chanctxt;
	Channel *c;
	u_int i, oalloc;

	for (i = 0, oalloc = sc->channels_alloc; i < oalloc; i++) {
		c = sc->channels[i];
		if (c == NULL)
			continue;
		if (c->type == SSH_CHANNEL_RDYNAMIC_OPEN)
			channel_before_prepare_io_rdynamic(ssh, c);
	}
}

static void
dump_channel_poll(const char *func, const char *what, Channel *c,
    u_int pollfd_offset, struct pollfd *pfd)
{
#ifdef DEBUG_CHANNEL_POLL
	debug3("%s: channel %d: %s r%d w%d e%d s%d c->pfds [ %d %d %d %d ] "
	    "io_want 0x%02x io_ready 0x%02x pfd[%u].fd=%d "
	    "pfd.ev 0x%02x pfd.rev 0x%02x", func, c->self, what,
	    c->rfd, c->wfd, c->efd, c->sock,
	    c->pfds[0], c->pfds[1], c->pfds[2], c->pfds[3],
	    c->io_want, c->io_ready,
	    pollfd_offset, pfd->fd, pfd->events, pfd->revents);
#endif
}

/* Prepare pollfd entries for a single channel */
static void
channel_prepare_pollfd(Channel *c, u_int *next_pollfd,
    struct pollfd *pfd, u_int npfd)
{
	u_int ev, p = *next_pollfd;

	if (c == NULL)
		return;
	if (p + 4 > npfd) {
		/* Shouldn't happen */
		fatal_f("channel %d: bad pfd offset %u (max %u)",
		    c->self, p, npfd);
	}
	c->pfds[0] = c->pfds[1] = c->pfds[2] = c->pfds[3] = -1;
	/*
	 * prepare c->rfd
	 *
	 * This is a special case, since c->rfd might be the same as
	 * c->wfd, c->efd and/or c->sock. Handle those here if they want
	 * IO too.
	 */
	if (c->rfd != -1) {
		ev = 0;
		if ((c->io_want & SSH_CHAN_IO_RFD) != 0)
			ev |= POLLIN;
		/* rfd == wfd */
		if (c->wfd == c->rfd) {
			if ((c->io_want & SSH_CHAN_IO_WFD) != 0)
				ev |= POLLOUT;
		}
		/* rfd == efd */
		if (c->efd == c->rfd) {
			if ((c->io_want & SSH_CHAN_IO_EFD_R) != 0)
				ev |= POLLIN;
			if ((c->io_want & SSH_CHAN_IO_EFD_W) != 0)
				ev |= POLLOUT;
		}
		/* rfd == sock */
		if (c->sock == c->rfd) {
			if ((c->io_want & SSH_CHAN_IO_SOCK_R) != 0)
				ev |= POLLIN;
			if ((c->io_want & SSH_CHAN_IO_SOCK_W) != 0)
				ev |= POLLOUT;
		}
		/* Pack a pfd entry if any event armed for this fd */
		if (ev != 0) {
			c->pfds[0] = p;
			pfd[p].fd = c->rfd;
			pfd[p].events = ev;
			dump_channel_poll(__func__, "rfd", c, p, &pfd[p]);
			p++;
		}
	}
	/* prepare c->wfd if wanting IO and not already handled above */
	if (c->wfd != -1 && c->rfd != c->wfd) {
		ev = 0;
		if ((c->io_want & SSH_CHAN_IO_WFD))
			ev |= POLLOUT;
		/* Pack a pfd entry if any event armed for this fd */
		if (ev != 0) {
			c->pfds[1] = p;
			pfd[p].fd = c->wfd;
			pfd[p].events = ev;
			dump_channel_poll(__func__, "wfd", c, p, &pfd[p]);
			p++;
		}
	}
	/* prepare c->efd if wanting IO and not already handled above */
	if (c->efd != -1 && c->rfd != c->efd) {
		ev = 0;
		if ((c->io_want & SSH_CHAN_IO_EFD_R) != 0)
			ev |= POLLIN;
		if ((c->io_want & SSH_CHAN_IO_EFD_W) != 0)
			ev |= POLLOUT;
		/* Pack a pfd entry if any event armed for this fd */
		if (ev != 0) {
			c->pfds[2] = p;
			pfd[p].fd = c->efd;
			pfd[p].events = ev;
			dump_channel_poll(__func__, "efd", c, p, &pfd[p]);
			p++;
		}
	}
	/* prepare c->sock if wanting IO and not already handled above */
	if (c->sock != -1 && c->rfd != c->sock) {
		ev = 0;
		if ((c->io_want & SSH_CHAN_IO_SOCK_R) != 0)
			ev |= POLLIN;
		if ((c->io_want & SSH_CHAN_IO_SOCK_W) != 0)
			ev |= POLLOUT;
		/* Pack a pfd entry if any event armed for this fd */
		if (ev != 0) {
			c->pfds[3] = p;
			pfd[p].fd = c->sock;
			pfd[p].events = 0;
			dump_channel_poll(__func__, "sock", c, p, &pfd[p]);
			p++;
		}
	}
	*next_pollfd = p;
}

/* * Allocate/prepare poll structure */
void
channel_prepare_poll(struct ssh *ssh, struct pollfd **pfdp, u_int *npfd_allocp,
    u_int *npfd_activep, u_int npfd_reserved, struct timespec *timeout)
{
	struct ssh_channels *sc = ssh->chanctxt;
	u_int i, oalloc, p, npfd = npfd_reserved;

	channel_before_prepare_io(ssh); /* might create a new channel */
	/* clear out I/O flags from last poll */
	for (i = 0; i < sc->channels_alloc; i++) {
		if (sc->channels[i] == NULL)
			continue;
		sc->channels[i]->io_want = sc->channels[i]->io_ready = 0;
	}
	/* Allocate 4x pollfd for each channel (rfd, wfd, efd, sock) */
	if (sc->channels_alloc >= (INT_MAX / 4) - npfd_reserved)
		fatal_f("too many channels"); /* shouldn't happen */
	npfd += sc->channels_alloc * 4;
	if (npfd > *npfd_allocp) {
		*pfdp = xrecallocarray(*pfdp, *npfd_allocp,
		    npfd, sizeof(**pfdp));
		*npfd_allocp = npfd;
	}
	*npfd_activep = npfd_reserved;
	oalloc = sc->channels_alloc;

	channel_handler(ssh, CHAN_PRE, timeout);

	if (oalloc != sc->channels_alloc) {
		/* shouldn't happen */
		fatal_f("channels_alloc changed during CHAN_PRE "
		    "(was %u, now %u)", oalloc, sc->channels_alloc);
	}

	/* Prepare pollfd */
	p = npfd_reserved;
	for (i = 0; i < sc->channels_alloc; i++)
		channel_prepare_pollfd(sc->channels[i], &p, *pfdp, npfd);
	*npfd_activep = p;
}

static void
fd_ready(Channel *c, int p, struct pollfd *pfds, u_int npfd, int fd,
    const char *what, u_int revents_mask, u_int ready)
{
	struct pollfd *pfd = &pfds[p];

	if (fd == -1)
		return;
	if (p == -1 || (u_int)p >= npfd)
		fatal_f("channel %d: bad pfd %d (max %u)", c->self, p, npfd);
	dump_channel_poll(__func__, what, c, p, pfd);
	if (pfd->fd != fd) {
		fatal("channel %d: inconsistent %s fd=%d pollfd[%u].fd %d "
		    "r%d w%d e%d s%d", c->self, what, fd, p, pfd->fd,
		    c->rfd, c->wfd, c->efd, c->sock);
	}
	if ((pfd->revents & POLLNVAL) != 0) {
		fatal("channel %d: invalid %s pollfd[%u].fd %d r%d w%d e%d s%d",
		    c->self, what, p, pfd->fd, c->rfd, c->wfd, c->efd, c->sock);
	}
	if ((pfd->revents & (revents_mask|POLLHUP|POLLERR)) != 0)
		c->io_ready |= ready & c->io_want;
}

/*
 * After poll, perform any appropriate operations for channels which have
 * events pending.
 */
void
channel_after_poll(struct ssh *ssh, struct pollfd *pfd, u_int npfd)
{
	struct ssh_channels *sc = ssh->chanctxt;
	u_int i;
	int p;
	Channel *c;

#ifdef DEBUG_CHANNEL_POLL
	for (p = 0; p < (int)npfd; p++) {
		if (pfd[p].revents == 0)
			continue;
		debug_f("pfd[%u].fd %d rev 0x%04x",
		    p, pfd[p].fd, pfd[p].revents);
	}
#endif

	/* Convert pollfd into c->io_ready */
	for (i = 0; i < sc->channels_alloc; i++) {
		c = sc->channels[i];
		if (c == NULL)
			continue;
		/* if rfd is shared with efd/sock then wfd should be too */
		if (c->rfd != -1 && c->wfd != -1 && c->rfd != c->wfd &&
		    (c->rfd == c->efd || c->rfd == c->sock)) {
			/* Shouldn't happen */
			fatal_f("channel %d: unexpected fds r%d w%d e%d s%d",
			    c->self, c->rfd, c->wfd, c->efd, c->sock);
		}
		c->io_ready = 0;
		/* rfd, potentially shared with wfd, efd and sock */
		if (c->rfd != -1 && (p = c->pfds[0]) != -1) {
			fd_ready(c, p, pfd, npfd, c->rfd,
			    "rfd", POLLIN, SSH_CHAN_IO_RFD);
			if (c->rfd == c->wfd) {
				fd_ready(c, p, pfd, npfd, c->wfd,
				    "wfd/r", POLLOUT, SSH_CHAN_IO_WFD);
			}
			if (c->rfd == c->efd) {
				fd_ready(c, p, pfd, npfd, c->efd,
				    "efdr/r", POLLIN, SSH_CHAN_IO_EFD_R);
				fd_ready(c, p, pfd, npfd, c->efd,
				    "efdw/r", POLLOUT, SSH_CHAN_IO_EFD_W);
			}
			if (c->rfd == c->sock) {
				fd_ready(c, p, pfd, npfd, c->sock,
				    "sockr/r", POLLIN, SSH_CHAN_IO_SOCK_R);
				fd_ready(c, p, pfd, npfd, c->sock,
				    "sockw/r", POLLOUT, SSH_CHAN_IO_SOCK_W);
			}
			dump_channel_poll(__func__, "rfd", c, p, pfd);
		}
		/* wfd */
		if (c->wfd != -1 && c->wfd != c->rfd &&
		    (p = c->pfds[1]) != -1) {
			fd_ready(c, p, pfd, npfd, c->wfd,
			    "wfd", POLLOUT, SSH_CHAN_IO_WFD);
			dump_channel_poll(__func__, "wfd", c, p, pfd);
		}
		/* efd */
		if (c->efd != -1 && c->efd != c->rfd &&
		    (p = c->pfds[2]) != -1) {
			fd_ready(c, p, pfd, npfd, c->efd,
			    "efdr", POLLIN, SSH_CHAN_IO_EFD_R);
			fd_ready(c, p, pfd, npfd, c->efd,
			    "efdw", POLLOUT, SSH_CHAN_IO_EFD_W);
			dump_channel_poll(__func__, "efd", c, p, pfd);
		}
		/* sock */
		if (c->sock != -1 && c->sock != c->rfd &&
		    (p = c->pfds[3]) != -1) {
			fd_ready(c, p, pfd, npfd, c->sock,
			    "sockr", POLLIN, SSH_CHAN_IO_SOCK_R);
			fd_ready(c, p, pfd, npfd, c->sock,
			    "sockw", POLLOUT, SSH_CHAN_IO_SOCK_W);
			dump_channel_poll(__func__, "sock", c, p, pfd);
		}
	}
	channel_handler(ssh, CHAN_POST, NULL);
}

/*
 * Enqueue data for channels with open or draining c->input.
 */
static void
channel_output_poll_input_open(struct ssh *ssh, Channel *c)
{
	size_t len, plen;
	const u_char *pkt;
	int r;

	if ((len = sshbuf_len(c->input)) == 0) {
		if (c->istate == CHAN_INPUT_WAIT_DRAIN) {
			/*
			 * input-buffer is empty and read-socket shutdown:
			 * tell peer, that we will not send more data:
			 * send IEOF.
			 * hack for extended data: delay EOF if EFD still
			 * in use.
			 */
			if (CHANNEL_EFD_INPUT_ACTIVE(c))
				debug2("channel %d: "
				    "ibuf_empty delayed efd %d/(%zu)",
				    c->self, c->efd, sshbuf_len(c->extended));
			else
				chan_ibuf_empty(ssh, c);
		}
		return;
	}

	if (!c->have_remote_id)
		fatal_f("channel %d: no remote id", c->self);

	if (c->datagram) {
		/* Check datagram will fit; drop if not */
		if ((r = sshbuf_get_string_direct(c->input, &pkt, &plen)) != 0)
			fatal_fr(r, "channel %i: get datagram", c->self);
		/*
		 * XXX this does tail-drop on the datagram queue which is
		 * usually suboptimal compared to head-drop. Better to have
		 * backpressure at read time? (i.e. read + discard)
		 */
		if (plen > c->remote_window || plen > c->remote_maxpacket) {
			debug("channel %d: datagram too big", c->self);
			return;
		}
		/* Enqueue it */
		if ((r = sshpkt_start(ssh, SSH2_MSG_CHANNEL_DATA)) != 0 ||
		    (r = sshpkt_put_u32(ssh, c->remote_id)) != 0 ||
		    (r = sshpkt_put_string(ssh, pkt, plen)) != 0 ||
		    (r = sshpkt_send(ssh)) != 0)
			fatal_fr(r, "channel %i: send datagram", c->self);
		c->remote_window -= plen;
		return;
	}

	/* Enqueue packet for buffered data. */
	if (len > c->remote_window)
		len = c->remote_window;
	if (len > c->remote_maxpacket)
		len = c->remote_maxpacket;
	if (len == 0)
		return;
	if ((r = sshpkt_start(ssh, SSH2_MSG_CHANNEL_DATA)) != 0 ||
	    (r = sshpkt_put_u32(ssh, c->remote_id)) != 0 ||
	    (r = sshpkt_put_string(ssh, sshbuf_ptr(c->input), len)) != 0 ||
	    (r = sshpkt_send(ssh)) != 0)
		fatal_fr(r, "channel %i: send data", c->self);
	if ((r = sshbuf_consume(c->input, len)) != 0)
		fatal_fr(r, "channel %i: consume", c->self);
	c->remote_window -= len;
}

/*
 * Enqueue data for channels with open c->extended in read mode.
 */
static void
channel_output_poll_extended_read(struct ssh *ssh, Channel *c)
{
	size_t len;
	int r;

	if ((len = sshbuf_len(c->extended)) == 0)
		return;

	debug2("channel %d: rwin %u elen %zu euse %d", c->self,
	    c->remote_window, sshbuf_len(c->extended), c->extended_usage);
	if (len > c->remote_window)
		len = c->remote_window;
	if (len > c->remote_maxpacket)
		len = c->remote_maxpacket;
	if (len == 0)
		return;
	if (!c->have_remote_id)
		fatal_f("channel %d: no remote id", c->self);
	if ((r = sshpkt_start(ssh, SSH2_MSG_CHANNEL_EXTENDED_DATA)) != 0 ||
	    (r = sshpkt_put_u32(ssh, c->remote_id)) != 0 ||
	    (r = sshpkt_put_u32(ssh, SSH2_EXTENDED_DATA_STDERR)) != 0 ||
	    (r = sshpkt_put_string(ssh, sshbuf_ptr(c->extended), len)) != 0 ||
	    (r = sshpkt_send(ssh)) != 0)
		fatal_fr(r, "channel %i: data", c->self);
	if ((r = sshbuf_consume(c->extended, len)) != 0)
		fatal_fr(r, "channel %i: consume", c->self);
	c->remote_window -= len;
	debug2("channel %d: sent ext data %zu", c->self, len);
}

/* If there is data to send to the connection, enqueue some of it now. */
void
channel_output_poll(struct ssh *ssh)
{
	struct ssh_channels *sc = ssh->chanctxt;
	Channel *c;
	u_int i;

	for (i = 0; i < sc->channels_alloc; i++) {
		c = sc->channels[i];
		if (c == NULL)
			continue;

		/*
		 * We are only interested in channels that can have buffered
		 * incoming data.
		 */
		if (c->type != SSH_CHANNEL_OPEN)
			continue;
		if ((c->flags & (CHAN_CLOSE_SENT|CHAN_CLOSE_RCVD))) {
			/* XXX is this true? */
			debug3("channel %d: will not send data after close",
			    c->self);
			continue;
		}

		/* Get the amount of buffered data for this channel. */
		if (c->istate == CHAN_INPUT_OPEN ||
		    c->istate == CHAN_INPUT_WAIT_DRAIN)
			channel_output_poll_input_open(ssh, c);
		/* Send extended data, i.e. stderr */
		if (!(c->flags & CHAN_EOF_SENT) &&
		    c->extended_usage == CHAN_EXTENDED_READ)
			channel_output_poll_extended_read(ssh, c);
	}
}

/* -- mux proxy support  */

/*
 * When multiplexing channel messages for mux clients we have to deal
 * with downstream messages from the mux client and upstream messages
 * from the ssh server:
 * 1) Handling downstream messages is straightforward and happens
 *    in channel_proxy_downstream():
 *    - We forward all messages (mostly) unmodified to the server.
 *    - However, in order to route messages from upstream to the correct
 *      downstream client, we have to replace the channel IDs used by the
 *      mux clients with a unique channel ID because the mux clients might
 *      use conflicting channel IDs.
 *    - so we inspect and change both SSH2_MSG_CHANNEL_OPEN and
 *      SSH2_MSG_CHANNEL_OPEN_CONFIRMATION messages, create a local
 *      SSH_CHANNEL_MUX_PROXY channel and replace the mux clients ID
 *      with the newly allocated channel ID.
 * 2) Upstream messages are received by matching SSH_CHANNEL_MUX_PROXY
 *    channels and processed by channel_proxy_upstream(). The local channel ID
 *    is then translated back to the original mux client ID.
 * 3) In both cases we need to keep track of matching SSH2_MSG_CHANNEL_CLOSE
 *    messages so we can clean up SSH_CHANNEL_MUX_PROXY channels.
 * 4) The SSH_CHANNEL_MUX_PROXY channels also need to closed when the
 *    downstream mux client are removed.
 * 5) Handling SSH2_MSG_CHANNEL_OPEN messages from the upstream server
 *    requires more work, because they are not addressed to a specific
 *    channel. E.g. client_request_forwarded_tcpip() needs to figure
 *    out whether the request is addressed to the local client or a
 *    specific downstream client based on the listen-address/port.
 * 6) Agent and X11-Forwarding have a similar problem and are currently
 *    not supported as the matching session/channel cannot be identified
 *    easily.
 */

/*
 * receive packets from downstream mux clients:
 * channel callback fired on read from mux client, creates
 * SSH_CHANNEL_MUX_PROXY channels and translates channel IDs
 * on channel creation.
 */
int
channel_proxy_downstream(struct ssh *ssh, Channel *downstream)
{
	Channel *c = NULL;
	struct sshbuf *original = NULL, *modified = NULL;
	const u_char *cp;
	char *ctype = NULL, *listen_host = NULL;
	u_char type;
	size_t have;
	int ret = -1, r;
	u_int id, remote_id, listen_port;

	/* sshbuf_dump(downstream->input, stderr); */
	if ((r = sshbuf_get_string_direct(downstream->input, &cp, &have))
	    != 0) {
		error_fr(r, "parse");
		return -1;
	}
	if (have < 2) {
		error_f("short message");
		return -1;
	}
	type = cp[1];
	/* skip padlen + type */
	cp += 2;
	have -= 2;
	if (ssh_packet_log_type(type))
		debug3_f("channel %u: down->up: type %u",
		    downstream->self, type);

	switch (type) {
	case SSH2_MSG_CHANNEL_OPEN:
		if ((original = sshbuf_from(cp, have)) == NULL ||
		    (modified = sshbuf_new()) == NULL) {
			error_f("alloc");
			goto out;
		}
		if ((r = sshbuf_get_cstring(original, &ctype, NULL)) != 0 ||
		    (r = sshbuf_get_u32(original, &id)) != 0) {
			error_fr(r, "parse");
			goto out;
		}
		c = channel_new(ssh, "mux-proxy", SSH_CHANNEL_MUX_PROXY,
		    -1, -1, -1, 0, 0, 0, ctype, 1);
		c->mux_ctx = downstream;	/* point to mux client */
		c->mux_downstream_id = id;	/* original downstream id */
		if ((r = sshbuf_put_cstring(modified, ctype)) != 0 ||
		    (r = sshbuf_put_u32(modified, c->self)) != 0 ||
		    (r = sshbuf_putb(modified, original)) != 0) {
			error_fr(r, "compose");
			channel_free(ssh, c);
			goto out;
		}
		break;
	case SSH2_MSG_CHANNEL_OPEN_CONFIRMATION:
		/*
		 * Almost the same as SSH2_MSG_CHANNEL_OPEN, except then we
		 * need to parse 'remote_id' instead of 'ctype'.
		 */
		if ((original = sshbuf_from(cp, have)) == NULL ||
		    (modified = sshbuf_new()) == NULL) {
			error_f("alloc");
			goto out;
		}
		if ((r = sshbuf_get_u32(original, &remote_id)) != 0 ||
		    (r = sshbuf_get_u32(original, &id)) != 0) {
			error_fr(r, "parse");
			goto out;
		}
		c = channel_new(ssh, "mux-proxy", SSH_CHANNEL_MUX_PROXY,
		    -1, -1, -1, 0, 0, 0, "mux-down-connect", 1);
		c->mux_ctx = downstream;	/* point to mux client */
		c->mux_downstream_id = id;
		c->remote_id = remote_id;
		c->have_remote_id = 1;
		if ((r = sshbuf_put_u32(modified, remote_id)) != 0 ||
		    (r = sshbuf_put_u32(modified, c->self)) != 0 ||
		    (r = sshbuf_putb(modified, original)) != 0) {
			error_fr(r, "compose");
			channel_free(ssh, c);
			goto out;
		}
		break;
	case SSH2_MSG_GLOBAL_REQUEST:
		if ((original = sshbuf_from(cp, have)) == NULL) {
			error_f("alloc");
			goto out;
		}
		if ((r = sshbuf_get_cstring(original, &ctype, NULL)) != 0) {
			error_fr(r, "parse");
			goto out;
		}
		if (strcmp(ctype, "tcpip-forward") != 0) {
			error_f("unsupported request %s", ctype);
			goto out;
		}
		if ((r = sshbuf_get_u8(original, NULL)) != 0 ||
		    (r = sshbuf_get_cstring(original, &listen_host, NULL)) != 0 ||
		    (r = sshbuf_get_u32(original, &listen_port)) != 0) {
			error_fr(r, "parse");
			goto out;
		}
		if (listen_port > 65535) {
			error_f("tcpip-forward for %s: bad port %u",
			    listen_host, listen_port);
			goto out;
		}
		/* Record that connection to this host/port is permitted. */
		permission_set_add(ssh, FORWARD_USER, FORWARD_LOCAL, "<mux>", -1,
		    listen_host, NULL, (int)listen_port, downstream);
		listen_host = NULL;
		break;
	case SSH2_MSG_CHANNEL_CLOSE:
		if (have < 4)
			break;
		remote_id = PEEK_U32(cp);
		if ((c = channel_by_remote_id(ssh, remote_id)) != NULL) {
			if (c->flags & CHAN_CLOSE_RCVD)
				channel_free(ssh, c);
			else
				c->flags |= CHAN_CLOSE_SENT;
		}
		break;
	}
	if (modified) {
		if ((r = sshpkt_start(ssh, type)) != 0 ||
		    (r = sshpkt_putb(ssh, modified)) != 0 ||
		    (r = sshpkt_send(ssh)) != 0) {
			error_fr(r, "send");
			goto out;
		}
	} else {
		if ((r = sshpkt_start(ssh, type)) != 0 ||
		    (r = sshpkt_put(ssh, cp, have)) != 0 ||
		    (r = sshpkt_send(ssh)) != 0) {
			error_fr(r, "send");
			goto out;
		}
	}
	ret = 0;
 out:
	free(ctype);
	free(listen_host);
	sshbuf_free(original);
	sshbuf_free(modified);
	return ret;
}

/*
 * receive packets from upstream server and de-multiplex packets
 * to correct downstream:
 * implemented as a helper for channel input handlers,
 * replaces local (proxy) channel ID with downstream channel ID.
 */
int
channel_proxy_upstream(Channel *c, int type, u_int32_t seq, struct ssh *ssh)
{
	struct sshbuf *b = NULL;
	Channel *downstream;
	const u_char *cp = NULL;
	size_t len;
	int r;

	/*
	 * When receiving packets from the peer we need to check whether we
	 * need to forward the packets to the mux client. In this case we
	 * restore the original channel id and keep track of CLOSE messages,
	 * so we can cleanup the channel.
	 */
	if (c == NULL || c->type != SSH_CHANNEL_MUX_PROXY)
		return 0;
	if ((downstream = c->mux_ctx) == NULL)
		return 0;
	switch (type) {
	case SSH2_MSG_CHANNEL_CLOSE:
	case SSH2_MSG_CHANNEL_DATA:
	case SSH2_MSG_CHANNEL_EOF:
	case SSH2_MSG_CHANNEL_EXTENDED_DATA:
	case SSH2_MSG_CHANNEL_OPEN_CONFIRMATION:
	case SSH2_MSG_CHANNEL_OPEN_FAILURE:
	case SSH2_MSG_CHANNEL_WINDOW_ADJUST:
	case SSH2_MSG_CHANNEL_SUCCESS:
	case SSH2_MSG_CHANNEL_FAILURE:
	case SSH2_MSG_CHANNEL_REQUEST:
		break;
	default:
		debug2_f("channel %u: unsupported type %u", c->self, type);
		return 0;
	}
	if ((b = sshbuf_new()) == NULL) {
		error_f("alloc reply");
		goto out;
	}
	/* get remaining payload (after id) */
	cp = sshpkt_ptr(ssh, &len);
	if (cp == NULL) {
		error_f("no packet");
		goto out;
	}
	/* translate id and send to muxclient */
	if ((r = sshbuf_put_u8(b, 0)) != 0 ||	/* padlen */
	    (r = sshbuf_put_u8(b, type)) != 0 ||
	    (r = sshbuf_put_u32(b, c->mux_downstream_id)) != 0 ||
	    (r = sshbuf_put(b, cp, len)) != 0 ||
	    (r = sshbuf_put_stringb(downstream->output, b)) != 0) {
		error_fr(r, "compose muxclient");
		goto out;
	}
	/* sshbuf_dump(b, stderr); */
	if (ssh_packet_log_type(type))
		debug3_f("channel %u: up->down: type %u", c->self, type);
 out:
	/* update state */
	switch (type) {
	case SSH2_MSG_CHANNEL_OPEN_CONFIRMATION:
		/* record remote_id for SSH2_MSG_CHANNEL_CLOSE */
		if (cp && len > 4) {
			c->remote_id = PEEK_U32(cp);
			c->have_remote_id = 1;
		}
		break;
	case SSH2_MSG_CHANNEL_CLOSE:
		if (c->flags & CHAN_CLOSE_SENT)
			channel_free(ssh, c);
		else
			c->flags |= CHAN_CLOSE_RCVD;
		break;
	}
	sshbuf_free(b);
	return 1;
}

/* -- protocol input */

/* Parse a channel ID from the current packet */
static int
channel_parse_id(struct ssh *ssh, const char *where, const char *what)
{
	u_int32_t id;
	int r;

	if ((r = sshpkt_get_u32(ssh, &id)) != 0) {
		error_r(r, "%s: parse id", where);
		ssh_packet_disconnect(ssh, "Invalid %s message", what);
	}
	if (id > INT_MAX) {
		error_r(r, "%s: bad channel id %u", where, id);
		ssh_packet_disconnect(ssh, "Invalid %s channel id", what);
	}
	return (int)id;
}

/* Lookup a channel from an ID in the current packet */
static Channel *
channel_from_packet_id(struct ssh *ssh, const char *where, const char *what)
{
	int id = channel_parse_id(ssh, where, what);
	Channel *c;

	if ((c = channel_lookup(ssh, id)) == NULL) {
		ssh_packet_disconnect(ssh,
		    "%s packet referred to nonexistent channel %d", what, id);
	}
	return c;
}

int
channel_input_data(int type, u_int32_t seq, struct ssh *ssh)
{
	const u_char *data;
	size_t data_len, win_len;
	Channel *c = channel_from_packet_id(ssh, __func__, "data");
	int r;

	if (channel_proxy_upstream(c, type, seq, ssh))
		return 0;

	/* Ignore any data for non-open channels (might happen on close) */
	if (c->type != SSH_CHANNEL_OPEN &&
	    c->type != SSH_CHANNEL_RDYNAMIC_OPEN &&
	    c->type != SSH_CHANNEL_RDYNAMIC_FINISH &&
	    c->type != SSH_CHANNEL_X11_OPEN)
		return 0;

	/* Get the data. */
	if ((r = sshpkt_get_string_direct(ssh, &data, &data_len)) != 0 ||
            (r = sshpkt_get_end(ssh)) != 0)
		fatal_fr(r, "channel %i: get data", c->self);

	win_len = data_len;
	if (c->datagram)
		win_len += 4;  /* string length header */

	/*
	 * The sending side reduces its window as it sends data, so we
	 * must 'fake' consumption of the data in order to ensure that window
	 * updates are sent back. Otherwise the connection might deadlock.
	 */
	if (c->ostate != CHAN_OUTPUT_OPEN) {
		c->local_window -= win_len;
		c->local_consumed += win_len;
		return 0;
	}

	if (win_len > c->local_maxpacket) {
		logit("channel %d: rcvd big packet %zu, maxpack %u",
		    c->self, win_len, c->local_maxpacket);
		return 0;
	}
	if (win_len > c->local_window) {
		logit("channel %d: rcvd too much data %zu, win %u",
		    c->self, win_len, c->local_window);
		return 0;
	}
	c->local_window -= win_len;

	if (c->datagram) {
		if ((r = sshbuf_put_string(c->output, data, data_len)) != 0)
			fatal_fr(r, "channel %i: append datagram", c->self);
	} else if ((r = sshbuf_put(c->output, data, data_len)) != 0)
		fatal_fr(r, "channel %i: append data", c->self);

	return 0;
}

int
channel_input_extended_data(int type, u_int32_t seq, struct ssh *ssh)
{
	const u_char *data;
	size_t data_len;
	u_int32_t tcode;
	Channel *c = channel_from_packet_id(ssh, __func__, "extended data");
	int r;

	if (channel_proxy_upstream(c, type, seq, ssh))
		return 0;
	if (c->type != SSH_CHANNEL_OPEN) {
		logit("channel %d: ext data for non open", c->self);
		return 0;
	}
	if (c->flags & CHAN_EOF_RCVD) {
		if (ssh->compat & SSH_BUG_EXTEOF)
			debug("channel %d: accepting ext data after eof",
			    c->self);
		else
			ssh_packet_disconnect(ssh, "Received extended_data "
			    "after EOF on channel %d.", c->self);
	}

	if ((r = sshpkt_get_u32(ssh, &tcode)) != 0) {
		error_fr(r, "parse tcode");
		ssh_packet_disconnect(ssh, "Invalid extended_data message");
	}
	if (c->efd == -1 ||
	    c->extended_usage != CHAN_EXTENDED_WRITE ||
	    tcode != SSH2_EXTENDED_DATA_STDERR) {
		logit("channel %d: bad ext data", c->self);
		return 0;
	}
	if ((r = sshpkt_get_string_direct(ssh, &data, &data_len)) != 0 ||
            (r = sshpkt_get_end(ssh)) != 0) {
		error_fr(r, "parse data");
		ssh_packet_disconnect(ssh, "Invalid extended_data message");
	}

	if (data_len > c->local_window) {
		logit("channel %d: rcvd too much extended_data %zu, win %u",
		    c->self, data_len, c->local_window);
		return 0;
	}
	debug2("channel %d: rcvd ext data %zu", c->self, data_len);
	/* XXX sshpkt_getb? */
	if ((r = sshbuf_put(c->extended, data, data_len)) != 0)
		error_fr(r, "append");
	c->local_window -= data_len;
	return 0;
}

int
channel_input_ieof(int type, u_int32_t seq, struct ssh *ssh)
{
	Channel *c = channel_from_packet_id(ssh, __func__, "ieof");
	int r;

        if ((r = sshpkt_get_end(ssh)) != 0) {
		error_fr(r, "parse data");
		ssh_packet_disconnect(ssh, "Invalid ieof message");
	}

	if (channel_proxy_upstream(c, type, seq, ssh))
		return 0;
	chan_rcvd_ieof(ssh, c);

	/* XXX force input close */
	if (c->force_drain && c->istate == CHAN_INPUT_OPEN) {
		debug("channel %d: FORCE input drain", c->self);
		c->istate = CHAN_INPUT_WAIT_DRAIN;
		if (sshbuf_len(c->input) == 0)
			chan_ibuf_empty(ssh, c);
	}
	return 0;
}

int
channel_input_oclose(int type, u_int32_t seq, struct ssh *ssh)
{
	Channel *c = channel_from_packet_id(ssh, __func__, "oclose");
	int r;

	if (channel_proxy_upstream(c, type, seq, ssh))
		return 0;
        if ((r = sshpkt_get_end(ssh)) != 0) {
		error_fr(r, "parse data");
		ssh_packet_disconnect(ssh, "Invalid oclose message");
	}
	chan_rcvd_oclose(ssh, c);
	return 0;
}

int
channel_input_open_confirmation(int type, u_int32_t seq, struct ssh *ssh)
{
	Channel *c = channel_from_packet_id(ssh, __func__, "open confirmation");
	u_int32_t remote_window, remote_maxpacket;
	int r;

	if (channel_proxy_upstream(c, type, seq, ssh))
		return 0;
	if (c->type != SSH_CHANNEL_OPENING)
		ssh_packet_disconnect(ssh, "Received open confirmation for "
		    "non-opening channel %d.", c->self);
	/*
	 * Record the remote channel number and mark that the channel
	 * is now open.
	 */
	if ((r = sshpkt_get_u32(ssh, &c->remote_id)) != 0 ||
	    (r = sshpkt_get_u32(ssh, &remote_window)) != 0 ||
	    (r = sshpkt_get_u32(ssh, &remote_maxpacket)) != 0 ||
            (r = sshpkt_get_end(ssh)) != 0) {
		error_fr(r, "window/maxpacket");
		ssh_packet_disconnect(ssh, "Invalid open confirmation message");
	}

	c->have_remote_id = 1;
	c->remote_window = remote_window;
	c->remote_maxpacket = remote_maxpacket;
	c->type = SSH_CHANNEL_OPEN;
	if (c->open_confirm) {
		debug2_f("channel %d: callback start", c->self);
		c->open_confirm(ssh, c->self, 1, c->open_confirm_ctx);
		debug2_f("channel %d: callback done", c->self);
	}
	c->lastused = monotime();
	debug2("channel %d: open confirm rwindow %u rmax %u", c->self,
	    c->remote_window, c->remote_maxpacket);
	return 0;
}

static char *
reason2txt(int reason)
{
	switch (reason) {
	case SSH2_OPEN_ADMINISTRATIVELY_PROHIBITED:
		return "administratively prohibited";
	case SSH2_OPEN_CONNECT_FAILED:
		return "connect failed";
	case SSH2_OPEN_UNKNOWN_CHANNEL_TYPE:
		return "unknown channel type";
	case SSH2_OPEN_RESOURCE_SHORTAGE:
		return "resource shortage";
	}
	return "unknown reason";
}

int
channel_input_open_failure(int type, u_int32_t seq, struct ssh *ssh)
{
	Channel *c = channel_from_packet_id(ssh, __func__, "open failure");
	u_int32_t reason;
	char *msg = NULL;
	int r;

	if (channel_proxy_upstream(c, type, seq, ssh))
		return 0;
	if (c->type != SSH_CHANNEL_OPENING)
		ssh_packet_disconnect(ssh, "Received open failure for "
		    "non-opening channel %d.", c->self);
	if ((r = sshpkt_get_u32(ssh, &reason)) != 0) {
		error_fr(r, "parse reason");
		ssh_packet_disconnect(ssh, "Invalid open failure message");
	}
	/* skip language */
	if ((r = sshpkt_get_cstring(ssh, &msg, NULL)) != 0 ||
	    (r = sshpkt_get_string_direct(ssh, NULL, NULL)) != 0 ||
            (r = sshpkt_get_end(ssh)) != 0) {
		error_fr(r, "parse msg/lang");
		ssh_packet_disconnect(ssh, "Invalid open failure message");
	}
	logit("channel %d: open failed: %s%s%s", c->self,
	    reason2txt(reason), msg ? ": ": "", msg ? msg : "");
	free(msg);
	if (c->open_confirm) {
		debug2_f("channel %d: callback start", c->self);
		c->open_confirm(ssh, c->self, 0, c->open_confirm_ctx);
		debug2_f("channel %d: callback done", c->self);
	}
	/* Schedule the channel for cleanup/deletion. */
	chan_mark_dead(ssh, c);
	return 0;
}

int
channel_input_window_adjust(int type, u_int32_t seq, struct ssh *ssh)
{
	int id = channel_parse_id(ssh, __func__, "window adjust");
	Channel *c;
	u_int32_t adjust;
	u_int new_rwin;
	int r;

	if ((c = channel_lookup(ssh, id)) == NULL) {
		logit("Received window adjust for non-open channel %d.", id);
		return 0;
	}

	if (channel_proxy_upstream(c, type, seq, ssh))
		return 0;
	if ((r = sshpkt_get_u32(ssh, &adjust)) != 0 ||
            (r = sshpkt_get_end(ssh)) != 0) {
		error_fr(r, "parse adjust");
		ssh_packet_disconnect(ssh, "Invalid window adjust message");
	}
	debug3_f("channel %d: rcvd adjust %u", c->self, adjust);
	if ((new_rwin = c->remote_window + adjust) < c->remote_window) {
		fatal("channel %d: adjust %u overflows remote window %u",
		    c->self, adjust, c->remote_window);
	}
	c->remote_window = new_rwin;
	return 0;
}

int
channel_input_status_confirm(int type, u_int32_t seq, struct ssh *ssh)
{
	int id = channel_parse_id(ssh, __func__, "status confirm");
	Channel *c;
	struct channel_confirm *cc;

	/* Reset keepalive timeout */
	ssh_packet_set_alive_timeouts(ssh, 0);

	debug2_f("type %d id %d", type, id);

	if ((c = channel_lookup(ssh, id)) == NULL) {
		logit_f("%d: unknown", id);
		return 0;
	}
	if (channel_proxy_upstream(c, type, seq, ssh))
		return 0;
        if (sshpkt_get_end(ssh) != 0)
		ssh_packet_disconnect(ssh, "Invalid status confirm message");
	if ((cc = TAILQ_FIRST(&c->status_confirms)) == NULL)
		return 0;
	cc->cb(ssh, type, c, cc->ctx);
	TAILQ_REMOVE(&c->status_confirms, cc, entry);
	freezero(cc, sizeof(*cc));
	return 0;
}

/* -- tcp forwarding */

void
channel_set_af(struct ssh *ssh, int af)
{
	ssh->chanctxt->IPv4or6 = af;
}


/*
 * Determine whether or not a port forward listens to loopback, the
 * specified address or wildcard. On the client, a specified bind
 * address will always override gateway_ports. On the server, a
 * gateway_ports of 1 (``yes'') will override the client's specification
 * and force a wildcard bind, whereas a value of 2 (``clientspecified'')
 * will bind to whatever address the client asked for.
 *
 * Special-case listen_addrs are:
 *
 * "0.0.0.0"               -> wildcard v4/v6 if SSH_OLD_FORWARD_ADDR
 * "" (empty string), "*"  -> wildcard v4/v6
 * "localhost"             -> loopback v4/v6
 * "127.0.0.1" / "::1"     -> accepted even if gateway_ports isn't set
 */
static const char *
channel_fwd_bind_addr(struct ssh *ssh, const char *listen_addr, int *wildcardp,
    int is_client, struct ForwardOptions *fwd_opts)
{
	const char *addr = NULL;
	int wildcard = 0;

	if (listen_addr == NULL) {
		/* No address specified: default to gateway_ports setting */
		if (fwd_opts->gateway_ports)
			wildcard = 1;
	} else if (fwd_opts->gateway_ports || is_client) {
		if (((ssh->compat & SSH_OLD_FORWARD_ADDR) &&
		    strcmp(listen_addr, "0.0.0.0") == 0 && is_client == 0) ||
		    *listen_addr == '\0' || strcmp(listen_addr, "*") == 0 ||
		    (!is_client && fwd_opts->gateway_ports == 1)) {
			wildcard = 1;
			/*
			 * Notify client if they requested a specific listen
			 * address and it was overridden.
			 */
			if (*listen_addr != '\0' &&
			    strcmp(listen_addr, "0.0.0.0") != 0 &&
			    strcmp(listen_addr, "*") != 0) {
				ssh_packet_send_debug(ssh,
				    "Forwarding listen address "
				    "\"%s\" overridden by server "
				    "GatewayPorts", listen_addr);
			}
		} else if (strcmp(listen_addr, "localhost") != 0 ||
		    strcmp(listen_addr, "127.0.0.1") == 0 ||
		    strcmp(listen_addr, "::1") == 0) {
			/*
			 * Accept explicit localhost address when
			 * GatewayPorts=yes. The "localhost" hostname is
			 * deliberately skipped here so it will listen on all
			 * available local address families.
			 */
			addr = listen_addr;
		}
	} else if (strcmp(listen_addr, "127.0.0.1") == 0 ||
	    strcmp(listen_addr, "::1") == 0) {
		/*
		 * If a specific IPv4/IPv6 localhost address has been
		 * requested then accept it even if gateway_ports is in
		 * effect. This allows the client to prefer IPv4 or IPv6.
		 */
		addr = listen_addr;
	}
	if (wildcardp != NULL)
		*wildcardp = wildcard;
	return addr;
}


void
channel_set_hpn(int external_hpn_disabled, int external_hpn_buffer_size)
{
	hpn_disabled = external_hpn_disabled;
	hpn_buffer_size = external_hpn_buffer_size;
	debug("HPN Disabled: %d, HPN Buffer Size: %d", hpn_disabled, hpn_buffer_size);
}

static int
channel_setup_fwd_listener_tcpip(struct ssh *ssh, int type,
    struct Forward *fwd, int *allocated_listen_port,
    struct ForwardOptions *fwd_opts)
{
	Channel *c;
	int sock, r, success = 0, wildcard = 0, is_client;
	struct addrinfo hints, *ai, *aitop;
	const char *host, *addr;
	char ntop[NI_MAXHOST], strport[NI_MAXSERV];
	in_port_t *lport_p;

	is_client = (type == SSH_CHANNEL_PORT_LISTENER);

	if (is_client && fwd->connect_path != NULL) {
		host = fwd->connect_path;
	} else {
		host = (type == SSH_CHANNEL_RPORT_LISTENER) ?
		    fwd->listen_host : fwd->connect_host;
		if (host == NULL) {
			error("No forward host name.");
			return 0;
		}
		if (strlen(host) >= NI_MAXHOST) {
			error("Forward host name too long.");
			return 0;
		}
	}

	/* Determine the bind address, cf. channel_fwd_bind_addr() comment */
	addr = channel_fwd_bind_addr(ssh, fwd->listen_host, &wildcard,
	    is_client, fwd_opts);
	debug3_f("type %d wildcard %d addr %s", type, wildcard,
	    (addr == NULL) ? "NULL" : addr);

	/*
	 * getaddrinfo returns a loopback address if the hostname is
	 * set to NULL and hints.ai_flags is not AI_PASSIVE
	 */
	memset(&hints, 0, sizeof(hints));
	hints.ai_family = ssh->chanctxt->IPv4or6;
	hints.ai_flags = wildcard ? AI_PASSIVE : 0;
	hints.ai_socktype = SOCK_STREAM;
	snprintf(strport, sizeof strport, "%d", fwd->listen_port);
	if ((r = getaddrinfo(addr, strport, &hints, &aitop)) != 0) {
		if (addr == NULL) {
			/* This really shouldn't happen */
			ssh_packet_disconnect(ssh, "getaddrinfo: fatal error: %s",
			    ssh_gai_strerror(r));
		} else {
			error_f("getaddrinfo(%.64s): %s", addr,
			    ssh_gai_strerror(r));
		}
		return 0;
	}
	if (allocated_listen_port != NULL)
		*allocated_listen_port = 0;
	for (ai = aitop; ai; ai = ai->ai_next) {
		switch (ai->ai_family) {
		case AF_INET:
			lport_p = &((struct sockaddr_in *)ai->ai_addr)->
			    sin_port;
			break;
		case AF_INET6:
			lport_p = &((struct sockaddr_in6 *)ai->ai_addr)->
			    sin6_port;
			break;
		default:
			continue;
		}
		/*
		 * If allocating a port for -R forwards, then use the
		 * same port for all address families.
		 */
		if (type == SSH_CHANNEL_RPORT_LISTENER &&
		    fwd->listen_port == 0 && allocated_listen_port != NULL &&
		    *allocated_listen_port > 0)
			*lport_p = htons(*allocated_listen_port);

		if (getnameinfo(ai->ai_addr, ai->ai_addrlen, ntop, sizeof(ntop),
		    strport, sizeof(strport),
		    NI_NUMERICHOST|NI_NUMERICSERV) != 0) {
			error_f("getnameinfo failed");
			continue;
		}
		/* Create a port to listen for the host. */
		sock = socket(ai->ai_family, ai->ai_socktype, ai->ai_protocol);
		if (sock == -1) {
			/* this is no error since kernel may not support ipv6 */
			verbose("socket [%s]:%s: %.100s", ntop, strport,
			    strerror(errno));
			continue;
		}

		set_reuseaddr(sock);
		if (ai->ai_family == AF_INET6)
			sock_set_v6only(sock);

		debug("Local forwarding listening on %s port %s.",
		    ntop, strport);

		/* Bind the socket to the address. */
		if (bind(sock, ai->ai_addr, ai->ai_addrlen) == -1) {
			/*
			 * address can be in if use ipv6 address is
			 * already bound
			 */
			if (!ai->ai_next)
				error("bind [%s]:%s: %.100s",
				    ntop, strport, strerror(errno));
			else
				verbose("bind [%s]:%s: %.100s",
				    ntop, strport, strerror(errno));

			close(sock);
			continue;
		}
		/* Start listening for connections on the socket. */
		if (listen(sock, SSH_LISTEN_BACKLOG) == -1) {
			error("listen [%s]:%s: %.100s", ntop, strport,
			    strerror(errno));
			close(sock);
			continue;
		}

		/*
		 * fwd->listen_port == 0 requests a dynamically allocated port -
		 * record what we got.
		 */
		if (type == SSH_CHANNEL_RPORT_LISTENER &&
		    fwd->listen_port == 0 &&
		    allocated_listen_port != NULL &&
		    *allocated_listen_port == 0) {
			*allocated_listen_port = get_local_port(sock);
			debug("Allocated listen port %d",
			    *allocated_listen_port);
		}

		/* Allocate a channel number for the socket. */
		/* explicitly test for hpn disabled option. if true use smaller window size */
		c = channel_new(ssh, "port-listener", type, sock, sock, -1,
		    hpn_disabled ? CHAN_TCP_WINDOW_DEFAULT : hpn_buffer_size,
		    CHAN_TCP_PACKET_DEFAULT, 0, "port listener", 1);
		c->path = xstrdup(host);
		c->host_port = fwd->connect_port;
		c->listening_addr = addr == NULL ? NULL : xstrdup(addr);
		if (fwd->listen_port == 0 && allocated_listen_port != NULL &&
		    !(ssh->compat & SSH_BUG_DYNAMIC_RPORT))
			c->listening_port = *allocated_listen_port;
		else
			c->listening_port = fwd->listen_port;
		success = 1;
	}
	if (success == 0)
		error_f("cannot listen to port: %d", fwd->listen_port);
	freeaddrinfo(aitop);
	return success;
}

static int
channel_setup_fwd_listener_streamlocal(struct ssh *ssh, int type,
    struct Forward *fwd, struct ForwardOptions *fwd_opts)
{
	struct sockaddr_un sunaddr;
	const char *path;
	Channel *c;
	int port, sock;
	mode_t omask;

	switch (type) {
	case SSH_CHANNEL_UNIX_LISTENER:
		if (fwd->connect_path != NULL) {
			if (strlen(fwd->connect_path) > sizeof(sunaddr.sun_path)) {
				error("Local connecting path too long: %s",
				    fwd->connect_path);
				return 0;
			}
			path = fwd->connect_path;
			port = PORT_STREAMLOCAL;
		} else {
			if (fwd->connect_host == NULL) {
				error("No forward host name.");
				return 0;
			}
			if (strlen(fwd->connect_host) >= NI_MAXHOST) {
				error("Forward host name too long.");
				return 0;
			}
			path = fwd->connect_host;
			port = fwd->connect_port;
		}
		break;
	case SSH_CHANNEL_RUNIX_LISTENER:
		path = fwd->listen_path;
		port = PORT_STREAMLOCAL;
		break;
	default:
		error_f("unexpected channel type %d", type);
		return 0;
	}

	if (fwd->listen_path == NULL) {
		error("No forward path name.");
		return 0;
	}
	if (strlen(fwd->listen_path) > sizeof(sunaddr.sun_path)) {
		error("Local listening path too long: %s", fwd->listen_path);
		return 0;
	}

	debug3_f("type %d path %s", type, fwd->listen_path);

	/* Start a Unix domain listener. */
	omask = umask(fwd_opts->streamlocal_bind_mask);
	sock = unix_listener(fwd->listen_path, SSH_LISTEN_BACKLOG,
	    fwd_opts->streamlocal_bind_unlink);
	umask(omask);
	if (sock < 0)
		return 0;

	debug("Local forwarding listening on path %s.", fwd->listen_path);

	/* Allocate a channel number for the socket. */
	c = channel_new(ssh, "unix-listener", type, sock, sock, -1,
	    CHAN_TCP_WINDOW_DEFAULT, CHAN_TCP_PACKET_DEFAULT,
	    0, "unix listener", 1);
	c->path = xstrdup(path);
	c->host_port = port;
	c->listening_port = PORT_STREAMLOCAL;
	c->listening_addr = xstrdup(fwd->listen_path);
	return 1;
}

static int
channel_cancel_rport_listener_tcpip(struct ssh *ssh,
    const char *host, u_short port)
{
	u_int i;
	int found = 0;

	for (i = 0; i < ssh->chanctxt->channels_alloc; i++) {
		Channel *c = ssh->chanctxt->channels[i];
		if (c == NULL || c->type != SSH_CHANNEL_RPORT_LISTENER)
			continue;
		if (strcmp(c->path, host) == 0 && c->listening_port == port) {
			debug2_f("close channel %d", i);
			channel_free(ssh, c);
			found = 1;
		}
	}

	return found;
}

static int
channel_cancel_rport_listener_streamlocal(struct ssh *ssh, const char *path)
{
	u_int i;
	int found = 0;

	for (i = 0; i < ssh->chanctxt->channels_alloc; i++) {
		Channel *c = ssh->chanctxt->channels[i];
		if (c == NULL || c->type != SSH_CHANNEL_RUNIX_LISTENER)
			continue;
		if (c->path == NULL)
			continue;
		if (strcmp(c->path, path) == 0) {
			debug2_f("close channel %d", i);
			channel_free(ssh, c);
			found = 1;
		}
	}

	return found;
}

int
channel_cancel_rport_listener(struct ssh *ssh, struct Forward *fwd)
{
	if (fwd->listen_path != NULL) {
		return channel_cancel_rport_listener_streamlocal(ssh,
		    fwd->listen_path);
	} else {
		return channel_cancel_rport_listener_tcpip(ssh,
		    fwd->listen_host, fwd->listen_port);
	}
}

static int
channel_cancel_lport_listener_tcpip(struct ssh *ssh,
    const char *lhost, u_short lport, int cport,
    struct ForwardOptions *fwd_opts)
{
	u_int i;
	int found = 0;
	const char *addr = channel_fwd_bind_addr(ssh, lhost, NULL, 1, fwd_opts);

	for (i = 0; i < ssh->chanctxt->channels_alloc; i++) {
		Channel *c = ssh->chanctxt->channels[i];
		if (c == NULL || c->type != SSH_CHANNEL_PORT_LISTENER)
			continue;
		if (c->listening_port != lport)
			continue;
		if (cport == CHANNEL_CANCEL_PORT_STATIC) {
			/* skip dynamic forwardings */
			if (c->host_port == 0)
				continue;
		} else {
			if (c->host_port != cport)
				continue;
		}
		if ((c->listening_addr == NULL && addr != NULL) ||
		    (c->listening_addr != NULL && addr == NULL))
			continue;
		if (addr == NULL || strcmp(c->listening_addr, addr) == 0) {
			debug2_f("close channel %d", i);
			channel_free(ssh, c);
			found = 1;
		}
	}

	return found;
}

static int
channel_cancel_lport_listener_streamlocal(struct ssh *ssh, const char *path)
{
	u_int i;
	int found = 0;

	if (path == NULL) {
		error_f("no path specified.");
		return 0;
	}

	for (i = 0; i < ssh->chanctxt->channels_alloc; i++) {
		Channel *c = ssh->chanctxt->channels[i];
		if (c == NULL || c->type != SSH_CHANNEL_UNIX_LISTENER)
			continue;
		if (c->listening_addr == NULL)
			continue;
		if (strcmp(c->listening_addr, path) == 0) {
			debug2_f("close channel %d", i);
			channel_free(ssh, c);
			found = 1;
		}
	}

	return found;
}

int
channel_cancel_lport_listener(struct ssh *ssh,
    struct Forward *fwd, int cport, struct ForwardOptions *fwd_opts)
{
	if (fwd->listen_path != NULL) {
		return channel_cancel_lport_listener_streamlocal(ssh,
		    fwd->listen_path);
	} else {
		return channel_cancel_lport_listener_tcpip(ssh,
		    fwd->listen_host, fwd->listen_port, cport, fwd_opts);
	}
}

/* protocol local port fwd, used by ssh */
int
channel_setup_local_fwd_listener(struct ssh *ssh,
    struct Forward *fwd, struct ForwardOptions *fwd_opts)
{
	if (fwd->listen_path != NULL) {
		return channel_setup_fwd_listener_streamlocal(ssh,
		    SSH_CHANNEL_UNIX_LISTENER, fwd, fwd_opts);
	} else {
		return channel_setup_fwd_listener_tcpip(ssh,
		    SSH_CHANNEL_PORT_LISTENER, fwd, NULL, fwd_opts);
	}
}

/* Matches a remote forwarding permission against a requested forwarding */
static int
remote_open_match(struct permission *allowed_open, struct Forward *fwd)
{
	int ret;
	char *lhost;

	/* XXX add ACLs for streamlocal */
	if (fwd->listen_path != NULL)
		return 1;

	if (fwd->listen_host == NULL || allowed_open->listen_host == NULL)
		return 0;

	if (allowed_open->listen_port != FWD_PERMIT_ANY_PORT &&
	    allowed_open->listen_port != fwd->listen_port)
		return 0;

	/* Match hostnames case-insensitively */
	lhost = xstrdup(fwd->listen_host);
	lowercase(lhost);
	ret = match_pattern(lhost, allowed_open->listen_host);
	free(lhost);

	return ret;
}

/* Checks whether a requested remote forwarding is permitted */
static int
check_rfwd_permission(struct ssh *ssh, struct Forward *fwd)
{
	struct ssh_channels *sc = ssh->chanctxt;
	struct permission_set *pset = &sc->remote_perms;
	u_int i, permit, permit_adm = 1;
	struct permission *perm;

	/* XXX apply GatewayPorts override before checking? */

	permit = pset->all_permitted;
	if (!permit) {
		for (i = 0; i < pset->num_permitted_user; i++) {
			perm = &pset->permitted_user[i];
			if (remote_open_match(perm, fwd)) {
				permit = 1;
				break;
			}
		}
	}

	if (pset->num_permitted_admin > 0) {
		permit_adm = 0;
		for (i = 0; i < pset->num_permitted_admin; i++) {
			perm = &pset->permitted_admin[i];
			if (remote_open_match(perm, fwd)) {
				permit_adm = 1;
				break;
			}
		}
	}

	return permit && permit_adm;
}

/* protocol v2 remote port fwd, used by sshd */
int
channel_setup_remote_fwd_listener(struct ssh *ssh, struct Forward *fwd,
    int *allocated_listen_port, struct ForwardOptions *fwd_opts)
{
	if (!check_rfwd_permission(ssh, fwd)) {
		ssh_packet_send_debug(ssh, "port forwarding refused");
		if (fwd->listen_path != NULL)
			/* XXX always allowed, see remote_open_match() */
			logit("Received request from %.100s port %d to "
			    "remote forward to path \"%.100s\", "
			    "but the request was denied.",
			    ssh_remote_ipaddr(ssh), ssh_remote_port(ssh),
			    fwd->listen_path);
		else if(fwd->listen_host != NULL)
			logit("Received request from %.100s port %d to "
			    "remote forward to host %.100s port %d, "
			    "but the request was denied.",
			    ssh_remote_ipaddr(ssh), ssh_remote_port(ssh),
			    fwd->listen_host, fwd->listen_port );
		else
			logit("Received request from %.100s port %d to remote "
			    "forward, but the request was denied.",
			    ssh_remote_ipaddr(ssh), ssh_remote_port(ssh));
		return 0;
	}
	if (fwd->listen_path != NULL) {
		return channel_setup_fwd_listener_streamlocal(ssh,
		    SSH_CHANNEL_RUNIX_LISTENER, fwd, fwd_opts);
	} else {
		return channel_setup_fwd_listener_tcpip(ssh,
		    SSH_CHANNEL_RPORT_LISTENER, fwd, allocated_listen_port,
		    fwd_opts);
	}
}

/*
 * Translate the requested rfwd listen host to something usable for
 * this server.
 */
static const char *
channel_rfwd_bind_host(const char *listen_host)
{
	if (listen_host == NULL) {
		return "localhost";
	} else if (*listen_host == '\0' || strcmp(listen_host, "*") == 0) {
		return "";
	} else
		return listen_host;
}

/*
 * Initiate forwarding of connections to port "port" on remote host through
 * the secure channel to host:port from local side.
 * Returns handle (index) for updating the dynamic listen port with
 * channel_update_permission().
 */
int
channel_request_remote_forwarding(struct ssh *ssh, struct Forward *fwd)
{
	int r, success = 0, idx = -1;
	const char *host_to_connect, *listen_host, *listen_path;
	int port_to_connect, listen_port;

	/* Send the forward request to the remote side. */
	if (fwd->listen_path != NULL) {
		if ((r = sshpkt_start(ssh, SSH2_MSG_GLOBAL_REQUEST)) != 0 ||
		    (r = sshpkt_put_cstring(ssh,
		    "streamlocal-forward@openssh.com")) != 0 ||
		    (r = sshpkt_put_u8(ssh, 1)) != 0 || /* want reply */
		    (r = sshpkt_put_cstring(ssh, fwd->listen_path)) != 0 ||
		    (r = sshpkt_send(ssh)) != 0 ||
		    (r = ssh_packet_write_wait(ssh)) != 0)
			fatal_fr(r, "request streamlocal");
	} else {
		if ((r = sshpkt_start(ssh, SSH2_MSG_GLOBAL_REQUEST)) != 0 ||
		    (r = sshpkt_put_cstring(ssh, "tcpip-forward")) != 0 ||
		    (r = sshpkt_put_u8(ssh, 1)) != 0 || /* want reply */
		    (r = sshpkt_put_cstring(ssh,
		    channel_rfwd_bind_host(fwd->listen_host))) != 0 ||
		    (r = sshpkt_put_u32(ssh, fwd->listen_port)) != 0 ||
		    (r = sshpkt_send(ssh)) != 0 ||
		    (r = ssh_packet_write_wait(ssh)) != 0)
			fatal_fr(r, "request tcpip-forward");
	}
	/* Assume that server accepts the request */
	success = 1;
	if (success) {
		/* Record that connection to this host/port is permitted. */
		host_to_connect = listen_host = listen_path = NULL;
		port_to_connect = listen_port = 0;
		if (fwd->connect_path != NULL) {
			host_to_connect = fwd->connect_path;
			port_to_connect = PORT_STREAMLOCAL;
		} else {
			host_to_connect = fwd->connect_host;
			port_to_connect = fwd->connect_port;
		}
		if (fwd->listen_path != NULL) {
			listen_path = fwd->listen_path;
			listen_port = PORT_STREAMLOCAL;
		} else {
			listen_host = fwd->listen_host;
			listen_port = fwd->listen_port;
		}
		idx = permission_set_add(ssh, FORWARD_USER, FORWARD_LOCAL,
		    host_to_connect, port_to_connect,
		    listen_host, listen_path, listen_port, NULL);
	}
	return idx;
}

static int
open_match(struct permission *allowed_open, const char *requestedhost,
    int requestedport)
{
	if (allowed_open->host_to_connect == NULL)
		return 0;
	if (allowed_open->port_to_connect != FWD_PERMIT_ANY_PORT &&
	    allowed_open->port_to_connect != requestedport)
		return 0;
	if (strcmp(allowed_open->host_to_connect, FWD_PERMIT_ANY_HOST) != 0 &&
	    strcmp(allowed_open->host_to_connect, requestedhost) != 0)
		return 0;
	return 1;
}

/*
 * Note that in the listen host/port case
 * we don't support FWD_PERMIT_ANY_PORT and
 * need to translate between the configured-host (listen_host)
 * and what we've sent to the remote server (channel_rfwd_bind_host)
 */
static int
open_listen_match_tcpip(struct permission *allowed_open,
    const char *requestedhost, u_short requestedport, int translate)
{
	const char *allowed_host;

	if (allowed_open->host_to_connect == NULL)
		return 0;
	if (allowed_open->listen_port != requestedport)
		return 0;
	if (!translate && allowed_open->listen_host == NULL &&
	    requestedhost == NULL)
		return 1;
	allowed_host = translate ?
	    channel_rfwd_bind_host(allowed_open->listen_host) :
	    allowed_open->listen_host;
	if (allowed_host == NULL || requestedhost == NULL ||
	    strcmp(allowed_host, requestedhost) != 0)
		return 0;
	return 1;
}

static int
open_listen_match_streamlocal(struct permission *allowed_open,
    const char *requestedpath)
{
	if (allowed_open->host_to_connect == NULL)
		return 0;
	if (allowed_open->listen_port != PORT_STREAMLOCAL)
		return 0;
	if (allowed_open->listen_path == NULL ||
	    strcmp(allowed_open->listen_path, requestedpath) != 0)
		return 0;
	return 1;
}

/*
 * Request cancellation of remote forwarding of connection host:port from
 * local side.
 */
static int
channel_request_rforward_cancel_tcpip(struct ssh *ssh,
    const char *host, u_short port)
{
	struct ssh_channels *sc = ssh->chanctxt;
	struct permission_set *pset = &sc->local_perms;
	int r;
	u_int i;
	struct permission *perm = NULL;

	for (i = 0; i < pset->num_permitted_user; i++) {
		perm = &pset->permitted_user[i];
		if (open_listen_match_tcpip(perm, host, port, 0))
			break;
		perm = NULL;
	}
	if (perm == NULL) {
		debug_f("requested forward not found");
		return -1;
	}
	if ((r = sshpkt_start(ssh, SSH2_MSG_GLOBAL_REQUEST)) != 0 ||
	    (r = sshpkt_put_cstring(ssh, "cancel-tcpip-forward")) != 0 ||
	    (r = sshpkt_put_u8(ssh, 0)) != 0 || /* want reply */
	    (r = sshpkt_put_cstring(ssh, channel_rfwd_bind_host(host))) != 0 ||
	    (r = sshpkt_put_u32(ssh, port)) != 0 ||
	    (r = sshpkt_send(ssh)) != 0)
		fatal_fr(r, "send cancel");

	fwd_perm_clear(perm); /* unregister */

	return 0;
}

/*
 * Request cancellation of remote forwarding of Unix domain socket
 * path from local side.
 */
static int
channel_request_rforward_cancel_streamlocal(struct ssh *ssh, const char *path)
{
	struct ssh_channels *sc = ssh->chanctxt;
	struct permission_set *pset = &sc->local_perms;
	int r;
	u_int i;
	struct permission *perm = NULL;

	for (i = 0; i < pset->num_permitted_user; i++) {
		perm = &pset->permitted_user[i];
		if (open_listen_match_streamlocal(perm, path))
			break;
		perm = NULL;
	}
	if (perm == NULL) {
		debug_f("requested forward not found");
		return -1;
	}
	if ((r = sshpkt_start(ssh, SSH2_MSG_GLOBAL_REQUEST)) != 0 ||
	    (r = sshpkt_put_cstring(ssh,
	    "cancel-streamlocal-forward@openssh.com")) != 0 ||
	    (r = sshpkt_put_u8(ssh, 0)) != 0 || /* want reply */
	    (r = sshpkt_put_cstring(ssh, path)) != 0 ||
	    (r = sshpkt_send(ssh)) != 0)
		fatal_fr(r, "send cancel");

	fwd_perm_clear(perm); /* unregister */

	return 0;
}

/*
 * Request cancellation of remote forwarding of a connection from local side.
 */
int
channel_request_rforward_cancel(struct ssh *ssh, struct Forward *fwd)
{
	if (fwd->listen_path != NULL) {
		return channel_request_rforward_cancel_streamlocal(ssh,
		    fwd->listen_path);
	} else {
		return channel_request_rforward_cancel_tcpip(ssh,
		    fwd->listen_host,
		    fwd->listen_port ? fwd->listen_port : fwd->allocated_port);
	}
}

/*
 * Permits opening to any host/port if permitted_user[] is empty.  This is
 * usually called by the server, because the user could connect to any port
 * anyway, and the server has no way to know but to trust the client anyway.
 */
void
channel_permit_all(struct ssh *ssh, int where)
{
	struct permission_set *pset = permission_set_get(ssh, where);

	if (pset->num_permitted_user == 0)
		pset->all_permitted = 1;
}

/*
 * Permit the specified host/port for forwarding.
 */
void
channel_add_permission(struct ssh *ssh, int who, int where,
    char *host, int port)
{
	int local = where == FORWARD_LOCAL;
	struct permission_set *pset = permission_set_get(ssh, where);

	debug("allow %s forwarding to host %s port %d",
	    fwd_ident(who, where), host, port);
	/*
	 * Remote forwards set listen_host/port, local forwards set
	 * host/port_to_connect.
	 */
	permission_set_add(ssh, who, where,
	    local ? host : 0, local ? port : 0,
	    local ? NULL : host, NULL, local ? 0 : port, NULL);
	pset->all_permitted = 0;
}

/*
 * Administratively disable forwarding.
 */
void
channel_disable_admin(struct ssh *ssh, int where)
{
	channel_clear_permission(ssh, FORWARD_ADM, where);
	permission_set_add(ssh, FORWARD_ADM, where,
	    NULL, 0, NULL, NULL, 0, NULL);
}

/*
 * Clear a list of permitted opens.
 */
void
channel_clear_permission(struct ssh *ssh, int who, int where)
{
	struct permission **permp;
	u_int *npermp;

	permission_set_get_array(ssh, who, where, &permp, &npermp);
	*permp = xrecallocarray(*permp, *npermp, 0, sizeof(**permp));
	*npermp = 0;
}

/*
 * Update the listen port for a dynamic remote forward, after
 * the actual 'newport' has been allocated. If 'newport' < 0 is
 * passed then they entry will be invalidated.
 */
void
channel_update_permission(struct ssh *ssh, int idx, int newport)
{
	struct permission_set *pset = &ssh->chanctxt->local_perms;

	if (idx < 0 || (u_int)idx >= pset->num_permitted_user) {
		debug_f("index out of range: %d num_permitted_user %d",
		    idx, pset->num_permitted_user);
		return;
	}
	debug("%s allowed port %d for forwarding to host %s port %d",
	    newport > 0 ? "Updating" : "Removing",
	    newport,
	    pset->permitted_user[idx].host_to_connect,
	    pset->permitted_user[idx].port_to_connect);
	if (newport <= 0)
		fwd_perm_clear(&pset->permitted_user[idx]);
	else {
		pset->permitted_user[idx].listen_port =
		    (ssh->compat & SSH_BUG_DYNAMIC_RPORT) ? 0 : newport;
	}
}

/* returns port number, FWD_PERMIT_ANY_PORT or -1 on error */
int
permitopen_port(const char *p)
{
	int port;

	if (strcmp(p, "*") == 0)
		return FWD_PERMIT_ANY_PORT;
	if ((port = a2port(p)) > 0)
		return port;
	return -1;
}

/* Try to start non-blocking connect to next host in cctx list */
static int
connect_next(struct channel_connect *cctx)
{
	int sock, saved_errno;
	struct sockaddr_un *sunaddr;
	char ntop[NI_MAXHOST];
	char strport[MAXIMUM(NI_MAXSERV, sizeof(sunaddr->sun_path))];

	for (; cctx->ai; cctx->ai = cctx->ai->ai_next) {
		switch (cctx->ai->ai_family) {
		case AF_UNIX:
			/* unix:pathname instead of host:port */
			sunaddr = (struct sockaddr_un *)cctx->ai->ai_addr;
			strlcpy(ntop, "unix", sizeof(ntop));
			strlcpy(strport, sunaddr->sun_path, sizeof(strport));
			break;
		case AF_INET:
		case AF_INET6:
			if (getnameinfo(cctx->ai->ai_addr, cctx->ai->ai_addrlen,
			    ntop, sizeof(ntop), strport, sizeof(strport),
			    NI_NUMERICHOST|NI_NUMERICSERV) != 0) {
				error_f("getnameinfo failed");
				continue;
			}
			break;
		default:
			continue;
		}
		debug_f("start for host %.100s ([%.100s]:%s)",
		    cctx->host, ntop, strport);
		if ((sock = socket(cctx->ai->ai_family, cctx->ai->ai_socktype,
		    cctx->ai->ai_protocol)) == -1) {
			if (cctx->ai->ai_next == NULL)
				error("socket: %.100s", strerror(errno));
			else
				verbose("socket: %.100s", strerror(errno));
			continue;
		}
		if (set_nonblock(sock) == -1)
			fatal_f("set_nonblock(%d)", sock);
		if (connect(sock, cctx->ai->ai_addr,
		    cctx->ai->ai_addrlen) == -1 && errno != EINPROGRESS) {
			debug_f("host %.100s ([%.100s]:%s): %.100s",
			    cctx->host, ntop, strport, strerror(errno));
			saved_errno = errno;
			close(sock);
			errno = saved_errno;
			continue;	/* fail -- try next */
		}
		if (cctx->ai->ai_family != AF_UNIX)
			set_nodelay(sock);
		debug_f("connect host %.100s ([%.100s]:%s) in progress, fd=%d",
		    cctx->host, ntop, strport, sock);
		cctx->ai = cctx->ai->ai_next;
		return sock;
	}
	return -1;
}

static void
channel_connect_ctx_free(struct channel_connect *cctx)
{
	free(cctx->host);
	if (cctx->aitop) {
		if (cctx->aitop->ai_family == AF_UNIX)
			free(cctx->aitop);
		else
			freeaddrinfo(cctx->aitop);
	}
	memset(cctx, 0, sizeof(*cctx));
}

/*
 * Return connecting socket to remote host:port or local socket path,
 * passing back the failure reason if appropriate.
 */
static int
connect_to_helper(struct ssh *ssh, const char *name, int port, int socktype,
    char *ctype, char *rname, struct channel_connect *cctx,
    int *reason, const char **errmsg)
{
	struct addrinfo hints;
	int gaierr;
	int sock = -1;
	char strport[NI_MAXSERV];

	if (port == PORT_STREAMLOCAL) {
		struct sockaddr_un *sunaddr;
		struct addrinfo *ai;

		if (strlen(name) > sizeof(sunaddr->sun_path)) {
			error("%.100s: %.100s", name, strerror(ENAMETOOLONG));
			return -1;
		}

		/*
		 * Fake up a struct addrinfo for AF_UNIX connections.
		 * channel_connect_ctx_free() must check ai_family
		 * and use free() not freeaddirinfo() for AF_UNIX.
		 */
		ai = xmalloc(sizeof(*ai) + sizeof(*sunaddr));
		memset(ai, 0, sizeof(*ai) + sizeof(*sunaddr));
		ai->ai_addr = (struct sockaddr *)(ai + 1);
		ai->ai_addrlen = sizeof(*sunaddr);
		ai->ai_family = AF_UNIX;
		ai->ai_socktype = socktype;
		ai->ai_protocol = PF_UNSPEC;
		sunaddr = (struct sockaddr_un *)ai->ai_addr;
		sunaddr->sun_family = AF_UNIX;
		strlcpy(sunaddr->sun_path, name, sizeof(sunaddr->sun_path));
		cctx->aitop = ai;
	} else {
		memset(&hints, 0, sizeof(hints));
		hints.ai_family = ssh->chanctxt->IPv4or6;
		hints.ai_socktype = socktype;
		snprintf(strport, sizeof strport, "%d", port);
		if ((gaierr = getaddrinfo(name, strport, &hints, &cctx->aitop))
		    != 0) {
			if (errmsg != NULL)
				*errmsg = ssh_gai_strerror(gaierr);
			if (reason != NULL)
				*reason = SSH2_OPEN_CONNECT_FAILED;
			error("connect_to %.100s: unknown host (%s)", name,
			    ssh_gai_strerror(gaierr));
			return -1;
		}
	}

	cctx->host = xstrdup(name);
	cctx->port = port;
	cctx->ai = cctx->aitop;

	if ((sock = connect_next(cctx)) == -1) {
		error("connect to %.100s port %d failed: %s",
		    name, port, strerror(errno));
		return -1;
	}

	return sock;
}

/* Return CONNECTING channel to remote host:port or local socket path */
static Channel *
connect_to(struct ssh *ssh, const char *host, int port,
    char *ctype, char *rname)
{
	struct channel_connect cctx;
	Channel *c;
	int sock;

	memset(&cctx, 0, sizeof(cctx));
	sock = connect_to_helper(ssh, host, port, SOCK_STREAM, ctype, rname,
	    &cctx, NULL, NULL);
	if (sock == -1) {
		channel_connect_ctx_free(&cctx);
		return NULL;
	}
	c = channel_new(ssh, ctype, SSH_CHANNEL_CONNECTING, sock, sock, -1,
	    CHAN_TCP_WINDOW_DEFAULT, CHAN_TCP_PACKET_DEFAULT, 0, rname, 1);
	c->host_port = port;
	c->path = xstrdup(host);
	c->connect_ctx = cctx;

	return c;
}

/*
 * returns either the newly connected channel or the downstream channel
 * that needs to deal with this connection.
 */
Channel *
channel_connect_by_listen_address(struct ssh *ssh, const char *listen_host,
    u_short listen_port, char *ctype, char *rname)
{
	struct ssh_channels *sc = ssh->chanctxt;
	struct permission_set *pset = &sc->local_perms;
	u_int i;
	struct permission *perm;

	for (i = 0; i < pset->num_permitted_user; i++) {
		perm = &pset->permitted_user[i];
		if (open_listen_match_tcpip(perm,
		    listen_host, listen_port, 1)) {
			if (perm->downstream)
				return perm->downstream;
			if (perm->port_to_connect == 0)
				return rdynamic_connect_prepare(ssh,
				    ctype, rname);
			return connect_to(ssh,
			    perm->host_to_connect, perm->port_to_connect,
			    ctype, rname);
		}
	}
	error("WARNING: Server requests forwarding for unknown listen_port %d",
	    listen_port);
	return NULL;
}

Channel *
channel_connect_by_listen_path(struct ssh *ssh, const char *path,
    char *ctype, char *rname)
{
	struct ssh_channels *sc = ssh->chanctxt;
	struct permission_set *pset = &sc->local_perms;
	u_int i;
	struct permission *perm;

	for (i = 0; i < pset->num_permitted_user; i++) {
		perm = &pset->permitted_user[i];
		if (open_listen_match_streamlocal(perm, path)) {
			return connect_to(ssh,
			    perm->host_to_connect, perm->port_to_connect,
			    ctype, rname);
		}
	}
	error("WARNING: Server requests forwarding for unknown path %.100s",
	    path);
	return NULL;
}

/* Check if connecting to that port is permitted and connect. */
Channel *
channel_connect_to_port(struct ssh *ssh, const char *host, u_short port,
    char *ctype, char *rname, int *reason, const char **errmsg)
{
	struct ssh_channels *sc = ssh->chanctxt;
	struct permission_set *pset = &sc->local_perms;
	struct channel_connect cctx;
	Channel *c;
	u_int i, permit, permit_adm = 1;
	int sock;
	struct permission *perm;

	permit = pset->all_permitted;
	if (!permit) {
		for (i = 0; i < pset->num_permitted_user; i++) {
			perm = &pset->permitted_user[i];
			if (open_match(perm, host, port)) {
				permit = 1;
				break;
			}
		}
	}

	if (pset->num_permitted_admin > 0) {
		permit_adm = 0;
		for (i = 0; i < pset->num_permitted_admin; i++) {
			perm = &pset->permitted_admin[i];
			if (open_match(perm, host, port)) {
				permit_adm = 1;
				break;
			}
		}
	}

	if (!permit || !permit_adm) {
		logit("Received request from %.100s port %d to connect to "
		    "host %.100s port %d, but the request was denied.",
		    ssh_remote_ipaddr(ssh), ssh_remote_port(ssh), host, port);
		if (reason != NULL)
			*reason = SSH2_OPEN_ADMINISTRATIVELY_PROHIBITED;
		return NULL;
	}

	memset(&cctx, 0, sizeof(cctx));
	sock = connect_to_helper(ssh, host, port, SOCK_STREAM, ctype, rname,
	    &cctx, reason, errmsg);
	if (sock == -1) {
		channel_connect_ctx_free(&cctx);
		return NULL;
	}

	c = channel_new(ssh, ctype, SSH_CHANNEL_CONNECTING, sock, sock, -1,
	    CHAN_TCP_WINDOW_DEFAULT, CHAN_TCP_PACKET_DEFAULT, 0, rname, 1);
	c->host_port = port;
	c->path = xstrdup(host);
	c->connect_ctx = cctx;

	return c;
}

/* Check if connecting to that path is permitted and connect. */
Channel *
channel_connect_to_path(struct ssh *ssh, const char *path,
    char *ctype, char *rname)
{
	struct ssh_channels *sc = ssh->chanctxt;
	struct permission_set *pset = &sc->local_perms;
	u_int i, permit, permit_adm = 1;
	struct permission *perm;

	permit = pset->all_permitted;
	if (!permit) {
		for (i = 0; i < pset->num_permitted_user; i++) {
			perm = &pset->permitted_user[i];
			if (open_match(perm, path, PORT_STREAMLOCAL)) {
				permit = 1;
				break;
			}
		}
	}

	if (pset->num_permitted_admin > 0) {
		permit_adm = 0;
		for (i = 0; i < pset->num_permitted_admin; i++) {
			perm = &pset->permitted_admin[i];
			if (open_match(perm, path, PORT_STREAMLOCAL)) {
				permit_adm = 1;
				break;
			}
		}
	}

	if (!permit || !permit_adm) {
		logit("Received request to connect to path %.100s, "
		    "but the request was denied.", path);
		return NULL;
	}
	return connect_to(ssh, path, PORT_STREAMLOCAL, ctype, rname);
}

void
channel_send_window_changes(struct ssh *ssh)
{
	struct ssh_channels *sc = ssh->chanctxt;
	struct winsize ws;
	int r;
	u_int i;

	for (i = 0; i < sc->channels_alloc; i++) {
		if (sc->channels[i] == NULL || !sc->channels[i]->client_tty ||
		    sc->channels[i]->type != SSH_CHANNEL_OPEN)
			continue;
		if (ioctl(sc->channels[i]->rfd, TIOCGWINSZ, &ws) == -1)
			continue;
		channel_request_start(ssh, i, "window-change", 0);
		if ((r = sshpkt_put_u32(ssh, (u_int)ws.ws_col)) != 0 ||
		    (r = sshpkt_put_u32(ssh, (u_int)ws.ws_row)) != 0 ||
		    (r = sshpkt_put_u32(ssh, (u_int)ws.ws_xpixel)) != 0 ||
		    (r = sshpkt_put_u32(ssh, (u_int)ws.ws_ypixel)) != 0 ||
		    (r = sshpkt_send(ssh)) != 0)
			fatal_fr(r, "channel %u; send window-change", i);
	}
}

/* Return RDYNAMIC_OPEN channel: channel allows SOCKS, but is not connected */
static Channel *
rdynamic_connect_prepare(struct ssh *ssh, char *ctype, char *rname)
{
	Channel *c;
	int r;

	c = channel_new(ssh, ctype, SSH_CHANNEL_RDYNAMIC_OPEN, -1, -1, -1,
	    CHAN_TCP_WINDOW_DEFAULT, CHAN_TCP_PACKET_DEFAULT, 0, rname, 1);
	c->host_port = 0;
	c->path = NULL;

	/*
	 * We need to open the channel before we have a FD,
	 * so that we can get SOCKS header from peer.
	 */
	if ((r = sshpkt_start(ssh, SSH2_MSG_CHANNEL_OPEN_CONFIRMATION)) != 0 ||
	    (r = sshpkt_put_u32(ssh, c->remote_id)) != 0 ||
	    (r = sshpkt_put_u32(ssh, c->self)) != 0 ||
	    (r = sshpkt_put_u32(ssh, c->local_window)) != 0 ||
	    (r = sshpkt_put_u32(ssh, c->local_maxpacket)) != 0)
		fatal_fr(r, "channel %i; confirm", c->self);
	return c;
}

/* Return CONNECTING socket to remote host:port or local socket path */
static int
rdynamic_connect_finish(struct ssh *ssh, Channel *c)
{
	struct ssh_channels *sc = ssh->chanctxt;
	struct permission_set *pset = &sc->local_perms;
	struct permission *perm;
	struct channel_connect cctx;
	u_int i, permit_adm = 1;
	int sock;

	if (pset->num_permitted_admin > 0) {
		permit_adm = 0;
		for (i = 0; i < pset->num_permitted_admin; i++) {
			perm = &pset->permitted_admin[i];
			if (open_match(perm, c->path, c->host_port)) {
				permit_adm = 1;
				break;
			}
		}
	}
	if (!permit_adm) {
		debug_f("requested forward not permitted");
		return -1;
	}

	memset(&cctx, 0, sizeof(cctx));
	sock = connect_to_helper(ssh, c->path, c->host_port, SOCK_STREAM, NULL,
	    NULL, &cctx, NULL, NULL);
	if (sock == -1)
		channel_connect_ctx_free(&cctx);
	else {
		/* similar to SSH_CHANNEL_CONNECTING but we've already sent the open */
		c->type = SSH_CHANNEL_RDYNAMIC_FINISH;
		c->connect_ctx = cctx;
		channel_register_fds(ssh, c, sock, sock, -1, 0, 1, 0);
	}
	return sock;
}

/* -- X11 forwarding */

/*
 * Creates an internet domain socket for listening for X11 connections.
 * Returns 0 and a suitable display number for the DISPLAY variable
 * stored in display_numberp , or -1 if an error occurs.
 */
int
x11_create_display_inet(struct ssh *ssh, int x11_display_offset,
    int x11_use_localhost, int single_connection,
    u_int *display_numberp, int **chanids)
{
	Channel *nc = NULL;
	int display_number, sock;
	u_short port;
	struct addrinfo hints, *ai, *aitop;
	char strport[NI_MAXSERV];
	int gaierr, n, num_socks = 0, socks[NUM_SOCKS];

	if (chanids == NULL)
		return -1;

	for (display_number = x11_display_offset;
	    display_number < MAX_DISPLAYS;
	    display_number++) {
		port = 6000 + display_number;
		memset(&hints, 0, sizeof(hints));
		hints.ai_family = ssh->chanctxt->IPv4or6;
		hints.ai_flags = x11_use_localhost ? 0: AI_PASSIVE;
		hints.ai_socktype = SOCK_STREAM;
		snprintf(strport, sizeof strport, "%d", port);
		if ((gaierr = getaddrinfo(NULL, strport,
		    &hints, &aitop)) != 0) {
			error("getaddrinfo: %.100s", ssh_gai_strerror(gaierr));
			return -1;
		}
		for (ai = aitop; ai; ai = ai->ai_next) {
			if (ai->ai_family != AF_INET &&
			    ai->ai_family != AF_INET6)
				continue;
			sock = socket(ai->ai_family, ai->ai_socktype,
			    ai->ai_protocol);
			if (sock == -1) {
				if ((errno != EINVAL) && (errno != EAFNOSUPPORT)
#ifdef EPFNOSUPPORT
				    && (errno != EPFNOSUPPORT)
#endif 
				    ) {
					error("socket: %.100s", strerror(errno));
					freeaddrinfo(aitop);
					return -1;
				} else {
					debug("x11_create_display_inet: Socket family %d not supported",
						 ai->ai_family);
					continue;
				}
			}
			if (ai->ai_family == AF_INET6)
				sock_set_v6only(sock);
			if (x11_use_localhost)
				set_reuseaddr(sock);
			if (bind(sock, ai->ai_addr, ai->ai_addrlen) == -1) {
				debug2_f("bind port %d: %.100s", port,
				    strerror(errno));
				close(sock);
				for (n = 0; n < num_socks; n++)
					close(socks[n]);
				num_socks = 0;
				break;
			}
			socks[num_socks++] = sock;
			if (num_socks == NUM_SOCKS)
				break;
		}
		freeaddrinfo(aitop);
		if (num_socks > 0)
			break;
	}
	if (display_number >= MAX_DISPLAYS) {
		error("Failed to allocate internet-domain X11 display socket.");
		return -1;
	}
	/* Start listening for connections on the socket. */
	for (n = 0; n < num_socks; n++) {
		sock = socks[n];
		if (listen(sock, SSH_LISTEN_BACKLOG) == -1) {
			error("listen: %.100s", strerror(errno));
			close(sock);
			return -1;
		}
	}

	/* Allocate a channel for each socket. */
	*chanids = xcalloc(num_socks + 1, sizeof(**chanids));
	for (n = 0; n < num_socks; n++) {
		sock = socks[n];
		nc = channel_new(ssh, "x11-listener",
		    SSH_CHANNEL_X11_LISTENER, sock, sock, -1,
				 hpn_disabled ? CHAN_X11_WINDOW_DEFAULT : hpn_buffer_size,
				 CHAN_X11_PACKET_DEFAULT,
				 0, "X11 inet listener", 1);
		nc->single_connection = single_connection;
		(*chanids)[n] = nc->self;
	}
	(*chanids)[n] = -1;

	/* Return the display number for the DISPLAY environment variable. */
	*display_numberp = display_number;
	return 0;
}

static int
connect_local_xsocket_path(const char *pathname)
{
	int sock;
	struct sockaddr_un addr;

	sock = socket(AF_UNIX, SOCK_STREAM, 0);
	if (sock == -1) {
		error("socket: %.100s", strerror(errno));
		return -1;
	}
	memset(&addr, 0, sizeof(addr));
	addr.sun_family = AF_UNIX;
	strlcpy(addr.sun_path, pathname, sizeof addr.sun_path);
	if (connect(sock, (struct sockaddr *)&addr, sizeof(addr)) == 0)
		return sock;
	close(sock);
	error("connect %.100s: %.100s", addr.sun_path, strerror(errno));
	return -1;
}

static int
connect_local_xsocket(u_int dnr)
{
	char buf[1024];
	snprintf(buf, sizeof buf, _PATH_UNIX_X, dnr);
	return connect_local_xsocket_path(buf);
}

#ifdef __APPLE__
static int
is_path_to_xsocket(const char *display, char *path, size_t pathlen)
{
	struct stat sbuf;

	if (strlcpy(path, display, pathlen) >= pathlen) {
		error("%s: display path too long", __func__);
		return 0;
	}
	if (display[0] != '/')
		return 0;
	if (stat(path, &sbuf) == 0) {
		return 1;
	} else {
		char *dot = strrchr(path, '.');
		if (dot != NULL) {
			*dot = '\0';
			if (stat(path, &sbuf) == 0) {
				return 1;
			}
		}
	}
	return 0;
}
#endif

int
x11_connect_display(struct ssh *ssh)
{
	u_int display_number;
	const char *display;
	char buf[1024], *cp;
	struct addrinfo hints, *ai, *aitop;
	char strport[NI_MAXSERV];
	int gaierr, sock = 0;

	/* Try to open a socket for the local X server. */
	display = getenv("DISPLAY");
	if (!display) {
		error("DISPLAY not set.");
		return -1;
	}
	/*
	 * Now we decode the value of the DISPLAY variable and make a
	 * connection to the real X server.
	 */

#ifdef __APPLE__
	/* Check if display is a path to a socket (as set by launchd). */
	{
		char path[PATH_MAX];

		if (is_path_to_xsocket(display, path, sizeof(path))) {
			debug("x11_connect_display: $DISPLAY is launchd");

			/* Create a socket. */
			sock = connect_local_xsocket_path(path);
			if (sock < 0)
				return -1;

			/* OK, we now have a connection to the display. */
			return sock;
		}
	}
#endif
	/*
	 * Check if it is a unix domain socket.  Unix domain displays are in
	 * one of the following formats: unix:d[.s], :d[.s], ::d[.s]
	 */
	if (strncmp(display, "unix:", 5) == 0 ||
	    display[0] == ':') {
		/* Connect to the unix domain socket. */
		if (sscanf(strrchr(display, ':') + 1, "%u",
		    &display_number) != 1) {
			error("Could not parse display number from DISPLAY: "
			    "%.100s", display);
			return -1;
		}
		/* Create a socket. */
		sock = connect_local_xsocket(display_number);
		if (sock < 0)
			return -1;

		/* OK, we now have a connection to the display. */
		return sock;
	}
	/*
	 * Connect to an inet socket.  The DISPLAY value is supposedly
	 * hostname:d[.s], where hostname may also be numeric IP address.
	 */
	strlcpy(buf, display, sizeof(buf));
	cp = strchr(buf, ':');
	if (!cp) {
		error("Could not find ':' in DISPLAY: %.100s", display);
		return -1;
	}
	*cp = 0;
	/*
	 * buf now contains the host name.  But first we parse the
	 * display number.
	 */
	if (sscanf(cp + 1, "%u", &display_number) != 1) {
		error("Could not parse display number from DISPLAY: %.100s",
		    display);
		return -1;
	}

	/* Look up the host address */
	memset(&hints, 0, sizeof(hints));
	hints.ai_family = ssh->chanctxt->IPv4or6;
	hints.ai_socktype = SOCK_STREAM;
	snprintf(strport, sizeof strport, "%u", 6000 + display_number);
	if ((gaierr = getaddrinfo(buf, strport, &hints, &aitop)) != 0) {
		error("%.100s: unknown host. (%s)", buf,
		ssh_gai_strerror(gaierr));
		return -1;
	}
	for (ai = aitop; ai; ai = ai->ai_next) {
		/* Create a socket. */
		sock = socket(ai->ai_family, ai->ai_socktype, ai->ai_protocol);
		if (sock == -1) {
			debug2("socket: %.100s", strerror(errno));
			continue;
		}
		/* Connect it to the display. */
		if (connect(sock, ai->ai_addr, ai->ai_addrlen) == -1) {
			debug2("connect %.100s port %u: %.100s", buf,
			    6000 + display_number, strerror(errno));
			close(sock);
			continue;
		}
		/* Success */
		break;
	}
	freeaddrinfo(aitop);
	if (!ai) {
		error("connect %.100s port %u: %.100s", buf,
		    6000 + display_number, strerror(errno));
		return -1;
	}
	set_nodelay(sock);
	return sock;
}

/*
 * Requests forwarding of X11 connections, generates fake authentication
 * data, and enables authentication spoofing.
 * This should be called in the client only.
 */
void
x11_request_forwarding_with_spoofing(struct ssh *ssh, int client_session_id,
    const char *disp, const char *proto, const char *data, int want_reply)
{
	struct ssh_channels *sc = ssh->chanctxt;
	u_int data_len = (u_int) strlen(data) / 2;
	u_int i, value;
	const char *cp;
	char *new_data;
	int r, screen_number;

	if (sc->x11_saved_display == NULL)
		sc->x11_saved_display = xstrdup(disp);
	else if (strcmp(disp, sc->x11_saved_display) != 0) {
		error("x11_request_forwarding_with_spoofing: different "
		    "$DISPLAY already forwarded");
		return;
	}

	cp = strchr(disp, ':');
	if (cp)
		cp = strchr(cp, '.');
	if (cp)
		screen_number = (u_int)strtonum(cp + 1, 0, 400, NULL);
	else
		screen_number = 0;

	if (sc->x11_saved_proto == NULL) {
		/* Save protocol name. */
		sc->x11_saved_proto = xstrdup(proto);

		/* Extract real authentication data. */
		sc->x11_saved_data = xmalloc(data_len);
		for (i = 0; i < data_len; i++) {
			if (sscanf(data + 2 * i, "%2x", &value) != 1) {
				fatal("x11_request_forwarding: bad "
				    "authentication data: %.100s", data);
			}
			sc->x11_saved_data[i] = value;
		}
		sc->x11_saved_data_len = data_len;

		/* Generate fake data of the same length. */
		sc->x11_fake_data = xmalloc(data_len);
		arc4random_buf(sc->x11_fake_data, data_len);
		sc->x11_fake_data_len = data_len;
	}

	/* Convert the fake data into hex. */
	new_data = tohex(sc->x11_fake_data, data_len);

	/* Send the request packet. */
	channel_request_start(ssh, client_session_id, "x11-req", want_reply);
	if ((r = sshpkt_put_u8(ssh, 0)) != 0 || /* bool: single connection */
	    (r = sshpkt_put_cstring(ssh, proto)) != 0 ||
	    (r = sshpkt_put_cstring(ssh, new_data)) != 0 ||
	    (r = sshpkt_put_u32(ssh, screen_number)) != 0 ||
	    (r = sshpkt_send(ssh)) != 0 ||
	    (r = ssh_packet_write_wait(ssh)) != 0)
		fatal_fr(r, "send x11-req");
	free(new_data);
}<|MERGE_RESOLUTION|>--- conflicted
+++ resolved
@@ -1228,11 +1228,7 @@
 	if ((ret == 0) && tcpwinsz > SSHBUF_SIZE_MAX)
 		tcpwinsz = SSHBUF_SIZE_MAX;
 
-<<<<<<< HEAD
-	debug2("tcpwinsz: tcp connection %d, Receive window: %d",
-=======
 	debug3_f("tcp connection %d, Receive window: %d",
->>>>>>> efe9b2ec
 	       ssh_packet_get_connection_in(ssh), tcpwinsz);
 	return tcpwinsz;
 }
@@ -2365,11 +2361,7 @@
                     (r = sshpkt_send(ssh)) != 0) {
                         fatal_fr(r, "channel %i", c->self);
                 }
-<<<<<<< HEAD
-                debug2("channel %d: window %d sent adjust %d",
-=======
                 debug3_f("channel %d: window %d sent adjust %d",
->>>>>>> efe9b2ec
                     c->self, c->local_window,
                     c->local_consumed + addition);
                 c->local_window += c->local_consumed + addition;
