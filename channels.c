/* $OpenBSD: channels.c,v 1.433 2023/09/04 00:01:46 djm Exp $ */
/*
 * Author: Tatu Ylonen <ylo@cs.hut.fi>
 * Copyright (c) 1995 Tatu Ylonen <ylo@cs.hut.fi>, Espoo, Finland
 *                    All rights reserved
 * This file contains functions for generic socket connection forwarding.
 * There is also code for initiating connection forwarding for X11 connections,
 * arbitrary tcp/ip connections, and the authentication agent connection.
 *
 * As far as I am concerned, the code I have written for this software
 * can be used freely for any purpose.  Any derived versions of this
 * software must be clearly marked as such, and if the derived work is
 * incompatible with the protocol description in the RFC file, it must be
 * called by a name other than "ssh" or "Secure Shell".
 *
 * SSH2 support added by Markus Friedl.
 * Copyright (c) 1999, 2000, 2001, 2002 Markus Friedl.  All rights reserved.
 * Copyright (c) 1999 Dug Song.  All rights reserved.
 * Copyright (c) 1999 Theo de Raadt.  All rights reserved.
 *
 * Redistribution and use in source and binary forms, with or without
 * modification, are permitted provided that the following conditions
 * are met:
 * 1. Redistributions of source code must retain the above copyright
 *    notice, this list of conditions and the following disclaimer.
 * 2. Redistributions in binary form must reproduce the above copyright
 *    notice, this list of conditions and the following disclaimer in the
 *    documentation and/or other materials provided with the distribution.
 *
 * THIS SOFTWARE IS PROVIDED BY THE AUTHOR ``AS IS'' AND ANY EXPRESS OR
 * IMPLIED WARRANTIES, INCLUDING, BUT NOT LIMITED TO, THE IMPLIED WARRANTIES
 * OF MERCHANTABILITY AND FITNESS FOR A PARTICULAR PURPOSE ARE DISCLAIMED.
 * IN NO EVENT SHALL THE AUTHOR BE LIABLE FOR ANY DIRECT, INDIRECT,
 * INCIDENTAL, SPECIAL, EXEMPLARY, OR CONSEQUENTIAL DAMAGES (INCLUDING, BUT
 * NOT LIMITED TO, PROCUREMENT OF SUBSTITUTE GOODS OR SERVICES; LOSS OF USE,
 * DATA, OR PROFITS; OR BUSINESS INTERRUPTION) HOWEVER CAUSED AND ON ANY
 * THEORY OF LIABILITY, WHETHER IN CONTRACT, STRICT LIABILITY, OR TORT
 * (INCLUDING NEGLIGENCE OR OTHERWISE) ARISING IN ANY WAY OUT OF THE USE OF
 * THIS SOFTWARE, EVEN IF ADVISED OF THE POSSIBILITY OF SUCH DAMAGE.
 */

#include "includes.h"

#include <sys/types.h>
#include <sys/stat.h>
#include <sys/ioctl.h>
#include <sys/un.h>
#include <sys/socket.h>
#ifdef HAVE_SYS_TIME_H
# include <sys/time.h>
#endif

#include <netinet/in.h>
#include <arpa/inet.h>

#include <errno.h>
#include <fcntl.h>
#include <limits.h>
#include <netdb.h>
#ifdef HAVE_POLL_H
#include <poll.h>
#endif
#include <stdarg.h>
#ifdef HAVE_STDINT_H
# include <stdint.h>
#endif
#include <stdio.h>
#include <stdlib.h>
#include <string.h>
#include <termios.h>
#include <unistd.h>

#include "openbsd-compat/sys-queue.h"
#include "xmalloc.h"
#include "ssh.h"
#include "ssh2.h"
#include "ssherr.h"
#include "sshbuf.h"
#include "packet.h"
#include "log.h"
#include "misc.h"
#include "channels.h"
#include "compat.h"
#include "canohost.h"
#include "sshkey.h"
#include "authfd.h"
#include "pathnames.h"
#include "match.h"

/* XXX remove once we're satisfied there's no lurking bugs */
/* #define DEBUG_CHANNEL_POLL 1 */

/* -- agent forwarding */
#define	NUM_SOCKS	10

/* -- tcp forwarding */
/* special-case port number meaning allow any port */
#define FWD_PERMIT_ANY_PORT	0

/* special-case wildcard meaning allow any host */
#define FWD_PERMIT_ANY_HOST	"*"

/* -- X11 forwarding */
/* Maximum number of fake X11 displays to try. */
#define MAX_DISPLAYS  1000

/* Per-channel callback for pre/post IO actions */
typedef void chan_fn(struct ssh *, Channel *c);

/*
 * Data structure for storing which hosts are permitted for forward requests.
 * The local sides of any remote forwards are stored in this array to prevent
 * a corrupt remote server from accessing arbitrary TCP/IP ports on our local
 * network (which might be behind a firewall).
 */
/* XXX: streamlocal wants a path instead of host:port */
/*      Overload host_to_connect; we could just make this match Forward */
/*	XXX - can we use listen_host instead of listen_path? */
struct permission {
	char *host_to_connect;		/* Connect to 'host'. */
	int port_to_connect;		/* Connect to 'port'. */
	char *listen_host;		/* Remote side should listen address. */
	char *listen_path;		/* Remote side should listen path. */
	int listen_port;		/* Remote side should listen port. */
	Channel *downstream;		/* Downstream mux*/
};

/*
 * Stores the forwarding permission state for a single direction (local or
 * remote).
 */
struct permission_set {
	/*
	 * List of all local permitted host/port pairs to allow for the
	 * user.
	 */
	u_int num_permitted_user;
	struct permission *permitted_user;

	/*
	 * List of all permitted host/port pairs to allow for the admin.
	 */
	u_int num_permitted_admin;
	struct permission *permitted_admin;

	/*
	 * If this is true, all opens/listens are permitted.  This is the
	 * case on the server on which we have to trust the client anyway,
	 * and the user could do anything after logging in.
	 */
	int all_permitted;
};

/* Used to record timeouts per channel type */
struct ssh_channel_timeout {
	char *type_pattern;
	int timeout_secs;
};

/* Master structure for channels state */
struct ssh_channels {
	/*
	 * Pointer to an array containing all allocated channels.  The array
	 * is dynamically extended as needed.
	 */
	Channel **channels;

	/*
	 * Size of the channel array.  All slots of the array must always be
	 * initialized (at least the type field); unused slots set to NULL
	 */
	u_int channels_alloc;

	/*
	 * 'channel_pre*' are called just before IO to add any bits
	 * relevant to channels in the c->io_want bitmasks.
	 *
	 * 'channel_post*': perform any appropriate operations for
	 * channels which have c->io_ready events pending.
	 */
	chan_fn **channel_pre;
	chan_fn **channel_post;

	/* -- tcp forwarding */
	struct permission_set local_perms;
	struct permission_set remote_perms;

	/* -- X11 forwarding */

	/* Saved X11 local (client) display. */
	char *x11_saved_display;

	/* Saved X11 authentication protocol name. */
	char *x11_saved_proto;

	/* Saved X11 authentication data.  This is the real data. */
	char *x11_saved_data;
	u_int x11_saved_data_len;

	/* Deadline after which all X11 connections are refused */
	time_t x11_refuse_time;

	/*
	 * Fake X11 authentication data.  This is what the server will be
	 * sending us; we should replace any occurrences of this by the
	 * real data.
	 */
	u_char *x11_fake_data;
	u_int x11_fake_data_len;

	/* AF_UNSPEC or AF_INET or AF_INET6 */
	int IPv4or6;

	/* Channel timeouts by type */
	struct ssh_channel_timeout *timeouts;
	size_t ntimeouts;
};

/* helper */
static void port_open_helper(struct ssh *ssh, Channel *c, char *rtype);
static const char *channel_rfwd_bind_host(const char *listen_host);

/* non-blocking connect helpers */
static int connect_next(struct channel_connect *);
static void channel_connect_ctx_free(struct channel_connect *);
static Channel *rdynamic_connect_prepare(struct ssh *, char *, char *);
static int rdynamic_connect_finish(struct ssh *, Channel *);

/* Setup helper */
static void channel_handler_init(struct ssh_channels *sc);

static int hpn_disabled = 0;
static int hpn_buffer_size = 2 * 1024 * 1024;

/* -- channel core */

void
channel_init_channels(struct ssh *ssh)
{
	struct ssh_channels *sc;

	if ((sc = calloc(1, sizeof(*sc))) == NULL)
		fatal_f("allocation failed");
	sc->channels_alloc = 10;
	sc->channels = xcalloc(sc->channels_alloc, sizeof(*sc->channels));
	sc->IPv4or6 = AF_UNSPEC;
	channel_handler_init(sc);

	ssh->chanctxt = sc;
}

Channel *
channel_by_id(struct ssh *ssh, int id)
{
	Channel *c;

	if (id < 0 || (u_int)id >= ssh->chanctxt->channels_alloc) {
		logit_f("%d: bad id", id);
		return NULL;
	}
	c = ssh->chanctxt->channels[id];
	if (c == NULL) {
		logit_f("%d: bad id: channel free", id);
		return NULL;
	}
	return c;
}

Channel *
channel_by_remote_id(struct ssh *ssh, u_int remote_id)
{
	Channel *c;
	u_int i;

	for (i = 0; i < ssh->chanctxt->channels_alloc; i++) {
		c = ssh->chanctxt->channels[i];
		if (c != NULL && c->have_remote_id && c->remote_id == remote_id)
			return c;
	}
	return NULL;
}

/*
 * Returns the channel if it is allowed to receive protocol messages.
 * Private channels, like listening sockets, may not receive messages.
 */
Channel *
channel_lookup(struct ssh *ssh, int id)
{
	Channel *c;

	if ((c = channel_by_id(ssh, id)) == NULL)
		return NULL;

	switch (c->type) {
	case SSH_CHANNEL_X11_OPEN:
	case SSH_CHANNEL_LARVAL:
	case SSH_CHANNEL_CONNECTING:
	case SSH_CHANNEL_DYNAMIC:
	case SSH_CHANNEL_RDYNAMIC_OPEN:
	case SSH_CHANNEL_RDYNAMIC_FINISH:
	case SSH_CHANNEL_OPENING:
	case SSH_CHANNEL_OPEN:
	case SSH_CHANNEL_ABANDONED:
	case SSH_CHANNEL_MUX_PROXY:
		return c;
	}
	logit("Non-public channel %d, type %d.", id, c->type);
	return NULL;
}

/*
 * Add a timeout for open channels whose c->ctype (or c->xctype if it is set)
 * match type_pattern.
 */
void
channel_add_timeout(struct ssh *ssh, const char *type_pattern,
    int timeout_secs)
{
	struct ssh_channels *sc = ssh->chanctxt;

	debug2_f("channel type \"%s\" timeout %d seconds",
	    type_pattern, timeout_secs);
	sc->timeouts = xrecallocarray(sc->timeouts, sc->ntimeouts,
	    sc->ntimeouts + 1, sizeof(*sc->timeouts));
	sc->timeouts[sc->ntimeouts].type_pattern = xstrdup(type_pattern);
	sc->timeouts[sc->ntimeouts].timeout_secs = timeout_secs;
	sc->ntimeouts++;
}

/* Clears all previously-added channel timeouts */
void
channel_clear_timeouts(struct ssh *ssh)
{
	struct ssh_channels *sc = ssh->chanctxt;
	size_t i;

	debug3_f("clearing");
	for (i = 0; i < sc->ntimeouts; i++)
		free(sc->timeouts[i].type_pattern);
	free(sc->timeouts);
	sc->timeouts = NULL;
	sc->ntimeouts = 0;
}

static int
lookup_timeout(struct ssh *ssh, const char *type)
{
	struct ssh_channels *sc = ssh->chanctxt;
	size_t i;

	for (i = 0; i < sc->ntimeouts; i++) {
		if (match_pattern(type, sc->timeouts[i].type_pattern))
			return sc->timeouts[i].timeout_secs;
	}

	return 0;
}

/*
 * Sets "extended type" of a channel; used by session layer to add additional
 * information about channel types (e.g. shell, login, subsystem) that can then
 * be used to select timeouts.
 * Will reset c->inactive_deadline as a side-effect.
 */
void
channel_set_xtype(struct ssh *ssh, int id, const char *xctype)
{
	Channel *c;

	if ((c = channel_by_id(ssh, id)) == NULL)
		fatal_f("missing channel %d", id);
	if (c->xctype != NULL)
		free(c->xctype);
	c->xctype = xstrdup(xctype);
	/* Type has changed, so look up inactivity deadline again */
	c->inactive_deadline = lookup_timeout(ssh, c->xctype);
	debug2_f("labeled channel %d as %s (inactive timeout %u)", id, xctype,
	    c->inactive_deadline);
}

/*
 * Register filedescriptors for a channel, used when allocating a channel or
 * when the channel consumer/producer is ready, e.g. shell exec'd
 */
static void
channel_register_fds(struct ssh *ssh, Channel *c, int rfd, int wfd, int efd,
    int extusage, int nonblock, int is_tty)
{
	int val;

	if (rfd != -1)
		(void)fcntl(rfd, F_SETFD, FD_CLOEXEC);
	if (wfd != -1 && wfd != rfd)
		(void)fcntl(wfd, F_SETFD, FD_CLOEXEC);
	if (efd != -1 && efd != rfd && efd != wfd)
		(void)fcntl(efd, F_SETFD, FD_CLOEXEC);

	c->rfd = rfd;
	c->wfd = wfd;
	c->sock = (rfd == wfd) ? rfd : -1;
	c->efd = efd;
	c->extended_usage = extusage;

	if ((c->isatty = is_tty) != 0)
		debug2("channel %d: rfd %d isatty", c->self, c->rfd);
#ifdef _AIX
	/* XXX: Later AIX versions can't push as much data to tty */
	c->wfd_isatty = is_tty || isatty(c->wfd);
#endif

	/* enable nonblocking mode */
	c->restore_block = 0;
	if (nonblock == CHANNEL_NONBLOCK_STDIO) {
		/*
		 * Special handling for stdio file descriptors: do not set
		 * non-blocking mode if they are TTYs. Otherwise prepare to
		 * restore their blocking state on exit to avoid interfering
		 * with other programs that follow.
		 */
		if (rfd != -1 && !isatty(rfd) &&
		    (val = fcntl(rfd, F_GETFL)) != -1 && !(val & O_NONBLOCK)) {
			c->restore_flags[0] = val;
			c->restore_block |= CHANNEL_RESTORE_RFD;
			set_nonblock(rfd);
		}
		if (wfd != -1 && !isatty(wfd) &&
		    (val = fcntl(wfd, F_GETFL)) != -1 && !(val & O_NONBLOCK)) {
			c->restore_flags[1] = val;
			c->restore_block |= CHANNEL_RESTORE_WFD;
			set_nonblock(wfd);
		}
		if (efd != -1 && !isatty(efd) &&
		    (val = fcntl(efd, F_GETFL)) != -1 && !(val & O_NONBLOCK)) {
			c->restore_flags[2] = val;
			c->restore_block |= CHANNEL_RESTORE_EFD;
			set_nonblock(efd);
		}
	} else if (nonblock) {
		if (rfd != -1)
			set_nonblock(rfd);
		if (wfd != -1)
			set_nonblock(wfd);
		if (efd != -1)
			set_nonblock(efd);
	}
}

/*
 * Allocate a new channel object and set its type and socket.
 */
Channel *
channel_new(struct ssh *ssh, char *ctype, int type, int rfd, int wfd, int efd,
    u_int window, u_int maxpack, int extusage, const char *remote_name,
    int nonblock)
{
	struct ssh_channels *sc = ssh->chanctxt;
	u_int i, found = 0;
	Channel *c;
	int r;

	/* Try to find a free slot where to put the new channel. */
	for (i = 0; i < sc->channels_alloc; i++) {
		if (sc->channels[i] == NULL) {
			/* Found a free slot. */
			found = i;
			break;
		}
	}
	if (i >= sc->channels_alloc) {
		/*
		 * There are no free slots. Take last+1 slot and expand
		 * the array.
		 */
		found = sc->channels_alloc;
		if (sc->channels_alloc > CHANNELS_MAX_CHANNELS)
			fatal_f("internal error: channels_alloc %d too big",
			    sc->channels_alloc);
		sc->channels = xrecallocarray(sc->channels, sc->channels_alloc,
		    sc->channels_alloc + 10, sizeof(*sc->channels));
		sc->channels_alloc += 10;
		debug2("channel: expanding %d", sc->channels_alloc);
	}
	/* Initialize and return new channel. */
	c = sc->channels[found] = xcalloc(1, sizeof(Channel));
	if ((c->input = sshbuf_new()) == NULL ||
	    (c->output = sshbuf_new()) == NULL ||
	    (c->extended = sshbuf_new()) == NULL)
		fatal_f("sshbuf_new failed");
	sshbuf_relabel(c->input, "channel input");
	sshbuf_relabel(c->output, "channel output");
	sshbuf_relabel(c->extended, "channel extended");
	if ((r = sshbuf_set_max_size(c->input, CHAN_INPUT_MAX)) != 0)
		fatal_fr(r, "sshbuf_set_max_size");
	c->ostate = CHAN_OUTPUT_OPEN;
	c->istate = CHAN_INPUT_OPEN;
	channel_register_fds(ssh, c, rfd, wfd, efd, extusage, nonblock, 0);
	c->self = found;
	c->type = type;
	c->ctype = ctype;
	c->local_window = window;
	c->local_window_max = window;
	c->local_maxpacket = maxpack;
	c->dynamic_window = 0;
	c->remote_name = xstrdup(remote_name);
	c->ctl_chan = -1;
	c->delayed = 1;		/* prevent call to channel_post handler */
	c->inactive_deadline = lookup_timeout(ssh, c->ctype);
	TAILQ_INIT(&c->status_confirms);
	debug("channel %d: new %s [%s] (inactive timeout: %u)",
	    found, c->ctype, remote_name, c->inactive_deadline);
	return c;
}

int
channel_close_fd(struct ssh *ssh, Channel *c, int *fdp)
{
	int ret, fd = *fdp;

	if (fd == -1)
		return 0;

	/* restore blocking */
	if (*fdp == c->rfd &&
	    (c->restore_block & CHANNEL_RESTORE_RFD) != 0)
		(void)fcntl(*fdp, F_SETFL, c->restore_flags[0]);
	else if (*fdp == c->wfd &&
	    (c->restore_block & CHANNEL_RESTORE_WFD) != 0)
		(void)fcntl(*fdp, F_SETFL, c->restore_flags[1]);
	else if (*fdp == c->efd &&
	    (c->restore_block & CHANNEL_RESTORE_EFD) != 0)
		(void)fcntl(*fdp, F_SETFL, c->restore_flags[2]);

	if (*fdp == c->rfd) {
		c->io_want &= ~SSH_CHAN_IO_RFD;
		c->io_ready &= ~SSH_CHAN_IO_RFD;
		c->rfd = -1;
		c->pfds[0] = -1;
	}
	if (*fdp == c->wfd) {
		c->io_want &= ~SSH_CHAN_IO_WFD;
		c->io_ready &= ~SSH_CHAN_IO_WFD;
		c->wfd = -1;
		c->pfds[1] = -1;
	}
	if (*fdp == c->efd) {
		c->io_want &= ~SSH_CHAN_IO_EFD;
		c->io_ready &= ~SSH_CHAN_IO_EFD;
		c->efd = -1;
		c->pfds[2] = -1;
	}
	if (*fdp == c->sock) {
		c->io_want &= ~SSH_CHAN_IO_SOCK;
		c->io_ready &= ~SSH_CHAN_IO_SOCK;
		c->sock = -1;
		c->pfds[3] = -1;
	}

	ret = close(fd);
	*fdp = -1; /* probably redundant */
	return ret;
}

/* Close all channel fd/socket. */
static void
channel_close_fds(struct ssh *ssh, Channel *c)
{
	int sock = c->sock, rfd = c->rfd, wfd = c->wfd, efd = c->efd;

	channel_close_fd(ssh, c, &c->sock);
	if (rfd != sock)
		channel_close_fd(ssh, c, &c->rfd);
	if (wfd != sock && wfd != rfd)
		channel_close_fd(ssh, c, &c->wfd);
	if (efd != sock && efd != rfd && efd != wfd)
		channel_close_fd(ssh, c, &c->efd);
}

static void
fwd_perm_clear(struct permission *perm)
{
	free(perm->host_to_connect);
	free(perm->listen_host);
	free(perm->listen_path);
	memset(perm, 0, sizeof(*perm));
}

/* Returns an printable name for the specified forwarding permission list */
static const char *
fwd_ident(int who, int where)
{
	if (who == FORWARD_ADM) {
		if (where == FORWARD_LOCAL)
			return "admin local";
		else if (where == FORWARD_REMOTE)
			return "admin remote";
	} else if (who == FORWARD_USER) {
		if (where == FORWARD_LOCAL)
			return "user local";
		else if (where == FORWARD_REMOTE)
			return "user remote";
	}
	fatal("Unknown forward permission list %d/%d", who, where);
}

/* Returns the forwarding permission list for the specified direction */
static struct permission_set *
permission_set_get(struct ssh *ssh, int where)
{
	struct ssh_channels *sc = ssh->chanctxt;

	switch (where) {
	case FORWARD_LOCAL:
		return &sc->local_perms;
		break;
	case FORWARD_REMOTE:
		return &sc->remote_perms;
		break;
	default:
		fatal_f("invalid forwarding direction %d", where);
	}
}

/* Returns pointers to the specified forwarding list and its element count */
static void
permission_set_get_array(struct ssh *ssh, int who, int where,
    struct permission ***permpp, u_int **npermpp)
{
	struct permission_set *pset = permission_set_get(ssh, where);

	switch (who) {
	case FORWARD_USER:
		*permpp = &pset->permitted_user;
		*npermpp = &pset->num_permitted_user;
		break;
	case FORWARD_ADM:
		*permpp = &pset->permitted_admin;
		*npermpp = &pset->num_permitted_admin;
		break;
	default:
		fatal_f("invalid forwarding client %d", who);
	}
}

/* Adds an entry to the specified forwarding list */
static int
permission_set_add(struct ssh *ssh, int who, int where,
    const char *host_to_connect, int port_to_connect,
    const char *listen_host, const char *listen_path, int listen_port,
    Channel *downstream)
{
	struct permission **permp;
	u_int n, *npermp;

	permission_set_get_array(ssh, who, where, &permp, &npermp);

	if (*npermp >= INT_MAX)
		fatal_f("%s overflow", fwd_ident(who, where));

	*permp = xrecallocarray(*permp, *npermp, *npermp + 1, sizeof(**permp));
	n = (*npermp)++;
#define MAYBE_DUP(s) ((s == NULL) ? NULL : xstrdup(s))
	(*permp)[n].host_to_connect = MAYBE_DUP(host_to_connect);
	(*permp)[n].port_to_connect = port_to_connect;
	(*permp)[n].listen_host = MAYBE_DUP(listen_host);
	(*permp)[n].listen_path = MAYBE_DUP(listen_path);
	(*permp)[n].listen_port = listen_port;
	(*permp)[n].downstream = downstream;
#undef MAYBE_DUP
	return (int)n;
}

static void
mux_remove_remote_forwardings(struct ssh *ssh, Channel *c)
{
	struct ssh_channels *sc = ssh->chanctxt;
	struct permission_set *pset = &sc->local_perms;
	struct permission *perm;
	int r;
	u_int i;

	for (i = 0; i < pset->num_permitted_user; i++) {
		perm = &pset->permitted_user[i];
		if (perm->downstream != c)
			continue;

		/* cancel on the server, since mux client is gone */
		debug("channel %d: cleanup remote forward for %s:%u",
		    c->self, perm->listen_host, perm->listen_port);
		if ((r = sshpkt_start(ssh, SSH2_MSG_GLOBAL_REQUEST)) != 0 ||
		    (r = sshpkt_put_cstring(ssh,
		    "cancel-tcpip-forward")) != 0 ||
		    (r = sshpkt_put_u8(ssh, 0)) != 0 ||
		    (r = sshpkt_put_cstring(ssh,
		    channel_rfwd_bind_host(perm->listen_host))) != 0 ||
		    (r = sshpkt_put_u32(ssh, perm->listen_port)) != 0 ||
		    (r = sshpkt_send(ssh)) != 0) {
			fatal_fr(r, "channel %i", c->self);
		}
		fwd_perm_clear(perm); /* unregister */
	}
}

/* Free the channel and close its fd/socket. */
void
channel_free(struct ssh *ssh, Channel *c)
{
	struct ssh_channels *sc = ssh->chanctxt;
	char *s;
	u_int i, n;
	Channel *other;
	struct channel_confirm *cc;

	for (n = 0, i = 0; i < sc->channels_alloc; i++) {
		if ((other = sc->channels[i]) == NULL)
			continue;
		n++;
		/* detach from mux client and prepare for closing */
		if (c->type == SSH_CHANNEL_MUX_CLIENT &&
		    other->type == SSH_CHANNEL_MUX_PROXY &&
		    other->mux_ctx == c) {
			other->mux_ctx = NULL;
			other->type = SSH_CHANNEL_OPEN;
			other->istate = CHAN_INPUT_CLOSED;
			other->ostate = CHAN_OUTPUT_CLOSED;
		}
	}
	debug("channel %d: free: %s, nchannels %u", c->self,
	    c->remote_name ? c->remote_name : "???", n);

	if (c->type == SSH_CHANNEL_MUX_CLIENT) {
		mux_remove_remote_forwardings(ssh, c);
		free(c->mux_ctx);
		c->mux_ctx = NULL;
	} else if (c->type == SSH_CHANNEL_MUX_LISTENER) {
		free(c->mux_ctx);
		c->mux_ctx = NULL;
	}

	if (log_level_get() >= SYSLOG_LEVEL_DEBUG3) {
		s = channel_open_message(ssh);
		debug3("channel %d: status: %s", c->self, s);
		free(s);
	}

	channel_close_fds(ssh, c);
	sshbuf_free(c->input);
	sshbuf_free(c->output);
	sshbuf_free(c->extended);
	c->input = c->output = c->extended = NULL;
	free(c->remote_name);
	c->remote_name = NULL;
	free(c->path);
	c->path = NULL;
	free(c->listening_addr);
	c->listening_addr = NULL;
	free(c->xctype);
	c->xctype = NULL;
	while ((cc = TAILQ_FIRST(&c->status_confirms)) != NULL) {
		if (cc->abandon_cb != NULL)
			cc->abandon_cb(ssh, c, cc->ctx);
		TAILQ_REMOVE(&c->status_confirms, cc, entry);
		freezero(cc, sizeof(*cc));
	}
	if (c->filter_cleanup != NULL && c->filter_ctx != NULL)
		c->filter_cleanup(ssh, c->self, c->filter_ctx);
	sc->channels[c->self] = NULL;
	freezero(c, sizeof(*c));
}

void
channel_free_all(struct ssh *ssh)
{
	u_int i;
	struct ssh_channels *sc = ssh->chanctxt;

	for (i = 0; i < sc->channels_alloc; i++)
		if (sc->channels[i] != NULL)
			channel_free(ssh, sc->channels[i]);

	free(sc->channels);
	sc->channels = NULL;
	sc->channels_alloc = 0;

	free(sc->x11_saved_display);
	sc->x11_saved_display = NULL;

	free(sc->x11_saved_proto);
	sc->x11_saved_proto = NULL;

	free(sc->x11_saved_data);
	sc->x11_saved_data = NULL;
	sc->x11_saved_data_len = 0;

	free(sc->x11_fake_data);
	sc->x11_fake_data = NULL;
	sc->x11_fake_data_len = 0;
}

/*
 * Closes the sockets/fds of all channels.  This is used to close extra file
 * descriptors after a fork.
 */
void
channel_close_all(struct ssh *ssh)
{
	u_int i;

	for (i = 0; i < ssh->chanctxt->channels_alloc; i++)
		if (ssh->chanctxt->channels[i] != NULL)
			channel_close_fds(ssh, ssh->chanctxt->channels[i]);
}

/*
 * Stop listening to channels.
 */
void
channel_stop_listening(struct ssh *ssh)
{
	u_int i;
	Channel *c;

	for (i = 0; i < ssh->chanctxt->channels_alloc; i++) {
		c = ssh->chanctxt->channels[i];
		if (c != NULL) {
			switch (c->type) {
			case SSH_CHANNEL_AUTH_SOCKET:
			case SSH_CHANNEL_PORT_LISTENER:
			case SSH_CHANNEL_RPORT_LISTENER:
			case SSH_CHANNEL_X11_LISTENER:
			case SSH_CHANNEL_UNIX_LISTENER:
			case SSH_CHANNEL_RUNIX_LISTENER:
				channel_close_fd(ssh, c, &c->sock);
				channel_free(ssh, c);
				break;
			}
		}
	}
}

/*
 * Returns true if no channel has too much buffered data, and false if one or
 * more channel is overfull.
 */
int
channel_not_very_much_buffered_data(struct ssh *ssh)
{
	u_int i;
	u_int maxsize = ssh_packet_get_maxsize(ssh);
	Channel *c;

	for (i = 0; i < ssh->chanctxt->channels_alloc; i++) {
		c = ssh->chanctxt->channels[i];
		if (c == NULL || c->type != SSH_CHANNEL_OPEN)
			continue;
		if (sshbuf_len(c->output) > maxsize) {
			debug2("channel %d: big output buffer %zu > %u",
			    c->self, sshbuf_len(c->output), maxsize);
			return 0;
		}
	}
	return 1;
}

/* Returns true if any channel is still open. */
int
channel_still_open(struct ssh *ssh)
{
	u_int i;
	Channel *c;

	for (i = 0; i < ssh->chanctxt->channels_alloc; i++) {
		c = ssh->chanctxt->channels[i];
		if (c == NULL)
			continue;
		switch (c->type) {
		case SSH_CHANNEL_X11_LISTENER:
		case SSH_CHANNEL_PORT_LISTENER:
		case SSH_CHANNEL_RPORT_LISTENER:
		case SSH_CHANNEL_MUX_LISTENER:
		case SSH_CHANNEL_CLOSED:
		case SSH_CHANNEL_AUTH_SOCKET:
		case SSH_CHANNEL_DYNAMIC:
		case SSH_CHANNEL_RDYNAMIC_OPEN:
		case SSH_CHANNEL_CONNECTING:
		case SSH_CHANNEL_ZOMBIE:
		case SSH_CHANNEL_ABANDONED:
		case SSH_CHANNEL_UNIX_LISTENER:
		case SSH_CHANNEL_RUNIX_LISTENER:
			continue;
		case SSH_CHANNEL_LARVAL:
			continue;
		case SSH_CHANNEL_OPENING:
		case SSH_CHANNEL_OPEN:
		case SSH_CHANNEL_RDYNAMIC_FINISH:
		case SSH_CHANNEL_X11_OPEN:
		case SSH_CHANNEL_MUX_CLIENT:
		case SSH_CHANNEL_MUX_PROXY:
			return 1;
		default:
			fatal_f("bad channel type %d", c->type);
			/* NOTREACHED */
		}
	}
	return 0;
}

/* Returns the id of an open channel suitable for keepaliving */
int
channel_find_open(struct ssh *ssh)
{
	u_int i;
	Channel *c;

	for (i = 0; i < ssh->chanctxt->channels_alloc; i++) {
		c = ssh->chanctxt->channels[i];
		if (c == NULL || !c->have_remote_id)
			continue;
		switch (c->type) {
		case SSH_CHANNEL_CLOSED:
		case SSH_CHANNEL_DYNAMIC:
		case SSH_CHANNEL_RDYNAMIC_OPEN:
		case SSH_CHANNEL_RDYNAMIC_FINISH:
		case SSH_CHANNEL_X11_LISTENER:
		case SSH_CHANNEL_PORT_LISTENER:
		case SSH_CHANNEL_RPORT_LISTENER:
		case SSH_CHANNEL_MUX_LISTENER:
		case SSH_CHANNEL_MUX_CLIENT:
		case SSH_CHANNEL_MUX_PROXY:
		case SSH_CHANNEL_OPENING:
		case SSH_CHANNEL_CONNECTING:
		case SSH_CHANNEL_ZOMBIE:
		case SSH_CHANNEL_ABANDONED:
		case SSH_CHANNEL_UNIX_LISTENER:
		case SSH_CHANNEL_RUNIX_LISTENER:
			continue;
		case SSH_CHANNEL_LARVAL:
		case SSH_CHANNEL_AUTH_SOCKET:
		case SSH_CHANNEL_OPEN:
		case SSH_CHANNEL_X11_OPEN:
			return i;
		default:
			fatal_f("bad channel type %d", c->type);
			/* NOTREACHED */
		}
	}
	return -1;
}

/* Returns the state of the channel's extended usage flag */
const char *
channel_format_extended_usage(const Channel *c)
{
	if (c->efd == -1)
		return "closed";

	switch (c->extended_usage) {
	case CHAN_EXTENDED_WRITE:
		return "write";
	case CHAN_EXTENDED_READ:
		return "read";
	case CHAN_EXTENDED_IGNORE:
		return "ignore";
	default:
		return "UNKNOWN";
	}
}

static char *
channel_format_status(const Channel *c)
{
	char *ret = NULL;

	xasprintf(&ret, "t%d [%s] %s%u i%u/%zu o%u/%zu e[%s]/%zu "
	    "fd %d/%d/%d sock %d cc %d io 0x%02x/0x%02x",
	    c->type, c->xctype != NULL ? c->xctype : c->ctype,
	    c->have_remote_id ? "r" : "nr", c->remote_id,
	    c->istate, sshbuf_len(c->input),
	    c->ostate, sshbuf_len(c->output),
	    channel_format_extended_usage(c), sshbuf_len(c->extended),
	    c->rfd, c->wfd, c->efd, c->sock, c->ctl_chan,
	    c->io_want, c->io_ready);
	return ret;
}

/*
 * Returns a message describing the currently open forwarded connections,
 * suitable for sending to the client.  The message contains crlf pairs for
 * newlines.
 */
char *
channel_open_message(struct ssh *ssh)
{
	struct sshbuf *buf;
	Channel *c;
	u_int i;
	int r;
	char *cp, *ret;

	if ((buf = sshbuf_new()) == NULL)
		fatal_f("sshbuf_new");
	if ((r = sshbuf_putf(buf,
	    "The following connections are open:\r\n")) != 0)
		fatal_fr(r, "sshbuf_putf");
	for (i = 0; i < ssh->chanctxt->channels_alloc; i++) {
		c = ssh->chanctxt->channels[i];
		if (c == NULL)
			continue;
		switch (c->type) {
		case SSH_CHANNEL_X11_LISTENER:
		case SSH_CHANNEL_PORT_LISTENER:
		case SSH_CHANNEL_RPORT_LISTENER:
		case SSH_CHANNEL_CLOSED:
		case SSH_CHANNEL_AUTH_SOCKET:
		case SSH_CHANNEL_ZOMBIE:
		case SSH_CHANNEL_ABANDONED:
		case SSH_CHANNEL_MUX_LISTENER:
		case SSH_CHANNEL_UNIX_LISTENER:
		case SSH_CHANNEL_RUNIX_LISTENER:
			continue;
		case SSH_CHANNEL_LARVAL:
		case SSH_CHANNEL_OPENING:
		case SSH_CHANNEL_CONNECTING:
		case SSH_CHANNEL_DYNAMIC:
		case SSH_CHANNEL_RDYNAMIC_OPEN:
		case SSH_CHANNEL_RDYNAMIC_FINISH:
		case SSH_CHANNEL_OPEN:
		case SSH_CHANNEL_X11_OPEN:
		case SSH_CHANNEL_MUX_PROXY:
		case SSH_CHANNEL_MUX_CLIENT:
			cp = channel_format_status(c);
			if ((r = sshbuf_putf(buf, "  #%d %.300s (%s)\r\n",
			    c->self, c->remote_name, cp)) != 0) {
				free(cp);
				fatal_fr(r, "sshbuf_putf");
			}
			free(cp);
			continue;
		default:
			fatal_f("bad channel type %d", c->type);
			/* NOTREACHED */
		}
	}
	if ((ret = sshbuf_dup_string(buf)) == NULL)
		fatal_f("sshbuf_dup_string");
	sshbuf_free(buf);
	return ret;
}

static void
open_preamble(struct ssh *ssh, const char *where, Channel *c, const char *type)
{
	int r;

	if ((r = sshpkt_start(ssh, SSH2_MSG_CHANNEL_OPEN)) != 0 ||
	    (r = sshpkt_put_cstring(ssh, type)) != 0 ||
	    (r = sshpkt_put_u32(ssh, c->self)) != 0 ||
	    (r = sshpkt_put_u32(ssh, c->local_window)) != 0 ||
	    (r = sshpkt_put_u32(ssh, c->local_maxpacket)) != 0) {
		fatal_r(r, "%s: channel %i: open", where, c->self);
	}
}

void
channel_send_open(struct ssh *ssh, int id)
{
	Channel *c = channel_lookup(ssh, id);
	int r;

	if (c == NULL) {
		logit("channel_send_open: %d: bad id", id);
		return;
	}
	debug2("channel %d: send open", id);
	open_preamble(ssh, __func__, c, c->ctype);
	if ((r = sshpkt_send(ssh)) != 0)
		fatal_fr(r, "channel %i", c->self);
}

void
channel_request_start(struct ssh *ssh, int id, char *service, int wantconfirm)
{
	Channel *c = channel_lookup(ssh, id);
	int r;

	if (c == NULL) {
		logit_f("%d: unknown channel id", id);
		return;
	}
	if (!c->have_remote_id)
		fatal_f("channel %d: no remote id", c->self);

	debug2("channel %d: request %s confirm %d", id, service, wantconfirm);
	if ((r = sshpkt_start(ssh, SSH2_MSG_CHANNEL_REQUEST)) != 0 ||
	    (r = sshpkt_put_u32(ssh, c->remote_id)) != 0 ||
	    (r = sshpkt_put_cstring(ssh, service)) != 0 ||
	    (r = sshpkt_put_u8(ssh, wantconfirm)) != 0) {
		fatal_fr(r, "channel %i", c->self);
	}
}

void
channel_register_status_confirm(struct ssh *ssh, int id,
    channel_confirm_cb *cb, channel_confirm_abandon_cb *abandon_cb, void *ctx)
{
	struct channel_confirm *cc;
	Channel *c;

	if ((c = channel_lookup(ssh, id)) == NULL)
		fatal_f("%d: bad id", id);

	cc = xcalloc(1, sizeof(*cc));
	cc->cb = cb;
	cc->abandon_cb = abandon_cb;
	cc->ctx = ctx;
	TAILQ_INSERT_TAIL(&c->status_confirms, cc, entry);
}

void
channel_register_open_confirm(struct ssh *ssh, int id,
    channel_open_fn *fn, void *ctx)
{
	Channel *c = channel_lookup(ssh, id);

	if (c == NULL) {
		logit_f("%d: bad id", id);
		return;
	}
	c->open_confirm = fn;
	c->open_confirm_ctx = ctx;
}

void
channel_register_cleanup(struct ssh *ssh, int id,
    channel_callback_fn *fn, int do_close)
{
	Channel *c = channel_by_id(ssh, id);

	if (c == NULL) {
		logit_f("%d: bad id", id);
		return;
	}
	c->detach_user = fn;
	c->detach_close = do_close;
}

void
channel_cancel_cleanup(struct ssh *ssh, int id)
{
	Channel *c = channel_by_id(ssh, id);

	if (c == NULL) {
		logit_f("%d: bad id", id);
		return;
	}
	c->detach_user = NULL;
	c->detach_close = 0;
}

void
channel_register_filter(struct ssh *ssh, int id, channel_infilter_fn *ifn,
    channel_outfilter_fn *ofn, channel_filter_cleanup_fn *cfn, void *ctx)
{
	Channel *c = channel_lookup(ssh, id);

	if (c == NULL) {
		logit_f("%d: bad id", id);
		return;
	}
	c->input_filter = ifn;
	c->output_filter = ofn;
	c->filter_ctx = ctx;
	c->filter_cleanup = cfn;
}

void
channel_set_fds(struct ssh *ssh, int id, int rfd, int wfd, int efd,
    int extusage, int nonblock, int is_tty, u_int window_max)
{
	Channel *c = channel_lookup(ssh, id);
	int r;

	if (c == NULL || c->type != SSH_CHANNEL_LARVAL)
		fatal("channel_activate for non-larval channel %d.", id);
	if (!c->have_remote_id)
		fatal_f("channel %d: no remote id", c->self);

	channel_register_fds(ssh, c, rfd, wfd, efd, extusage, nonblock, is_tty);
	c->type = SSH_CHANNEL_OPEN;
	c->lastused = monotime();
	c->local_window = c->local_window_max = window_max;

	if ((r = sshpkt_start(ssh, SSH2_MSG_CHANNEL_WINDOW_ADJUST)) != 0 ||
	    (r = sshpkt_put_u32(ssh, c->remote_id)) != 0 ||
	    (r = sshpkt_put_u32(ssh, c->local_window)) != 0 ||
	    (r = sshpkt_send(ssh)) != 0)
		fatal_fr(r, "channel %i", c->self);
}

static void
channel_pre_listener(struct ssh *ssh, Channel *c)
{
	c->io_want = SSH_CHAN_IO_SOCK_R;
}

static void
channel_pre_connecting(struct ssh *ssh, Channel *c)
{
	debug3("channel %d: waiting for connection", c->self);
	c->io_want = SSH_CHAN_IO_SOCK_W;
}

static int
channel_tcpwinsz(struct ssh *ssh)
{
	u_int32_t tcpwinsz = 0;
	socklen_t optsz = sizeof(tcpwinsz);
	int ret = -1;

	/* if we aren't on a socket return 128KB */
	if (!ssh_packet_connection_is_on_socket(ssh))
		return 128 * 1024;

	ret = getsockopt(ssh_packet_get_connection_in(ssh),
			 SOL_SOCKET, SO_RCVBUF, &tcpwinsz, &optsz);
	/* return no more than SSHBUF_SIZE_MAX (currently 256MB) */
	if ((ret == 0) && tcpwinsz > SSHBUF_SIZE_MAX)
		tcpwinsz = SSHBUF_SIZE_MAX;

	return tcpwinsz;
}

static void
channel_pre_open(struct ssh *ssh, Channel *c)
{
	c->io_want = 0;
	if (c->istate == CHAN_INPUT_OPEN &&
	    c->remote_window > 0 &&
	    sshbuf_len(c->input) < c->remote_window &&
	    sshbuf_check_reserve(c->input, CHAN_RBUF) == 0)
		c->io_want |= SSH_CHAN_IO_RFD;
	if (c->ostate == CHAN_OUTPUT_OPEN ||
	    c->ostate == CHAN_OUTPUT_WAIT_DRAIN) {
		if (sshbuf_len(c->output) > 0) {
			c->io_want |= SSH_CHAN_IO_WFD;
		} else if (c->ostate == CHAN_OUTPUT_WAIT_DRAIN) {
			if (CHANNEL_EFD_OUTPUT_ACTIVE(c))
				debug2("channel %d: "
				    "obuf_empty delayed efd %d/(%zu)", c->self,
				    c->efd, sshbuf_len(c->extended));
			else
				chan_obuf_empty(ssh, c);
		}
	}
	/** XXX check close conditions, too */
	if (c->efd != -1 && !(c->istate == CHAN_INPUT_CLOSED &&
	    c->ostate == CHAN_OUTPUT_CLOSED)) {
		if (c->extended_usage == CHAN_EXTENDED_WRITE &&
		    sshbuf_len(c->extended) > 0)
			c->io_want |= SSH_CHAN_IO_EFD_W;
		else if (c->efd != -1 && !(c->flags & CHAN_EOF_SENT) &&
		    (c->extended_usage == CHAN_EXTENDED_READ ||
		    c->extended_usage == CHAN_EXTENDED_IGNORE) &&
		    sshbuf_len(c->extended) < c->remote_window)
			c->io_want |= SSH_CHAN_IO_EFD_R;
	}
	/* XXX: What about efd? races? */
}

/*
 * This is a special state for X11 authentication spoofing.  An opened X11
 * connection (when authentication spoofing is being done) remains in this
 * state until the first packet has been completely read.  The authentication
 * data in that packet is then substituted by the real data if it matches the
 * fake data, and the channel is put into normal mode.
 * XXX All this happens at the client side.
 * Returns: 0 = need more data, -1 = wrong cookie, 1 = ok
 */
static int
x11_open_helper(struct ssh *ssh, struct sshbuf *b)
{
	struct ssh_channels *sc = ssh->chanctxt;
	u_char *ucp;
	u_int proto_len, data_len;

	/* Is this being called after the refusal deadline? */
	if (sc->x11_refuse_time != 0 &&
	    monotime() >= sc->x11_refuse_time) {
		verbose("Rejected X11 connection after ForwardX11Timeout "
		    "expired");
		return -1;
	}

	/* Check if the fixed size part of the packet is in buffer. */
	if (sshbuf_len(b) < 12)
		return 0;

	/* Parse the lengths of variable-length fields. */
	ucp = sshbuf_mutable_ptr(b);
	if (ucp[0] == 0x42) {	/* Byte order MSB first. */
		proto_len = 256 * ucp[6] + ucp[7];
		data_len = 256 * ucp[8] + ucp[9];
	} else if (ucp[0] == 0x6c) {	/* Byte order LSB first. */
		proto_len = ucp[6] + 256 * ucp[7];
		data_len = ucp[8] + 256 * ucp[9];
	} else {
		debug2("Initial X11 packet contains bad byte order byte: 0x%x",
		    ucp[0]);
		return -1;
	}

	/* Check if the whole packet is in buffer. */
	if (sshbuf_len(b) <
	    12 + ((proto_len + 3) & ~3) + ((data_len + 3) & ~3))
		return 0;

	/* Check if authentication protocol matches. */
	if (proto_len != strlen(sc->x11_saved_proto) ||
	    memcmp(ucp + 12, sc->x11_saved_proto, proto_len) != 0) {
		debug2("X11 connection uses different authentication protocol.");
		return -1;
	}
	/* Check if authentication data matches our fake data. */
	if (data_len != sc->x11_fake_data_len ||
	    timingsafe_bcmp(ucp + 12 + ((proto_len + 3) & ~3),
		sc->x11_fake_data, sc->x11_fake_data_len) != 0) {
		debug2("X11 auth data does not match fake data.");
		return -1;
	}
	/* Check fake data length */
	if (sc->x11_fake_data_len != sc->x11_saved_data_len) {
		error("X11 fake_data_len %d != saved_data_len %d",
		    sc->x11_fake_data_len, sc->x11_saved_data_len);
		return -1;
	}
	/*
	 * Received authentication protocol and data match
	 * our fake data. Substitute the fake data with real
	 * data.
	 */
	memcpy(ucp + 12 + ((proto_len + 3) & ~3),
	    sc->x11_saved_data, sc->x11_saved_data_len);
	return 1;
}

void
channel_force_close(struct ssh *ssh, Channel *c, int abandon)
{
	debug3_f("channel %d: forcibly closing", c->self);
	if (c->istate == CHAN_INPUT_OPEN)
		chan_read_failed(ssh, c);
	if (c->istate == CHAN_INPUT_WAIT_DRAIN) {
		sshbuf_reset(c->input);
		chan_ibuf_empty(ssh, c);
	}
	if (c->ostate == CHAN_OUTPUT_OPEN ||
	    c->ostate == CHAN_OUTPUT_WAIT_DRAIN) {
		sshbuf_reset(c->output);
		chan_write_failed(ssh, c);
	}
	if (c->detach_user)
		c->detach_user(ssh, c->self, 1, NULL);
	if (c->efd != -1)
		channel_close_fd(ssh, c, &c->efd);
	if (abandon)
		c->type = SSH_CHANNEL_ABANDONED;
	/* exempt from inactivity timeouts */
	c->inactive_deadline = 0;
	c->lastused = 0;
}

static void
channel_pre_x11_open(struct ssh *ssh, Channel *c)
{
	int ret = x11_open_helper(ssh, c->output);

	/* c->force_drain = 1; */

	if (ret == 1) {
		c->type = SSH_CHANNEL_OPEN;
		c->lastused = monotime();
		channel_pre_open(ssh, c);
	} else if (ret == -1) {
		logit("X11 connection rejected because of wrong "
		    "authentication.");
		debug2("X11 rejected %d i%d/o%d",
		    c->self, c->istate, c->ostate);
		channel_force_close(ssh, c, 0);
	}
}

static void
channel_pre_mux_client(struct ssh *ssh, Channel *c)
{
	c->io_want = 0;
	if (c->istate == CHAN_INPUT_OPEN && !c->mux_pause &&
	    sshbuf_check_reserve(c->input, CHAN_RBUF) == 0)
		c->io_want |= SSH_CHAN_IO_RFD;
	if (c->istate == CHAN_INPUT_WAIT_DRAIN) {
		/* clear buffer immediately (discard any partial packet) */
		sshbuf_reset(c->input);
		chan_ibuf_empty(ssh, c);
		/* Start output drain. XXX just kill chan? */
		chan_rcvd_oclose(ssh, c);
	}
	if (c->ostate == CHAN_OUTPUT_OPEN ||
	    c->ostate == CHAN_OUTPUT_WAIT_DRAIN) {
		if (sshbuf_len(c->output) > 0)
			c->io_want |= SSH_CHAN_IO_WFD;
		else if (c->ostate == CHAN_OUTPUT_WAIT_DRAIN)
			chan_obuf_empty(ssh, c);
	}
}

/* try to decode a socks4 header */
static int
channel_decode_socks4(Channel *c, struct sshbuf *input, struct sshbuf *output)
{
	const u_char *p;
	char *host;
	u_int len, have, i, found, need;
	char username[256];
	struct {
		u_int8_t version;
		u_int8_t command;
		u_int16_t dest_port;
		struct in_addr dest_addr;
	} s4_req, s4_rsp;
	int r;

	debug2("channel %d: decode socks4", c->self);

	have = sshbuf_len(input);
	len = sizeof(s4_req);
	if (have < len)
		return 0;
	p = sshbuf_ptr(input);

	need = 1;
	/* SOCKS4A uses an invalid IP address 0.0.0.x */
	if (p[4] == 0 && p[5] == 0 && p[6] == 0 && p[7] != 0) {
		debug2("channel %d: socks4a request", c->self);
		/* ... and needs an extra string (the hostname) */
		need = 2;
	}
	/* Check for terminating NUL on the string(s) */
	for (found = 0, i = len; i < have; i++) {
		if (p[i] == '\0') {
			found++;
			if (found == need)
				break;
		}
		if (i > 1024) {
			/* the peer is probably sending garbage */
			debug("channel %d: decode socks4: too long",
			    c->self);
			return -1;
		}
	}
	if (found < need)
		return 0;
	if ((r = sshbuf_get(input, &s4_req.version, 1)) != 0 ||
	    (r = sshbuf_get(input, &s4_req.command, 1)) != 0 ||
	    (r = sshbuf_get(input, &s4_req.dest_port, 2)) != 0 ||
	    (r = sshbuf_get(input, &s4_req.dest_addr, 4)) != 0) {
		debug_r(r, "channels %d: decode socks4", c->self);
		return -1;
	}
	have = sshbuf_len(input);
	p = sshbuf_ptr(input);
	if (memchr(p, '\0', have) == NULL) {
		error("channel %d: decode socks4: unterminated user", c->self);
		return -1;
	}
	len = strlen(p);
	debug2("channel %d: decode socks4: user %s/%d", c->self, p, len);
	len++; /* trailing '\0' */
	strlcpy(username, p, sizeof(username));
	if ((r = sshbuf_consume(input, len)) != 0)
		fatal_fr(r, "channel %d: consume", c->self);
	free(c->path);
	c->path = NULL;
	if (need == 1) {			/* SOCKS4: one string */
		host = inet_ntoa(s4_req.dest_addr);
		c->path = xstrdup(host);
	} else {				/* SOCKS4A: two strings */
		have = sshbuf_len(input);
		p = sshbuf_ptr(input);
		if (memchr(p, '\0', have) == NULL) {
			error("channel %d: decode socks4a: host not nul "
			    "terminated", c->self);
			return -1;
		}
		len = strlen(p);
		debug2("channel %d: decode socks4a: host %s/%d",
		    c->self, p, len);
		len++;				/* trailing '\0' */
		if (len > NI_MAXHOST) {
			error("channel %d: hostname \"%.100s\" too long",
			    c->self, p);
			return -1;
		}
		c->path = xstrdup(p);
		if ((r = sshbuf_consume(input, len)) != 0)
			fatal_fr(r, "channel %d: consume", c->self);
	}
	c->host_port = ntohs(s4_req.dest_port);

	debug2("channel %d: dynamic request: socks4 host %s port %u command %u",
	    c->self, c->path, c->host_port, s4_req.command);

	if (s4_req.command != 1) {
		debug("channel %d: cannot handle: %s cn %d",
		    c->self, need == 1 ? "SOCKS4" : "SOCKS4A", s4_req.command);
		return -1;
	}
	s4_rsp.version = 0;			/* vn: 0 for reply */
	s4_rsp.command = 90;			/* cd: req granted */
	s4_rsp.dest_port = 0;			/* ignored */
	s4_rsp.dest_addr.s_addr = INADDR_ANY;	/* ignored */
	if ((r = sshbuf_put(output, &s4_rsp, sizeof(s4_rsp))) != 0)
		fatal_fr(r, "channel %d: append reply", c->self);
	return 1;
}

/* try to decode a socks5 header */
#define SSH_SOCKS5_AUTHDONE	0x1000
#define SSH_SOCKS5_NOAUTH	0x00
#define SSH_SOCKS5_IPV4		0x01
#define SSH_SOCKS5_DOMAIN	0x03
#define SSH_SOCKS5_IPV6		0x04
#define SSH_SOCKS5_CONNECT	0x01
#define SSH_SOCKS5_SUCCESS	0x00

static int
channel_decode_socks5(Channel *c, struct sshbuf *input, struct sshbuf *output)
{
	/* XXX use get/put_u8 instead of trusting struct padding */
	struct {
		u_int8_t version;
		u_int8_t command;
		u_int8_t reserved;
		u_int8_t atyp;
	} s5_req, s5_rsp;
	u_int16_t dest_port;
	char dest_addr[255+1], ntop[INET6_ADDRSTRLEN];
	const u_char *p;
	u_int have, need, i, found, nmethods, addrlen, af;
	int r;

	debug2("channel %d: decode socks5", c->self);
	p = sshbuf_ptr(input);
	if (p[0] != 0x05)
		return -1;
	have = sshbuf_len(input);
	if (!(c->flags & SSH_SOCKS5_AUTHDONE)) {
		/* format: ver | nmethods | methods */
		if (have < 2)
			return 0;
		nmethods = p[1];
		if (have < nmethods + 2)
			return 0;
		/* look for method: "NO AUTHENTICATION REQUIRED" */
		for (found = 0, i = 2; i < nmethods + 2; i++) {
			if (p[i] == SSH_SOCKS5_NOAUTH) {
				found = 1;
				break;
			}
		}
		if (!found) {
			debug("channel %d: method SSH_SOCKS5_NOAUTH not found",
			    c->self);
			return -1;
		}
		if ((r = sshbuf_consume(input, nmethods + 2)) != 0)
			fatal_fr(r, "channel %d: consume", c->self);
		/* version, method */
		if ((r = sshbuf_put_u8(output, 0x05)) != 0 ||
		    (r = sshbuf_put_u8(output, SSH_SOCKS5_NOAUTH)) != 0)
			fatal_fr(r, "channel %d: append reply", c->self);
		c->flags |= SSH_SOCKS5_AUTHDONE;
		debug2("channel %d: socks5 auth done", c->self);
		return 0;				/* need more */
	}
	debug2("channel %d: socks5 post auth", c->self);
	if (have < sizeof(s5_req)+1)
		return 0;			/* need more */
	memcpy(&s5_req, p, sizeof(s5_req));
	if (s5_req.version != 0x05 ||
	    s5_req.command != SSH_SOCKS5_CONNECT ||
	    s5_req.reserved != 0x00) {
		debug2("channel %d: only socks5 connect supported", c->self);
		return -1;
	}
	switch (s5_req.atyp){
	case SSH_SOCKS5_IPV4:
		addrlen = 4;
		af = AF_INET;
		break;
	case SSH_SOCKS5_DOMAIN:
		addrlen = p[sizeof(s5_req)];
		af = -1;
		break;
	case SSH_SOCKS5_IPV6:
		addrlen = 16;
		af = AF_INET6;
		break;
	default:
		debug2("channel %d: bad socks5 atyp %d", c->self, s5_req.atyp);
		return -1;
	}
	need = sizeof(s5_req) + addrlen + 2;
	if (s5_req.atyp == SSH_SOCKS5_DOMAIN)
		need++;
	if (have < need)
		return 0;
	if ((r = sshbuf_consume(input, sizeof(s5_req))) != 0)
		fatal_fr(r, "channel %d: consume", c->self);
	if (s5_req.atyp == SSH_SOCKS5_DOMAIN) {
		/* host string length */
		if ((r = sshbuf_consume(input, 1)) != 0)
			fatal_fr(r, "channel %d: consume", c->self);
	}
	if ((r = sshbuf_get(input, &dest_addr, addrlen)) != 0 ||
	    (r = sshbuf_get(input, &dest_port, 2)) != 0) {
		debug_r(r, "channel %d: parse addr/port", c->self);
		return -1;
	}
	dest_addr[addrlen] = '\0';
	free(c->path);
	c->path = NULL;
	if (s5_req.atyp == SSH_SOCKS5_DOMAIN) {
		if (addrlen >= NI_MAXHOST) {
			error("channel %d: dynamic request: socks5 hostname "
			    "\"%.100s\" too long", c->self, dest_addr);
			return -1;
		}
		c->path = xstrdup(dest_addr);
	} else {
		if (inet_ntop(af, dest_addr, ntop, sizeof(ntop)) == NULL)
			return -1;
		c->path = xstrdup(ntop);
	}
	c->host_port = ntohs(dest_port);

	debug2("channel %d: dynamic request: socks5 host %s port %u command %u",
	    c->self, c->path, c->host_port, s5_req.command);

	s5_rsp.version = 0x05;
	s5_rsp.command = SSH_SOCKS5_SUCCESS;
	s5_rsp.reserved = 0;			/* ignored */
	s5_rsp.atyp = SSH_SOCKS5_IPV4;
	dest_port = 0;				/* ignored */

	if ((r = sshbuf_put(output, &s5_rsp, sizeof(s5_rsp))) != 0 ||
	    (r = sshbuf_put_u32(output, ntohl(INADDR_ANY))) != 0 ||
	    (r = sshbuf_put(output, &dest_port, sizeof(dest_port))) != 0)
		fatal_fr(r, "channel %d: append reply", c->self);
	return 1;
}

Channel *
channel_connect_stdio_fwd(struct ssh *ssh,
    const char *host_to_connect, int port_to_connect,
    int in, int out, int nonblock)
{
	Channel *c;

	debug_f("%s:%d", host_to_connect, port_to_connect);

	c = channel_new(ssh, "stdio-forward", SSH_CHANNEL_OPENING, in, out,
	    -1, CHAN_TCP_WINDOW_DEFAULT, CHAN_TCP_PACKET_DEFAULT,
	    0, "stdio-forward", nonblock);

	c->path = xstrdup(host_to_connect);
	c->host_port = port_to_connect;
	c->listening_port = 0;
	c->force_drain = 1;

	channel_register_fds(ssh, c, in, out, -1, 0, 1, 0);
	port_open_helper(ssh, c, port_to_connect == PORT_STREAMLOCAL ?
	    "direct-streamlocal@openssh.com" : "direct-tcpip");

	return c;
}

/* dynamic port forwarding */
static void
channel_pre_dynamic(struct ssh *ssh, Channel *c)
{
	const u_char *p;
	u_int have;
	int ret;

	c->io_want = 0;
	have = sshbuf_len(c->input);
	debug2("channel %d: pre_dynamic: have %d", c->self, have);
	/* sshbuf_dump(c->input, stderr); */
	/* check if the fixed size part of the packet is in buffer. */
	if (have < 3) {
		/* need more */
		c->io_want |= SSH_CHAN_IO_RFD;
		return;
	}
	/* try to guess the protocol */
	p = sshbuf_ptr(c->input);
	/* XXX sshbuf_peek_u8? */
	switch (p[0]) {
	case 0x04:
		ret = channel_decode_socks4(c, c->input, c->output);
		break;
	case 0x05:
		ret = channel_decode_socks5(c, c->input, c->output);
		break;
	default:
		ret = -1;
		break;
	}
	if (ret < 0) {
		chan_mark_dead(ssh, c);
	} else if (ret == 0) {
		debug2("channel %d: pre_dynamic: need more", c->self);
		/* need more */
		c->io_want |= SSH_CHAN_IO_RFD;
		if (sshbuf_len(c->output))
			c->io_want |= SSH_CHAN_IO_WFD;
	} else {
		/* switch to the next state */
		c->type = SSH_CHANNEL_OPENING;
		port_open_helper(ssh, c, "direct-tcpip");
	}
}

/* simulate read-error */
static void
rdynamic_close(struct ssh *ssh, Channel *c)
{
	c->type = SSH_CHANNEL_OPEN;
	channel_force_close(ssh, c, 0);
}

/* reverse dynamic port forwarding */
static void
channel_before_prepare_io_rdynamic(struct ssh *ssh, Channel *c)
{
	const u_char *p;
	u_int have, len;
	int r, ret;

	have = sshbuf_len(c->output);
	debug2("channel %d: pre_rdynamic: have %d", c->self, have);
	/* sshbuf_dump(c->output, stderr); */
	/* EOF received */
	if (c->flags & CHAN_EOF_RCVD) {
		if ((r = sshbuf_consume(c->output, have)) != 0)
			fatal_fr(r, "channel %d: consume", c->self);
		rdynamic_close(ssh, c);
		return;
	}
	/* check if the fixed size part of the packet is in buffer. */
	if (have < 3)
		return;
	/* try to guess the protocol */
	p = sshbuf_ptr(c->output);
	switch (p[0]) {
	case 0x04:
		/* switch input/output for reverse forwarding */
		ret = channel_decode_socks4(c, c->output, c->input);
		break;
	case 0x05:
		ret = channel_decode_socks5(c, c->output, c->input);
		break;
	default:
		ret = -1;
		break;
	}
	if (ret < 0) {
		rdynamic_close(ssh, c);
	} else if (ret == 0) {
		debug2("channel %d: pre_rdynamic: need more", c->self);
		/* send socks request to peer */
		len = sshbuf_len(c->input);
		if (len > 0 && len < c->remote_window) {
			if ((r = sshpkt_start(ssh, SSH2_MSG_CHANNEL_DATA)) != 0 ||
			    (r = sshpkt_put_u32(ssh, c->remote_id)) != 0 ||
			    (r = sshpkt_put_stringb(ssh, c->input)) != 0 ||
			    (r = sshpkt_send(ssh)) != 0) {
				fatal_fr(r, "channel %i: rdynamic", c->self);
			}
			if ((r = sshbuf_consume(c->input, len)) != 0)
				fatal_fr(r, "channel %d: consume", c->self);
			c->remote_window -= len;
		}
	} else if (rdynamic_connect_finish(ssh, c) < 0) {
		/* the connect failed */
		rdynamic_close(ssh, c);
	}
}

/* This is our fake X11 server socket. */
static void
channel_post_x11_listener(struct ssh *ssh, Channel *c)
{
	Channel *nc;
	struct sockaddr_storage addr;
	int r, newsock, oerrno, remote_port;
	socklen_t addrlen;
	char buf[16384], *remote_ipaddr;

	if ((c->io_ready & SSH_CHAN_IO_SOCK_R) == 0)
		return;

	debug("X11 connection requested.");
	addrlen = sizeof(addr);
	newsock = accept(c->sock, (struct sockaddr *)&addr, &addrlen);
	if (c->single_connection) {
		oerrno = errno;
		debug2("single_connection: closing X11 listener.");
		channel_close_fd(ssh, c, &c->sock);
		chan_mark_dead(ssh, c);
		errno = oerrno;
	}
	if (newsock == -1) {
		if (errno != EINTR && errno != EWOULDBLOCK &&
		    errno != ECONNABORTED)
			error("accept: %.100s", strerror(errno));
		if (errno == EMFILE || errno == ENFILE)
			c->notbefore = monotime() + 1;
		return;
	}
	set_nodelay(newsock);
	remote_ipaddr = get_peer_ipaddr(newsock);
	remote_port = get_peer_port(newsock);
	snprintf(buf, sizeof buf, "X11 connection from %.200s port %d",
	    remote_ipaddr, remote_port);

	nc = channel_new(ssh, "x11-connection",
	    SSH_CHANNEL_OPENING, newsock, newsock, -1,
	    c->local_window_max, c->local_maxpacket, 0, buf, 1);
	open_preamble(ssh, __func__, nc, "x11");
	if ((r = sshpkt_put_cstring(ssh, remote_ipaddr)) != 0 ||
	    (r = sshpkt_put_u32(ssh, remote_port)) != 0) {
		fatal_fr(r, "channel %i: reply", c->self);
	}
	if ((r = sshpkt_send(ssh)) != 0)
		fatal_fr(r, "channel %i: send", c->self);
	free(remote_ipaddr);
}

static void
port_open_helper(struct ssh *ssh, Channel *c, char *rtype)
{
	char *local_ipaddr = get_local_ipaddr(c->sock);
	int local_port = c->sock == -1 ? 65536 : get_local_port(c->sock);
	char *remote_ipaddr = get_peer_ipaddr(c->sock);
	int remote_port = get_peer_port(c->sock);
	int r;

	if (remote_port == -1) {
		/* Fake addr/port to appease peers that validate it (Tectia) */
		free(remote_ipaddr);
		remote_ipaddr = xstrdup("127.0.0.1");
		remote_port = 65535;
	}

	free(c->remote_name);
	xasprintf(&c->remote_name,
	    "%s: listening port %d for %.100s port %d, "
	    "connect from %.200s port %d to %.100s port %d",
	    rtype, c->listening_port, c->path, c->host_port,
	    remote_ipaddr, remote_port, local_ipaddr, local_port);

	open_preamble(ssh, __func__, c, rtype);
	if (strcmp(rtype, "direct-tcpip") == 0) {
		/* target host, port */
		if ((r = sshpkt_put_cstring(ssh, c->path)) != 0 ||
		    (r = sshpkt_put_u32(ssh, c->host_port)) != 0)
			fatal_fr(r, "channel %i: reply", c->self);
	} else if (strcmp(rtype, "direct-streamlocal@openssh.com") == 0) {
		/* target path */
		if ((r = sshpkt_put_cstring(ssh, c->path)) != 0)
			fatal_fr(r, "channel %i: reply", c->self);
	} else if (strcmp(rtype, "forwarded-streamlocal@openssh.com") == 0) {
		/* listen path */
		if ((r = sshpkt_put_cstring(ssh, c->path)) != 0)
			fatal_fr(r, "channel %i: reply", c->self);
	} else {
		/* listen address, port */
		if ((r = sshpkt_put_cstring(ssh, c->path)) != 0 ||
		    (r = sshpkt_put_u32(ssh, local_port)) != 0)
			fatal_fr(r, "channel %i: reply", c->self);
	}
	if (strcmp(rtype, "forwarded-streamlocal@openssh.com") == 0) {
		/* reserved for future owner/mode info */
		if ((r = sshpkt_put_cstring(ssh, "")) != 0)
			fatal_fr(r, "channel %i: reply", c->self);
	} else {
		/* originator host and port */
		if ((r = sshpkt_put_cstring(ssh, remote_ipaddr)) != 0 ||
		    (r = sshpkt_put_u32(ssh, (u_int)remote_port)) != 0)
			fatal_fr(r, "channel %i: reply", c->self);
	}
	if ((r = sshpkt_send(ssh)) != 0)
		fatal_fr(r, "channel %i: send", c->self);
	free(remote_ipaddr);
	free(local_ipaddr);
}

void
channel_set_x11_refuse_time(struct ssh *ssh, time_t refuse_time)
{
	ssh->chanctxt->x11_refuse_time = refuse_time;
}

/*
 * This socket is listening for connections to a forwarded TCP/IP port.
 */
static void
channel_post_port_listener(struct ssh *ssh, Channel *c)
{
	Channel *nc;
	struct sockaddr_storage addr;
	int newsock, nextstate;
	socklen_t addrlen;
	char *rtype;

	if ((c->io_ready & SSH_CHAN_IO_SOCK_R) == 0)
		return;

	debug("Connection to port %d forwarding to %.100s port %d requested.",
	    c->listening_port, c->path, c->host_port);

	if (c->type == SSH_CHANNEL_RPORT_LISTENER) {
		nextstate = SSH_CHANNEL_OPENING;
		rtype = "forwarded-tcpip";
	} else if (c->type == SSH_CHANNEL_RUNIX_LISTENER) {
		nextstate = SSH_CHANNEL_OPENING;
		rtype = "forwarded-streamlocal@openssh.com";
	} else if (c->host_port == PORT_STREAMLOCAL) {
		nextstate = SSH_CHANNEL_OPENING;
		rtype = "direct-streamlocal@openssh.com";
	} else if (c->host_port == 0) {
		nextstate = SSH_CHANNEL_DYNAMIC;
		rtype = "dynamic-tcpip";
	} else {
		nextstate = SSH_CHANNEL_OPENING;
		rtype = "direct-tcpip";
	}

	addrlen = sizeof(addr);
	newsock = accept(c->sock, (struct sockaddr *)&addr, &addrlen);
	if (newsock == -1) {
		if (errno != EINTR && errno != EWOULDBLOCK &&
		    errno != ECONNABORTED)
			error("accept: %.100s", strerror(errno));
		if (errno == EMFILE || errno == ENFILE)
			c->notbefore = monotime() + 1;
		return;
	}
	if (c->host_port != PORT_STREAMLOCAL)
		set_nodelay(newsock);
	nc = channel_new(ssh, rtype, nextstate, newsock, newsock, -1,
	    c->local_window_max, c->local_maxpacket, 0, rtype, 1);
	nc->listening_port = c->listening_port;
	nc->host_port = c->host_port;
	if (c->path != NULL)
		nc->path = xstrdup(c->path);

	if (nextstate != SSH_CHANNEL_DYNAMIC)
		port_open_helper(ssh, nc, rtype);
}

/*
 * This is the authentication agent socket listening for connections from
 * clients.
 */
static void
channel_post_auth_listener(struct ssh *ssh, Channel *c)
{
	Channel *nc;
	int r, newsock;
	struct sockaddr_storage addr;
	socklen_t addrlen;

	if ((c->io_ready & SSH_CHAN_IO_SOCK_R) == 0)
		return;

	addrlen = sizeof(addr);
	newsock = accept(c->sock, (struct sockaddr *)&addr, &addrlen);
	if (newsock == -1) {
		error("accept from auth socket: %.100s", strerror(errno));
		if (errno == EMFILE || errno == ENFILE)
			c->notbefore = monotime() + 1;
		return;
	}
	nc = channel_new(ssh, "agent-connection",
	    SSH_CHANNEL_OPENING, newsock, newsock, -1,
	    c->local_window_max, c->local_maxpacket,
	    0, "accepted auth socket", 1);
	open_preamble(ssh, __func__, nc, "auth-agent@openssh.com");
	if ((r = sshpkt_send(ssh)) != 0)
		fatal_fr(r, "channel %i", c->self);
}

static void
channel_post_connecting(struct ssh *ssh, Channel *c)
{
	int err = 0, sock, isopen, r;
	socklen_t sz = sizeof(err);

	if ((c->io_ready & SSH_CHAN_IO_SOCK_W) == 0)
		return;
	if (!c->have_remote_id)
		fatal_f("channel %d: no remote id", c->self);
	/* for rdynamic the OPEN_CONFIRMATION has been sent already */
	isopen = (c->type == SSH_CHANNEL_RDYNAMIC_FINISH);

	if (getsockopt(c->sock, SOL_SOCKET, SO_ERROR, &err, &sz) == -1) {
		err = errno;
		error("getsockopt SO_ERROR failed");
	}

	if (err == 0) {
		/* Non-blocking connection completed */
		debug("channel %d: connected to %s port %d",
		    c->self, c->connect_ctx.host, c->connect_ctx.port);
		channel_connect_ctx_free(&c->connect_ctx);
		c->type = SSH_CHANNEL_OPEN;
		c->lastused = monotime();
		if (isopen) {
			/* no message necessary */
		} else {
			if ((r = sshpkt_start(ssh,
			    SSH2_MSG_CHANNEL_OPEN_CONFIRMATION)) != 0 ||
			    (r = sshpkt_put_u32(ssh, c->remote_id)) != 0 ||
			    (r = sshpkt_put_u32(ssh, c->self)) != 0 ||
			    (r = sshpkt_put_u32(ssh, c->local_window)) != 0 ||
			    (r = sshpkt_put_u32(ssh, c->local_maxpacket)) != 0 ||
			    (r = sshpkt_send(ssh)) != 0)
				fatal_fr(r, "channel %i open confirm", c->self);
		}
		return;
	}
	if (err == EINTR || err == EAGAIN || err == EINPROGRESS)
		return;

	/* Non-blocking connection failed */
	debug("channel %d: connection failed: %s", c->self, strerror(err));

	/* Try next address, if any */
	if ((sock = connect_next(&c->connect_ctx)) == -1) {
		/* Exhausted all addresses for this destination */
		error("connect_to %.100s port %d: failed.",
		    c->connect_ctx.host, c->connect_ctx.port);
		channel_connect_ctx_free(&c->connect_ctx);
		if (isopen) {
			rdynamic_close(ssh, c);
		} else {
			if ((r = sshpkt_start(ssh,
			    SSH2_MSG_CHANNEL_OPEN_FAILURE)) != 0 ||
			    (r = sshpkt_put_u32(ssh, c->remote_id)) != 0 ||
			    (r = sshpkt_put_u32(ssh,
			    SSH2_OPEN_CONNECT_FAILED)) != 0 ||
			    (r = sshpkt_put_cstring(ssh, strerror(err))) != 0 ||
			    (r = sshpkt_put_cstring(ssh, "")) != 0 ||
			    (r = sshpkt_send(ssh)) != 0)
				fatal_fr(r, "channel %i: failure", c->self);
			chan_mark_dead(ssh, c);
		}
	}

	/* New non-blocking connection in progress */
	close(c->sock);
	c->sock = c->rfd = c->wfd = sock;
}

static int
channel_handle_rfd(struct ssh *ssh, Channel *c)
{
	char buf[CHAN_RBUF];
	ssize_t len;
	int r, force;
	size_t nr = 0, have, avail, maxlen = CHANNEL_MAX_READ;
	int pty_zeroread = 0;

#ifdef PTY_ZEROREAD
	/* Bug on AIX: read(1) can return 0 for a non-closed fd */
	pty_zeroread = c->isatty;
#endif

	force = c->isatty && c->detach_close && c->istate != CHAN_INPUT_CLOSED;

	if (!force && (c->io_ready & SSH_CHAN_IO_RFD) == 0)
		return 1;
	if ((avail = sshbuf_avail(c->input)) == 0)
		return 1; /* Shouldn't happen */

	/*
	 * For "simple" channels (i.e. not datagram or filtered), we can
	 * read directly to the channel buffer.
	 */
	if (!pty_zeroread && c->input_filter == NULL && !c->datagram) {
		/* Only OPEN channels have valid rwin */
		if (c->type == SSH_CHANNEL_OPEN) {
			if ((have = sshbuf_len(c->input)) >= c->remote_window)
				return 1; /* shouldn't happen */
			if (maxlen > c->remote_window - have)
				maxlen = c->remote_window - have;
		}
		if (maxlen > avail)
			maxlen = avail;
		if ((r = sshbuf_read(c->rfd, c->input, maxlen, &nr)) != 0) {
			if (errno == EINTR || (!force &&
			    (errno == EAGAIN || errno == EWOULDBLOCK)))
				return 1;
			debug2("channel %d: read failed rfd %d maxlen %zu: %s",
			    c->self, c->rfd, maxlen, ssh_err(r));
			goto rfail;
		}
		if (nr != 0)
			c->lastused = monotime();
		return 1;
	}

	errno = 0;
	len = read(c->rfd, buf, sizeof(buf));
	/* fixup AIX zero-length read with errno set to look more like errors */
	if (pty_zeroread && len == 0 && errno != 0)
		len = -1;
	if (len == -1 && (errno == EINTR ||
	    ((errno == EAGAIN || errno == EWOULDBLOCK) && !force)))
		return 1;
	if (len < 0 || (!pty_zeroread && len == 0)) {
		debug2("channel %d: read<=0 rfd %d len %zd: %s",
		    c->self, c->rfd, len,
		    len == 0 ? "closed" : strerror(errno));
 rfail:
		if (c->type != SSH_CHANNEL_OPEN) {
			debug2("channel %d: not open", c->self);
			chan_mark_dead(ssh, c);
			return -1;
		} else {
			chan_read_failed(ssh, c);
		}
		return -1;
	}
	c->lastused = monotime();
	if (c->input_filter != NULL) {
		if (c->input_filter(ssh, c, buf, len) == -1) {
			debug2("channel %d: filter stops", c->self);
			chan_read_failed(ssh, c);
		}
	} else if (c->datagram) {
		if ((r = sshbuf_put_string(c->input, buf, len)) != 0)
			fatal_fr(r, "channel %i: put datagram", c->self);
	} else if ((r = sshbuf_put(c->input, buf, len)) != 0)
		fatal_fr(r, "channel %i: put data", c->self);

	return 1;
}

static int
channel_handle_wfd(struct ssh *ssh, Channel *c)
{
	struct termios tio;
	u_char *data = NULL, *buf; /* XXX const; need filter API change */
	size_t dlen, olen = 0;
	int r, len;

	if ((c->io_ready & SSH_CHAN_IO_WFD) == 0)
		return 1;
	if (sshbuf_len(c->output) == 0)
		return 1;

	/* Send buffered output data to the socket. */
	olen = sshbuf_len(c->output);
	if (c->output_filter != NULL) {
		if ((buf = c->output_filter(ssh, c, &data, &dlen)) == NULL) {
			debug2("channel %d: filter stops", c->self);
			if (c->type != SSH_CHANNEL_OPEN)
				chan_mark_dead(ssh, c);
			else
				chan_write_failed(ssh, c);
			return -1;
		}
	} else if (c->datagram) {
		if ((r = sshbuf_get_string(c->output, &data, &dlen)) != 0)
			fatal_fr(r, "channel %i: get datagram", c->self);
		buf = data;
	} else {
		buf = data = sshbuf_mutable_ptr(c->output);
		dlen = sshbuf_len(c->output);
	}

	if (c->datagram) {
		/* ignore truncated writes, datagrams might get lost */
		len = write(c->wfd, buf, dlen);
		free(data);
		if (len == -1 && (errno == EINTR || errno == EAGAIN ||
		    errno == EWOULDBLOCK))
			return 1;
		if (len <= 0)
			goto write_fail;
		goto out;
	}

#ifdef _AIX
	/* XXX: Later AIX versions can't push as much data to tty */
	if (c->wfd_isatty)
		dlen = MINIMUM(dlen, 8*1024);
#endif

	len = write(c->wfd, buf, dlen);
	if (len == -1 &&
	    (errno == EINTR || errno == EAGAIN || errno == EWOULDBLOCK))
		return 1;
	if (len <= 0) {
 write_fail:
		if (c->type != SSH_CHANNEL_OPEN) {
			debug2("channel %d: not open", c->self);
			chan_mark_dead(ssh, c);
			return -1;
		} else {
			chan_write_failed(ssh, c);
		}
		return -1;
	}
	c->lastused = monotime();
#ifndef BROKEN_TCGETATTR_ICANON
	if (c->isatty && dlen >= 1 && buf[0] != '\r') {
		if (tcgetattr(c->wfd, &tio) == 0 &&
		    !(tio.c_lflag & ECHO) && (tio.c_lflag & ICANON)) {
			/*
			 * Simulate echo to reduce the impact of
			 * traffic analysis. We need to match the
			 * size of a SSH2_MSG_CHANNEL_DATA message
			 * (4 byte channel id + buf)
			 */
			if ((r = sshpkt_msg_ignore(ssh, 4+len)) != 0 ||
			    (r = sshpkt_send(ssh)) != 0)
				fatal_fr(r, "channel %i: ignore", c->self);
		}
	}
#endif /* BROKEN_TCGETATTR_ICANON */
	if ((r = sshbuf_consume(c->output, len)) != 0)
		fatal_fr(r, "channel %i: consume", c->self);
 out:
	c->local_consumed += olen - sshbuf_len(c->output);
	return 1;
}

static int
channel_handle_efd_write(struct ssh *ssh, Channel *c)
{
	int r;
	ssize_t len;

	if ((c->io_ready & SSH_CHAN_IO_EFD_W) == 0)
		return 1;
	if (sshbuf_len(c->extended) == 0)
		return 1;

	len = write(c->efd, sshbuf_ptr(c->extended),
	    sshbuf_len(c->extended));
	debug2("channel %d: written %zd to efd %d", c->self, len, c->efd);
	if (len == -1 && (errno == EINTR || errno == EAGAIN ||
	    errno == EWOULDBLOCK))
		return 1;
	if (len <= 0) {
		debug2("channel %d: closing write-efd %d", c->self, c->efd);
		channel_close_fd(ssh, c, &c->efd);
	} else {
		if ((r = sshbuf_consume(c->extended, len)) != 0)
			fatal_fr(r, "channel %i: consume", c->self);
		c->local_consumed += len;
		c->lastused = monotime();
	}
	return 1;
}

static int
channel_handle_efd_read(struct ssh *ssh, Channel *c)
{
	char buf[CHAN_RBUF];
	ssize_t len;
	int r, force;

	force = c->isatty && c->detach_close && c->istate != CHAN_INPUT_CLOSED;

	if (!force && (c->io_ready & SSH_CHAN_IO_EFD_R) == 0)
		return 1;

	len = read(c->efd, buf, sizeof(buf));
	debug2("channel %d: read %zd from efd %d", c->self, len, c->efd);
	if (len == -1 && (errno == EINTR || ((errno == EAGAIN ||
	    errno == EWOULDBLOCK) && !force)))
		return 1;
	if (len <= 0) {
		debug2("channel %d: closing read-efd %d", c->self, c->efd);
		channel_close_fd(ssh, c, &c->efd);
		return 1;
	}
	c->lastused = monotime();
	if (c->extended_usage == CHAN_EXTENDED_IGNORE)
		debug3("channel %d: discard efd", c->self);
	else if ((r = sshbuf_put(c->extended, buf, len)) != 0)
		fatal_fr(r, "channel %i: append", c->self);
	return 1;
}

static int
channel_handle_efd(struct ssh *ssh, Channel *c)
{
	if (c->efd == -1)
		return 1;

	/** XXX handle drain efd, too */

	if (c->extended_usage == CHAN_EXTENDED_WRITE)
		return channel_handle_efd_write(ssh, c);
	else if (c->extended_usage == CHAN_EXTENDED_READ ||
	    c->extended_usage == CHAN_EXTENDED_IGNORE)
		return channel_handle_efd_read(ssh, c);

	return 1;
}

static int
channel_check_window(struct ssh *ssh, Channel *c)
{
	int r;

	/* going back to a set denominator of 2. Prior versions had a 
	 * dynamic denominator based on the size of the buffer. This may 
	 * have been helpful in some situations but it isn't helping in 
	 * the general case -cjr 6/30/23 */
	if (c->type == SSH_CHANNEL_OPEN &&
	    !(c->flags & (CHAN_CLOSE_SENT|CHAN_CLOSE_RCVD)) &&
	    ((c->local_window_max - c->local_window > c->local_maxpacket*3) ||
	    c->local_window < c->local_window_max/2) &&
	    c->local_consumed > 0) {
		u_int addition = 0;
		u_int32_t tcpwinsz = channel_tcpwinsz(ssh);
		/* adjust max window size if we are in a dynamic environment
		 * and the tcp receive buffer is larger than the ssh window */
		if (c->dynamic_window && (tcpwinsz > c->local_window_max)) {
			if (c->hpn_buffer_limit) {
				/* limit window growth to prevent buffer issues
				 * still not sure what is causing the buffer issues
				 * but it may be an issue with c->local_consumed not being
				 * handled properly in the cases of bottenecked IO to the
				 * wfd endpoint. This does have an impact on throughput
				 * as we're essentially maxing out local_window_max to
				 * half of the window size */
				addition = (tcpwinsz/2 - c->local_window_max);
			}
			else {
				/* aggressively grow the window */
				addition = tcpwinsz - c->local_window_max;
			}
			c->local_window_max += addition;
			sshbuf_set_window_max(c->output, c->local_window_max);
			sshbuf_set_window_max(c->input, c->local_window_max);
			//c->output->window_max = c->local_window_max;
			//c->input->window_max = c->local_window_max;
			debug("Channel %d: Window growth to %d by %d bytes",c->self,
			      c->local_window_max, addition);
		}
		if (!c->have_remote_id)
			fatal_f("channel %d: no remote id", c->self);
		if ((r = sshpkt_start(ssh,
		    SSH2_MSG_CHANNEL_WINDOW_ADJUST)) != 0 ||
		    (r = sshpkt_put_u32(ssh, c->remote_id)) != 0 ||
		    (r = sshpkt_put_u32(ssh, c->local_consumed + addition)) != 0 ||
		    (r = sshpkt_send(ssh)) != 0) {
			fatal_fr(r, "channel %i", c->self);
		}
		c->local_window += c->local_consumed + addition;
		c->local_consumed = 0;
	}
	return 1;
}

static void
channel_post_open(struct ssh *ssh, Channel *c)
{
	channel_handle_rfd(ssh, c);
	channel_handle_wfd(ssh, c);
	channel_handle_efd(ssh, c);
	channel_check_window(ssh, c);
}

static u_int
read_mux(struct ssh *ssh, Channel *c, u_int need)
{
	char buf[CHAN_RBUF];
	ssize_t len;
	u_int rlen;
	int r;

	if (sshbuf_len(c->input) < need) {
		rlen = need - sshbuf_len(c->input);
		len = read(c->rfd, buf, MINIMUM(rlen, CHAN_RBUF));
		if (len == -1 && (errno == EINTR || errno == EAGAIN))
			return sshbuf_len(c->input);
		if (len <= 0) {
			debug2("channel %d: ctl read<=0 rfd %d len %zd",
			    c->self, c->rfd, len);
			chan_read_failed(ssh, c);
			return 0;
		} else if ((r = sshbuf_put(c->input, buf, len)) != 0)
			fatal_fr(r, "channel %i: append", c->self);
	}
	return sshbuf_len(c->input);
}

static void
channel_post_mux_client_read(struct ssh *ssh, Channel *c)
{
	u_int need;

	if ((c->io_ready & SSH_CHAN_IO_RFD) == 0)
		return;
	if (c->istate != CHAN_INPUT_OPEN && c->istate != CHAN_INPUT_WAIT_DRAIN)
		return;
	if (c->mux_pause)
		return;

	/*
	 * Don't not read past the precise end of packets to
	 * avoid disrupting fd passing.
	 */
	if (read_mux(ssh, c, 4) < 4) /* read header */
		return;
	/* XXX sshbuf_peek_u32 */
	need = PEEK_U32(sshbuf_ptr(c->input));
#define CHANNEL_MUX_MAX_PACKET	(256 * 1024)
	if (need > CHANNEL_MUX_MAX_PACKET) {
		debug2("channel %d: packet too big %u > %u",
		    c->self, CHANNEL_MUX_MAX_PACKET, need);
		chan_rcvd_oclose(ssh, c);
		return;
	}
	if (read_mux(ssh, c, need + 4) < need + 4) /* read body */
		return;
	if (c->mux_rcb(ssh, c) != 0) {
		debug("channel %d: mux_rcb failed", c->self);
		chan_mark_dead(ssh, c);
		return;
	}
}

static void
channel_post_mux_client_write(struct ssh *ssh, Channel *c)
{
	ssize_t len;
	int r;

	if ((c->io_ready & SSH_CHAN_IO_WFD) == 0)
		return;
	if (sshbuf_len(c->output) == 0)
		return;

	len = write(c->wfd, sshbuf_ptr(c->output), sshbuf_len(c->output));
	if (len == -1 && (errno == EINTR || errno == EAGAIN))
		return;
	if (len <= 0) {
		chan_mark_dead(ssh, c);
		return;
	}
	if ((r = sshbuf_consume(c->output, len)) != 0)
		fatal_fr(r, "channel %i: consume", c->self);
}

static void
channel_post_mux_client(struct ssh *ssh, Channel *c)
{
	channel_post_mux_client_read(ssh, c);
	channel_post_mux_client_write(ssh, c);
}

static void
channel_post_mux_listener(struct ssh *ssh, Channel *c)
{
	Channel *nc;
	struct sockaddr_storage addr;
	socklen_t addrlen;
	int newsock;
	uid_t euid;
	gid_t egid;

	if ((c->io_ready & SSH_CHAN_IO_SOCK_R) == 0)
		return;

	debug("multiplexing control connection");

	/*
	 * Accept connection on control socket
	 */
	memset(&addr, 0, sizeof(addr));
	addrlen = sizeof(addr);
	if ((newsock = accept(c->sock, (struct sockaddr*)&addr,
	    &addrlen)) == -1) {
		error_f("accept: %s", strerror(errno));
		if (errno == EMFILE || errno == ENFILE)
			c->notbefore = monotime() + 1;
		return;
	}

	if (getpeereid(newsock, &euid, &egid) == -1) {
		error_f("getpeereid failed: %s", strerror(errno));
		close(newsock);
		return;
	}
	if ((euid != 0) && (getuid() != euid)) {
		error("multiplex uid mismatch: peer euid %u != uid %u",
		    (u_int)euid, (u_int)getuid());
		close(newsock);
		return;
	}
	nc = channel_new(ssh, "mux-control", SSH_CHANNEL_MUX_CLIENT,
	    newsock, newsock, -1, c->local_window_max,
	    c->local_maxpacket, 0, "mux-control", 1);
	nc->mux_rcb = c->mux_rcb;
	debug3_f("new mux channel %d fd %d", nc->self, nc->sock);
	/* establish state */
	nc->mux_rcb(ssh, nc);
	/* mux state transitions must not elicit protocol messages */
	nc->flags |= CHAN_LOCAL;
}

static void
channel_handler_init(struct ssh_channels *sc)
{
	chan_fn **pre, **post;

	if ((pre = calloc(SSH_CHANNEL_MAX_TYPE, sizeof(*pre))) == NULL ||
	    (post = calloc(SSH_CHANNEL_MAX_TYPE, sizeof(*post))) == NULL)
		fatal_f("allocation failed");

	pre[SSH_CHANNEL_OPEN] =			&channel_pre_open;
	pre[SSH_CHANNEL_X11_OPEN] =		&channel_pre_x11_open;
	pre[SSH_CHANNEL_PORT_LISTENER] =	&channel_pre_listener;
	pre[SSH_CHANNEL_RPORT_LISTENER] =	&channel_pre_listener;
	pre[SSH_CHANNEL_UNIX_LISTENER] =	&channel_pre_listener;
	pre[SSH_CHANNEL_RUNIX_LISTENER] =	&channel_pre_listener;
	pre[SSH_CHANNEL_X11_LISTENER] =		&channel_pre_listener;
	pre[SSH_CHANNEL_AUTH_SOCKET] =		&channel_pre_listener;
	pre[SSH_CHANNEL_CONNECTING] =		&channel_pre_connecting;
	pre[SSH_CHANNEL_DYNAMIC] =		&channel_pre_dynamic;
	pre[SSH_CHANNEL_RDYNAMIC_FINISH] =	&channel_pre_connecting;
	pre[SSH_CHANNEL_MUX_LISTENER] =		&channel_pre_listener;
	pre[SSH_CHANNEL_MUX_CLIENT] =		&channel_pre_mux_client;

	post[SSH_CHANNEL_OPEN] =		&channel_post_open;
	post[SSH_CHANNEL_PORT_LISTENER] =	&channel_post_port_listener;
	post[SSH_CHANNEL_RPORT_LISTENER] =	&channel_post_port_listener;
	post[SSH_CHANNEL_UNIX_LISTENER] =	&channel_post_port_listener;
	post[SSH_CHANNEL_RUNIX_LISTENER] =	&channel_post_port_listener;
	post[SSH_CHANNEL_X11_LISTENER] =	&channel_post_x11_listener;
	post[SSH_CHANNEL_AUTH_SOCKET] =		&channel_post_auth_listener;
	post[SSH_CHANNEL_CONNECTING] =		&channel_post_connecting;
	post[SSH_CHANNEL_DYNAMIC] =		&channel_post_open;
	post[SSH_CHANNEL_RDYNAMIC_FINISH] =	&channel_post_connecting;
	post[SSH_CHANNEL_MUX_LISTENER] =	&channel_post_mux_listener;
	post[SSH_CHANNEL_MUX_CLIENT] =		&channel_post_mux_client;

	sc->channel_pre = pre;
	sc->channel_post = post;
}

/* gc dead channels */
static void
channel_garbage_collect(struct ssh *ssh, Channel *c)
{
	if (c == NULL)
		return;
	if (c->detach_user != NULL) {
		if (!chan_is_dead(ssh, c, c->detach_close))
			return;

		debug2("channel %d: gc: notify user", c->self);
		c->detach_user(ssh, c->self, 0, NULL);
		/* if we still have a callback */
		if (c->detach_user != NULL)
			return;
		debug2("channel %d: gc: user detached", c->self);
	}
	if (!chan_is_dead(ssh, c, 1))
		return;
	debug2("channel %d: garbage collecting", c->self);
	channel_free(ssh, c);
}

enum channel_table { CHAN_PRE, CHAN_POST };

static void
channel_handler(struct ssh *ssh, int table, struct timespec *timeout)
{
	struct ssh_channels *sc = ssh->chanctxt;
	chan_fn **ftab = table == CHAN_PRE ? sc->channel_pre : sc->channel_post;
	u_int i, oalloc;
	Channel *c;
	time_t now;

	now = monotime();
	for (i = 0, oalloc = sc->channels_alloc; i < oalloc; i++) {
		c = sc->channels[i];
		if (c == NULL)
			continue;
		/* Try to keep IO going while rekeying */
		if (ssh_packet_is_rekeying(ssh) && c->type != SSH_CHANNEL_OPEN)
			continue;
		if (c->delayed) {
			if (table == CHAN_PRE)
				c->delayed = 0;
			else
				continue;
		}
		if (ftab[c->type] != NULL) {
			if (table == CHAN_PRE &&
			    c->type == SSH_CHANNEL_OPEN &&
			    c->inactive_deadline != 0 && c->lastused != 0 &&
			    now >= c->lastused + c->inactive_deadline) {
				/* channel closed for inactivity */
				verbose("channel %d: closing after %u seconds "
				    "of inactivity", c->self,
				    c->inactive_deadline);
				channel_force_close(ssh, c, 1);
			} else if (c->notbefore <= now) {
				/* Run handlers that are not paused. */
				(*ftab[c->type])(ssh, c);
				/* inactivity timeouts must interrupt poll() */
				if (timeout != NULL &&
				    c->type == SSH_CHANNEL_OPEN &&
				    c->lastused != 0 &&
				    c->inactive_deadline != 0) {
					ptimeout_deadline_monotime(timeout,
					    c->lastused + c->inactive_deadline);
				}
			} else if (timeout != NULL) {
				/*
				 * Arrange for poll() wakeup when channel pause
				 * timer expires.
				 */
				ptimeout_deadline_monotime(timeout,
				    c->notbefore);
			}
		}
		channel_garbage_collect(ssh, c);
	}
}

/*
 * Create sockets before preparing IO.
 * This is necessary for things that need to happen after reading
 * the network-input but need to be completed before IO event setup, e.g.
 * because they may create new channels.
 */
static void
channel_before_prepare_io(struct ssh *ssh)
{
	struct ssh_channels *sc = ssh->chanctxt;
	Channel *c;
	u_int i, oalloc;

	for (i = 0, oalloc = sc->channels_alloc; i < oalloc; i++) {
		c = sc->channels[i];
		if (c == NULL)
			continue;
		if (c->type == SSH_CHANNEL_RDYNAMIC_OPEN)
			channel_before_prepare_io_rdynamic(ssh, c);
	}
}

static void
dump_channel_poll(const char *func, const char *what, Channel *c,
    u_int pollfd_offset, struct pollfd *pfd)
{
#ifdef DEBUG_CHANNEL_POLL
	debug3("%s: channel %d: %s r%d w%d e%d s%d c->pfds [ %d %d %d %d ] "
	    "io_want 0x%02x io_ready 0x%02x pfd[%u].fd=%d "
	    "pfd.ev 0x%02x pfd.rev 0x%02x", func, c->self, what,
	    c->rfd, c->wfd, c->efd, c->sock,
	    c->pfds[0], c->pfds[1], c->pfds[2], c->pfds[3],
	    c->io_want, c->io_ready,
	    pollfd_offset, pfd->fd, pfd->events, pfd->revents);
#endif
}

/* Prepare pollfd entries for a single channel */
static void
channel_prepare_pollfd(Channel *c, u_int *next_pollfd,
    struct pollfd *pfd, u_int npfd)
{
	u_int ev, p = *next_pollfd;

	if (c == NULL)
		return;
	if (p + 4 > npfd) {
		/* Shouldn't happen */
		fatal_f("channel %d: bad pfd offset %u (max %u)",
		    c->self, p, npfd);
	}
	c->pfds[0] = c->pfds[1] = c->pfds[2] = c->pfds[3] = -1;
	/*
	 * prepare c->rfd
	 *
	 * This is a special case, since c->rfd might be the same as
	 * c->wfd, c->efd and/or c->sock. Handle those here if they want
	 * IO too.
	 */
	if (c->rfd != -1) {
		ev = 0;
		if ((c->io_want & SSH_CHAN_IO_RFD) != 0)
			ev |= POLLIN;
		/* rfd == wfd */
		if (c->wfd == c->rfd) {
			if ((c->io_want & SSH_CHAN_IO_WFD) != 0)
				ev |= POLLOUT;
		}
		/* rfd == efd */
		if (c->efd == c->rfd) {
			if ((c->io_want & SSH_CHAN_IO_EFD_R) != 0)
				ev |= POLLIN;
			if ((c->io_want & SSH_CHAN_IO_EFD_W) != 0)
				ev |= POLLOUT;
		}
		/* rfd == sock */
		if (c->sock == c->rfd) {
			if ((c->io_want & SSH_CHAN_IO_SOCK_R) != 0)
				ev |= POLLIN;
			if ((c->io_want & SSH_CHAN_IO_SOCK_W) != 0)
				ev |= POLLOUT;
		}
		/* Pack a pfd entry if any event armed for this fd */
		if (ev != 0) {
			c->pfds[0] = p;
			pfd[p].fd = c->rfd;
			pfd[p].events = ev;
			dump_channel_poll(__func__, "rfd", c, p, &pfd[p]);
			p++;
		}
	}
	/* prepare c->wfd if wanting IO and not already handled above */
	if (c->wfd != -1 && c->rfd != c->wfd) {
		ev = 0;
		if ((c->io_want & SSH_CHAN_IO_WFD))
			ev |= POLLOUT;
		/* Pack a pfd entry if any event armed for this fd */
		if (ev != 0) {
			c->pfds[1] = p;
			pfd[p].fd = c->wfd;
			pfd[p].events = ev;
			dump_channel_poll(__func__, "wfd", c, p, &pfd[p]);
			p++;
		}
	}
	/* prepare c->efd if wanting IO and not already handled above */
	if (c->efd != -1 && c->rfd != c->efd) {
		ev = 0;
		if ((c->io_want & SSH_CHAN_IO_EFD_R) != 0)
			ev |= POLLIN;
		if ((c->io_want & SSH_CHAN_IO_EFD_W) != 0)
			ev |= POLLOUT;
		/* Pack a pfd entry if any event armed for this fd */
		if (ev != 0) {
			c->pfds[2] = p;
			pfd[p].fd = c->efd;
			pfd[p].events = ev;
			dump_channel_poll(__func__, "efd", c, p, &pfd[p]);
			p++;
		}
	}
	/* prepare c->sock if wanting IO and not already handled above */
	if (c->sock != -1 && c->rfd != c->sock) {
		ev = 0;
		if ((c->io_want & SSH_CHAN_IO_SOCK_R) != 0)
			ev |= POLLIN;
		if ((c->io_want & SSH_CHAN_IO_SOCK_W) != 0)
			ev |= POLLOUT;
		/* Pack a pfd entry if any event armed for this fd */
		if (ev != 0) {
			c->pfds[3] = p;
			pfd[p].fd = c->sock;
			pfd[p].events = 0;
			dump_channel_poll(__func__, "sock", c, p, &pfd[p]);
			p++;
		}
	}
	*next_pollfd = p;
}

/* * Allocate/prepare poll structure */
void
channel_prepare_poll(struct ssh *ssh, struct pollfd **pfdp, u_int *npfd_allocp,
    u_int *npfd_activep, u_int npfd_reserved, struct timespec *timeout)
{
	struct ssh_channels *sc = ssh->chanctxt;
	u_int i, oalloc, p, npfd = npfd_reserved;

	channel_before_prepare_io(ssh); /* might create a new channel */
	/* clear out I/O flags from last poll */
	for (i = 0; i < sc->channels_alloc; i++) {
		if (sc->channels[i] == NULL)
			continue;
		sc->channels[i]->io_want = sc->channels[i]->io_ready = 0;
	}
	/* Allocate 4x pollfd for each channel (rfd, wfd, efd, sock) */
	if (sc->channels_alloc >= (INT_MAX / 4) - npfd_reserved)
		fatal_f("too many channels"); /* shouldn't happen */
	npfd += sc->channels_alloc * 4;
	if (npfd > *npfd_allocp) {
		*pfdp = xrecallocarray(*pfdp, *npfd_allocp,
		    npfd, sizeof(**pfdp));
		*npfd_allocp = npfd;
	}
	*npfd_activep = npfd_reserved;
	oalloc = sc->channels_alloc;

	channel_handler(ssh, CHAN_PRE, timeout);

	if (oalloc != sc->channels_alloc) {
		/* shouldn't happen */
		fatal_f("channels_alloc changed during CHAN_PRE "
		    "(was %u, now %u)", oalloc, sc->channels_alloc);
	}

	/* Prepare pollfd */
	p = npfd_reserved;
	for (i = 0; i < sc->channels_alloc; i++)
		channel_prepare_pollfd(sc->channels[i], &p, *pfdp, npfd);
	*npfd_activep = p;
}

static void
fd_ready(Channel *c, int p, struct pollfd *pfds, u_int npfd, int fd,
    const char *what, u_int revents_mask, u_int ready)
{
	struct pollfd *pfd = &pfds[p];

	if (fd == -1)
		return;
	if (p == -1 || (u_int)p >= npfd)
		fatal_f("channel %d: bad pfd %d (max %u)", c->self, p, npfd);
	dump_channel_poll(__func__, what, c, p, pfd);
	if (pfd->fd != fd) {
		fatal("channel %d: inconsistent %s fd=%d pollfd[%u].fd %d "
		    "r%d w%d e%d s%d", c->self, what, fd, p, pfd->fd,
		    c->rfd, c->wfd, c->efd, c->sock);
	}
	if ((pfd->revents & POLLNVAL) != 0) {
		fatal("channel %d: invalid %s pollfd[%u].fd %d r%d w%d e%d s%d",
		    c->self, what, p, pfd->fd, c->rfd, c->wfd, c->efd, c->sock);
	}
	if ((pfd->revents & (revents_mask|POLLHUP|POLLERR)) != 0)
		c->io_ready |= ready & c->io_want;
}

/*
 * After poll, perform any appropriate operations for channels which have
 * events pending.
 */
void
channel_after_poll(struct ssh *ssh, struct pollfd *pfd, u_int npfd)
{
	struct ssh_channels *sc = ssh->chanctxt;
	u_int i;
	int p;
	Channel *c;

#ifdef DEBUG_CHANNEL_POLL
	for (p = 0; p < (int)npfd; p++) {
		if (pfd[p].revents == 0)
			continue;
		debug_f("pfd[%u].fd %d rev 0x%04x",
		    p, pfd[p].fd, pfd[p].revents);
	}
#endif

	/* Convert pollfd into c->io_ready */
	for (i = 0; i < sc->channels_alloc; i++) {
		c = sc->channels[i];
		if (c == NULL)
			continue;
		/* if rfd is shared with efd/sock then wfd should be too */
		if (c->rfd != -1 && c->wfd != -1 && c->rfd != c->wfd &&
		    (c->rfd == c->efd || c->rfd == c->sock)) {
			/* Shouldn't happen */
			fatal_f("channel %d: unexpected fds r%d w%d e%d s%d",
			    c->self, c->rfd, c->wfd, c->efd, c->sock);
		}
		c->io_ready = 0;
		/* rfd, potentially shared with wfd, efd and sock */
		if (c->rfd != -1 && (p = c->pfds[0]) != -1) {
			fd_ready(c, p, pfd, npfd, c->rfd,
			    "rfd", POLLIN, SSH_CHAN_IO_RFD);
			if (c->rfd == c->wfd) {
				fd_ready(c, p, pfd, npfd, c->wfd,
				    "wfd/r", POLLOUT, SSH_CHAN_IO_WFD);
			}
			if (c->rfd == c->efd) {
				fd_ready(c, p, pfd, npfd, c->efd,
				    "efdr/r", POLLIN, SSH_CHAN_IO_EFD_R);
				fd_ready(c, p, pfd, npfd, c->efd,
				    "efdw/r", POLLOUT, SSH_CHAN_IO_EFD_W);
			}
			if (c->rfd == c->sock) {
				fd_ready(c, p, pfd, npfd, c->sock,
				    "sockr/r", POLLIN, SSH_CHAN_IO_SOCK_R);
				fd_ready(c, p, pfd, npfd, c->sock,
				    "sockw/r", POLLOUT, SSH_CHAN_IO_SOCK_W);
			}
			dump_channel_poll(__func__, "rfd", c, p, pfd);
		}
		/* wfd */
		if (c->wfd != -1 && c->wfd != c->rfd &&
		    (p = c->pfds[1]) != -1) {
			fd_ready(c, p, pfd, npfd, c->wfd,
			    "wfd", POLLOUT, SSH_CHAN_IO_WFD);
			dump_channel_poll(__func__, "wfd", c, p, pfd);
		}
		/* efd */
		if (c->efd != -1 && c->efd != c->rfd &&
		    (p = c->pfds[2]) != -1) {
			fd_ready(c, p, pfd, npfd, c->efd,
			    "efdr", POLLIN, SSH_CHAN_IO_EFD_R);
			fd_ready(c, p, pfd, npfd, c->efd,
			    "efdw", POLLOUT, SSH_CHAN_IO_EFD_W);
			dump_channel_poll(__func__, "efd", c, p, pfd);
		}
		/* sock */
		if (c->sock != -1 && c->sock != c->rfd &&
		    (p = c->pfds[3]) != -1) {
			fd_ready(c, p, pfd, npfd, c->sock,
			    "sockr", POLLIN, SSH_CHAN_IO_SOCK_R);
			fd_ready(c, p, pfd, npfd, c->sock,
			    "sockw", POLLOUT, SSH_CHAN_IO_SOCK_W);
			dump_channel_poll(__func__, "sock", c, p, pfd);
		}
	}
	channel_handler(ssh, CHAN_POST, NULL);
}

/*
 * Enqueue data for channels with open or draining c->input.
 * Returns non-zero if a packet was enqueued.
 */
static int
channel_output_poll_input_open(struct ssh *ssh, Channel *c)
{
	size_t len, plen;
	const u_char *pkt;
	int r;

	if ((len = sshbuf_len(c->input)) == 0) {
		if (c->istate == CHAN_INPUT_WAIT_DRAIN) {
			/*
			 * input-buffer is empty and read-socket shutdown:
			 * tell peer, that we will not send more data:
			 * send IEOF.
			 * hack for extended data: delay EOF if EFD still
			 * in use.
			 */
			if (CHANNEL_EFD_INPUT_ACTIVE(c))
				{}
			else
				chan_ibuf_empty(ssh, c);
		}
		return 0;
	}

	if (!c->have_remote_id)
		fatal_f("channel %d: no remote id", c->self);

	if (c->datagram) {
		/* Check datagram will fit; drop if not */
		if ((r = sshbuf_get_string_direct(c->input, &pkt, &plen)) != 0)
			fatal_fr(r, "channel %i: get datagram", c->self);
		/*
		 * XXX this does tail-drop on the datagram queue which is
		 * usually suboptimal compared to head-drop. Better to have
		 * backpressure at read time? (i.e. read + discard)
		 */
		if (plen > c->remote_window || plen > c->remote_maxpacket) {
			debug("channel %d: datagram too big", c->self);
			return 0;
		}
		/* Enqueue it */
		if ((r = sshpkt_start(ssh, SSH2_MSG_CHANNEL_DATA)) != 0 ||
		    (r = sshpkt_put_u32(ssh, c->remote_id)) != 0 ||
		    (r = sshpkt_put_string(ssh, pkt, plen)) != 0 ||
		    (r = sshpkt_send(ssh)) != 0)
			fatal_fr(r, "channel %i: send datagram", c->self);
		c->remote_window -= plen;
<<<<<<< HEAD
=======
		return 1;
>>>>>>> 80a2f64b
	}

	/* Enqueue packet for buffered data. */
	if (len > c->remote_window)
		len = c->remote_window;
	if (len > c->remote_maxpacket)
		len = c->remote_maxpacket;
	if (len == 0)
		return 0;
	if ((r = sshpkt_start(ssh, SSH2_MSG_CHANNEL_DATA)) != 0 ||
	    (r = sshpkt_put_u32(ssh, c->remote_id)) != 0 ||
	    (r = sshpkt_put_string(ssh, sshbuf_ptr(c->input), len)) != 0 ||
	    (r = sshpkt_send(ssh)) != 0)
		fatal_fr(r, "channel %i: send data", c->self);
	if ((r = sshbuf_consume(c->input, len)) != 0)
		fatal_fr(r, "channel %i: consume", c->self);
	c->remote_window -= len;
	return 1;
}

/*
 * Enqueue data for channels with open c->extended in read mode.
 * Returns non-zero if a packet was enqueued.
 */
static int
channel_output_poll_extended_read(struct ssh *ssh, Channel *c)
{
	size_t len;
	int r;

	if ((len = sshbuf_len(c->extended)) == 0)
		return 0;

	debug2("channel %d: rwin %u elen %zu euse %d", c->self,
	    c->remote_window, sshbuf_len(c->extended), c->extended_usage);
	if (len > c->remote_window)
		len = c->remote_window;
	if (len > c->remote_maxpacket)
		len = c->remote_maxpacket;
	if (len == 0)
		return 0;
	if (!c->have_remote_id)
		fatal_f("channel %d: no remote id", c->self);
	if ((r = sshpkt_start(ssh, SSH2_MSG_CHANNEL_EXTENDED_DATA)) != 0 ||
	    (r = sshpkt_put_u32(ssh, c->remote_id)) != 0 ||
	    (r = sshpkt_put_u32(ssh, SSH2_EXTENDED_DATA_STDERR)) != 0 ||
	    (r = sshpkt_put_string(ssh, sshbuf_ptr(c->extended), len)) != 0 ||
	    (r = sshpkt_send(ssh)) != 0)
		fatal_fr(r, "channel %i: data", c->self);
	if ((r = sshbuf_consume(c->extended, len)) != 0)
		fatal_fr(r, "channel %i: consume", c->self);
	c->remote_window -= len;
	debug2("channel %d: sent ext data %zu", c->self, len);
	return 1;
}

/*
 * If there is data to send to the connection, enqueue some of it now.
 * Returns non-zero if data was enqueued.
 */
int
channel_output_poll(struct ssh *ssh)
{
	struct ssh_channels *sc = ssh->chanctxt;
	Channel *c;
	u_int i;
	int ret = 0;

	for (i = 0; i < sc->channels_alloc; i++) {
		c = sc->channels[i];
		if (c == NULL)
			continue;

		/*
		 * We are only interested in channels that can have buffered
		 * incoming data.
		 */
		if (c->type != SSH_CHANNEL_OPEN)
			continue;
		if ((c->flags & (CHAN_CLOSE_SENT|CHAN_CLOSE_RCVD))) {
			/* XXX is this true? */
			debug3("channel %d: will not send data after close",
			       c->self);
			continue;
		}

		/* Get the amount of buffered data for this channel. */
		if (c->istate == CHAN_INPUT_OPEN ||
		    c->istate == CHAN_INPUT_WAIT_DRAIN)
			ret |= channel_output_poll_input_open(ssh, c);
		/* Send extended data, i.e. stderr */
		if (!(c->flags & CHAN_EOF_SENT) &&
		    c->extended_usage == CHAN_EXTENDED_READ)
			ret |= channel_output_poll_extended_read(ssh, c);
	}
	return ret;
}

/* -- mux proxy support  */

/*
 * When multiplexing channel messages for mux clients we have to deal
 * with downstream messages from the mux client and upstream messages
 * from the ssh server:
 * 1) Handling downstream messages is straightforward and happens
 *    in channel_proxy_downstream():
 *    - We forward all messages (mostly) unmodified to the server.
 *    - However, in order to route messages from upstream to the correct
 *      downstream client, we have to replace the channel IDs used by the
 *      mux clients with a unique channel ID because the mux clients might
 *      use conflicting channel IDs.
 *    - so we inspect and change both SSH2_MSG_CHANNEL_OPEN and
 *      SSH2_MSG_CHANNEL_OPEN_CONFIRMATION messages, create a local
 *      SSH_CHANNEL_MUX_PROXY channel and replace the mux clients ID
 *      with the newly allocated channel ID.
 * 2) Upstream messages are received by matching SSH_CHANNEL_MUX_PROXY
 *    channels and processed by channel_proxy_upstream(). The local channel ID
 *    is then translated back to the original mux client ID.
 * 3) In both cases we need to keep track of matching SSH2_MSG_CHANNEL_CLOSE
 *    messages so we can clean up SSH_CHANNEL_MUX_PROXY channels.
 * 4) The SSH_CHANNEL_MUX_PROXY channels also need to closed when the
 *    downstream mux client are removed.
 * 5) Handling SSH2_MSG_CHANNEL_OPEN messages from the upstream server
 *    requires more work, because they are not addressed to a specific
 *    channel. E.g. client_request_forwarded_tcpip() needs to figure
 *    out whether the request is addressed to the local client or a
 *    specific downstream client based on the listen-address/port.
 * 6) Agent and X11-Forwarding have a similar problem and are currently
 *    not supported as the matching session/channel cannot be identified
 *    easily.
 */

/*
 * receive packets from downstream mux clients:
 * channel callback fired on read from mux client, creates
 * SSH_CHANNEL_MUX_PROXY channels and translates channel IDs
 * on channel creation.
 */
int
channel_proxy_downstream(struct ssh *ssh, Channel *downstream)
{
	Channel *c = NULL;
	struct sshbuf *original = NULL, *modified = NULL;
	const u_char *cp;
	char *ctype = NULL, *listen_host = NULL;
	u_char type;
	size_t have;
	int ret = -1, r;
	u_int id, remote_id, listen_port;

	/* sshbuf_dump(downstream->input, stderr); */
	if ((r = sshbuf_get_string_direct(downstream->input, &cp, &have))
	    != 0) {
		error_fr(r, "parse");
		return -1;
	}
	if (have < 2) {
		error_f("short message");
		return -1;
	}
	type = cp[1];
	/* skip padlen + type */
	cp += 2;
	have -= 2;
	if (ssh_packet_log_type(type))
		debug3_f("channel %u: down->up: type %u",
		    downstream->self, type);

	switch (type) {
	case SSH2_MSG_CHANNEL_OPEN:
		if ((original = sshbuf_from(cp, have)) == NULL ||
		    (modified = sshbuf_new()) == NULL) {
			error_f("alloc");
			goto out;
		}
		if ((r = sshbuf_get_cstring(original, &ctype, NULL)) != 0 ||
		    (r = sshbuf_get_u32(original, &id)) != 0) {
			error_fr(r, "parse");
			goto out;
		}
		c = channel_new(ssh, "mux-proxy", SSH_CHANNEL_MUX_PROXY,
		    -1, -1, -1, 0, 0, 0, ctype, 1);
		c->mux_ctx = downstream;	/* point to mux client */
		c->mux_downstream_id = id;	/* original downstream id */
		if ((r = sshbuf_put_cstring(modified, ctype)) != 0 ||
		    (r = sshbuf_put_u32(modified, c->self)) != 0 ||
		    (r = sshbuf_putb(modified, original)) != 0) {
			error_fr(r, "compose");
			channel_free(ssh, c);
			goto out;
		}
		break;
	case SSH2_MSG_CHANNEL_OPEN_CONFIRMATION:
		/*
		 * Almost the same as SSH2_MSG_CHANNEL_OPEN, except then we
		 * need to parse 'remote_id' instead of 'ctype'.
		 */
		if ((original = sshbuf_from(cp, have)) == NULL ||
		    (modified = sshbuf_new()) == NULL) {
			error_f("alloc");
			goto out;
		}
		if ((r = sshbuf_get_u32(original, &remote_id)) != 0 ||
		    (r = sshbuf_get_u32(original, &id)) != 0) {
			error_fr(r, "parse");
			goto out;
		}
		c = channel_new(ssh, "mux-proxy", SSH_CHANNEL_MUX_PROXY,
		    -1, -1, -1, 0, 0, 0, "mux-down-connect", 1);
		c->mux_ctx = downstream;	/* point to mux client */
		c->mux_downstream_id = id;
		c->remote_id = remote_id;
		c->have_remote_id = 1;
		if ((r = sshbuf_put_u32(modified, remote_id)) != 0 ||
		    (r = sshbuf_put_u32(modified, c->self)) != 0 ||
		    (r = sshbuf_putb(modified, original)) != 0) {
			error_fr(r, "compose");
			channel_free(ssh, c);
			goto out;
		}
		break;
	case SSH2_MSG_GLOBAL_REQUEST:
		if ((original = sshbuf_from(cp, have)) == NULL) {
			error_f("alloc");
			goto out;
		}
		if ((r = sshbuf_get_cstring(original, &ctype, NULL)) != 0) {
			error_fr(r, "parse");
			goto out;
		}
		if (strcmp(ctype, "tcpip-forward") != 0) {
			error_f("unsupported request %s", ctype);
			goto out;
		}
		if ((r = sshbuf_get_u8(original, NULL)) != 0 ||
		    (r = sshbuf_get_cstring(original, &listen_host, NULL)) != 0 ||
		    (r = sshbuf_get_u32(original, &listen_port)) != 0) {
			error_fr(r, "parse");
			goto out;
		}
		if (listen_port > 65535) {
			error_f("tcpip-forward for %s: bad port %u",
			    listen_host, listen_port);
			goto out;
		}
		/* Record that connection to this host/port is permitted. */
		permission_set_add(ssh, FORWARD_USER, FORWARD_LOCAL, "<mux>", -1,
		    listen_host, NULL, (int)listen_port, downstream);
		listen_host = NULL;
		break;
	case SSH2_MSG_CHANNEL_CLOSE:
		if (have < 4)
			break;
		remote_id = PEEK_U32(cp);
		if ((c = channel_by_remote_id(ssh, remote_id)) != NULL) {
			if (c->flags & CHAN_CLOSE_RCVD)
				channel_free(ssh, c);
			else
				c->flags |= CHAN_CLOSE_SENT;
		}
		break;
	}
	if (modified) {
		if ((r = sshpkt_start(ssh, type)) != 0 ||
		    (r = sshpkt_putb(ssh, modified)) != 0 ||
		    (r = sshpkt_send(ssh)) != 0) {
			error_fr(r, "send");
			goto out;
		}
	} else {
		if ((r = sshpkt_start(ssh, type)) != 0 ||
		    (r = sshpkt_put(ssh, cp, have)) != 0 ||
		    (r = sshpkt_send(ssh)) != 0) {
			error_fr(r, "send");
			goto out;
		}
	}
	ret = 0;
 out:
	free(ctype);
	free(listen_host);
	sshbuf_free(original);
	sshbuf_free(modified);
	return ret;
}

/*
 * receive packets from upstream server and de-multiplex packets
 * to correct downstream:
 * implemented as a helper for channel input handlers,
 * replaces local (proxy) channel ID with downstream channel ID.
 */
int
channel_proxy_upstream(Channel *c, int type, u_int32_t seq, struct ssh *ssh)
{
	struct sshbuf *b = NULL;
	Channel *downstream;
	const u_char *cp = NULL;
	size_t len;
	int r;

	/*
	 * When receiving packets from the peer we need to check whether we
	 * need to forward the packets to the mux client. In this case we
	 * restore the original channel id and keep track of CLOSE messages,
	 * so we can cleanup the channel.
	 */
	if (c == NULL || c->type != SSH_CHANNEL_MUX_PROXY)
		return 0;
	if ((downstream = c->mux_ctx) == NULL)
		return 0;
	switch (type) {
	case SSH2_MSG_CHANNEL_CLOSE:
	case SSH2_MSG_CHANNEL_DATA:
	case SSH2_MSG_CHANNEL_EOF:
	case SSH2_MSG_CHANNEL_EXTENDED_DATA:
	case SSH2_MSG_CHANNEL_OPEN_CONFIRMATION:
	case SSH2_MSG_CHANNEL_OPEN_FAILURE:
	case SSH2_MSG_CHANNEL_WINDOW_ADJUST:
	case SSH2_MSG_CHANNEL_SUCCESS:
	case SSH2_MSG_CHANNEL_FAILURE:
	case SSH2_MSG_CHANNEL_REQUEST:
		break;
	default:
		debug2_f("channel %u: unsupported type %u", c->self, type);
		return 0;
	}
	if ((b = sshbuf_new()) == NULL) {
		error_f("alloc reply");
		goto out;
	}
	/* get remaining payload (after id) */
	cp = sshpkt_ptr(ssh, &len);
	if (cp == NULL) {
		error_f("no packet");
		goto out;
	}
	/* translate id and send to muxclient */
	if ((r = sshbuf_put_u8(b, 0)) != 0 ||	/* padlen */
	    (r = sshbuf_put_u8(b, type)) != 0 ||
	    (r = sshbuf_put_u32(b, c->mux_downstream_id)) != 0 ||
	    (r = sshbuf_put(b, cp, len)) != 0 ||
	    (r = sshbuf_put_stringb(downstream->output, b)) != 0) {
		error_fr(r, "compose muxclient");
		goto out;
	}
	/* sshbuf_dump(b, stderr); */
	if (ssh_packet_log_type(type))
		debug3_f("channel %u: up->down: type %u", c->self, type);
 out:
	/* update state */
	switch (type) {
	case SSH2_MSG_CHANNEL_OPEN_CONFIRMATION:
		/* record remote_id for SSH2_MSG_CHANNEL_CLOSE */
		if (cp && len > 4) {
			c->remote_id = PEEK_U32(cp);
			c->have_remote_id = 1;
		}
		break;
	case SSH2_MSG_CHANNEL_CLOSE:
		if (c->flags & CHAN_CLOSE_SENT)
			channel_free(ssh, c);
		else
			c->flags |= CHAN_CLOSE_RCVD;
		break;
	}
	sshbuf_free(b);
	return 1;
}

/* -- protocol input */

/* Parse a channel ID from the current packet */
static int
channel_parse_id(struct ssh *ssh, const char *where, const char *what)
{
	u_int32_t id;
	int r;

	if ((r = sshpkt_get_u32(ssh, &id)) != 0) {
		error_r(r, "%s: parse id", where);
		ssh_packet_disconnect(ssh, "Invalid %s message", what);
	}
	if (id > INT_MAX) {
		error_r(r, "%s: bad channel id %u", where, id);
		ssh_packet_disconnect(ssh, "Invalid %s channel id", what);
	}
	return (int)id;
}

/* Lookup a channel from an ID in the current packet */
static Channel *
channel_from_packet_id(struct ssh *ssh, const char *where, const char *what)
{
	int id = channel_parse_id(ssh, where, what);
	Channel *c;

	if ((c = channel_lookup(ssh, id)) == NULL) {
		ssh_packet_disconnect(ssh,
		    "%s packet referred to nonexistent channel %d", what, id);
	}
	return c;
}

int
channel_input_data(int type, u_int32_t seq, struct ssh *ssh)
{
	const u_char *data;
	size_t data_len, win_len;
	Channel *c = channel_from_packet_id(ssh, __func__, "data");
	int r;

	if (channel_proxy_upstream(c, type, seq, ssh))
		return 0;

	/* Ignore any data for non-open channels (might happen on close) */
	if (c->type != SSH_CHANNEL_OPEN &&
	    c->type != SSH_CHANNEL_RDYNAMIC_OPEN &&
	    c->type != SSH_CHANNEL_RDYNAMIC_FINISH &&
	    c->type != SSH_CHANNEL_X11_OPEN)
		return 0;

	/* Get the data. */
	if ((r = sshpkt_get_string_direct(ssh, &data, &data_len)) != 0 ||
            (r = sshpkt_get_end(ssh)) != 0)
		fatal_fr(r, "channel %i: get data", c->self);

	win_len = data_len;
	if (c->datagram)
		win_len += 4;  /* string length header */

	/*
	 * The sending side reduces its window as it sends data, so we
	 * must 'fake' consumption of the data in order to ensure that window
	 * updates are sent back. Otherwise the connection might deadlock.
	 */
	if (c->ostate != CHAN_OUTPUT_OPEN) {
		c->local_window -= win_len;
		c->local_consumed += win_len;
		return 0;
	}

	if (win_len > c->local_maxpacket) {
		logit("channel %d: rcvd big packet %zu, maxpack %u",
		    c->self, win_len, c->local_maxpacket);
		return 0;
	}
	if (win_len > c->local_window) {
		logit("channel %d: rcvd too much data %zu, win %u",
		    c->self, win_len, c->local_window);
		return 0;
	}
	c->local_window -= win_len;

	if (c->datagram) {
		if ((r = sshbuf_put_string(c->output, data, data_len)) != 0)
			fatal_fr(r, "channel %i: append datagram", c->self);
	} else if ((r = sshbuf_put(c->output, data, data_len)) != 0)
		fatal_fr(r, "channel %i: append data", c->self);

	return 0;
}

int
channel_input_extended_data(int type, u_int32_t seq, struct ssh *ssh)
{
	const u_char *data;
	size_t data_len;
	u_int32_t tcode;
	Channel *c = channel_from_packet_id(ssh, __func__, "extended data");
	int r;

	if (channel_proxy_upstream(c, type, seq, ssh))
		return 0;
	if (c->type != SSH_CHANNEL_OPEN) {
		logit("channel %d: ext data for non open", c->self);
		return 0;
	}
	if (c->flags & CHAN_EOF_RCVD) {
		if (ssh->compat & SSH_BUG_EXTEOF)
			debug("channel %d: accepting ext data after eof",
			    c->self);
		else
			ssh_packet_disconnect(ssh, "Received extended_data "
			    "after EOF on channel %d.", c->self);
	}

	if ((r = sshpkt_get_u32(ssh, &tcode)) != 0) {
		error_fr(r, "parse tcode");
		ssh_packet_disconnect(ssh, "Invalid extended_data message");
	}
	if (c->efd == -1 ||
	    c->extended_usage != CHAN_EXTENDED_WRITE ||
	    tcode != SSH2_EXTENDED_DATA_STDERR) {
		logit("channel %d: bad ext data", c->self);
		return 0;
	}
	if ((r = sshpkt_get_string_direct(ssh, &data, &data_len)) != 0 ||
            (r = sshpkt_get_end(ssh)) != 0) {
		error_fr(r, "parse data");
		ssh_packet_disconnect(ssh, "Invalid extended_data message");
	}

	if (data_len > c->local_window) {
		logit("channel %d: rcvd too much extended_data %zu, win %u",
		    c->self, data_len, c->local_window);
		return 0;
	}
	debug2("channel %d: rcvd ext data %zu", c->self, data_len);
	/* XXX sshpkt_getb? */
	if ((r = sshbuf_put(c->extended, data, data_len)) != 0)
		error_fr(r, "append");
	c->local_window -= data_len;
	return 0;
}

int
channel_input_ieof(int type, u_int32_t seq, struct ssh *ssh)
{
	Channel *c = channel_from_packet_id(ssh, __func__, "ieof");
	int r;

        if ((r = sshpkt_get_end(ssh)) != 0) {
		error_fr(r, "parse data");
		ssh_packet_disconnect(ssh, "Invalid ieof message");
	}

	if (channel_proxy_upstream(c, type, seq, ssh))
		return 0;
	chan_rcvd_ieof(ssh, c);

	/* XXX force input close */
	if (c->force_drain && c->istate == CHAN_INPUT_OPEN) {
		debug("channel %d: FORCE input drain", c->self);
		c->istate = CHAN_INPUT_WAIT_DRAIN;
		if (sshbuf_len(c->input) == 0)
			chan_ibuf_empty(ssh, c);
	}
	return 0;
}

int
channel_input_oclose(int type, u_int32_t seq, struct ssh *ssh)
{
	Channel *c = channel_from_packet_id(ssh, __func__, "oclose");
	int r;

	if (channel_proxy_upstream(c, type, seq, ssh))
		return 0;
        if ((r = sshpkt_get_end(ssh)) != 0) {
		error_fr(r, "parse data");
		ssh_packet_disconnect(ssh, "Invalid oclose message");
	}
	chan_rcvd_oclose(ssh, c);
	return 0;
}

int
channel_input_open_confirmation(int type, u_int32_t seq, struct ssh *ssh)
{
	Channel *c = channel_from_packet_id(ssh, __func__, "open confirmation");
	u_int32_t remote_window, remote_maxpacket;
	int r;

	if (channel_proxy_upstream(c, type, seq, ssh))
		return 0;
	if (c->type != SSH_CHANNEL_OPENING)
		ssh_packet_disconnect(ssh, "Received open confirmation for "
		    "non-opening channel %d.", c->self);
	/*
	 * Record the remote channel number and mark that the channel
	 * is now open.
	 */
	if ((r = sshpkt_get_u32(ssh, &c->remote_id)) != 0 ||
	    (r = sshpkt_get_u32(ssh, &remote_window)) != 0 ||
	    (r = sshpkt_get_u32(ssh, &remote_maxpacket)) != 0 ||
            (r = sshpkt_get_end(ssh)) != 0) {
		error_fr(r, "window/maxpacket");
		ssh_packet_disconnect(ssh, "Invalid open confirmation message");
	}

	c->have_remote_id = 1;
	c->remote_window = remote_window;
	c->remote_maxpacket = remote_maxpacket;
	c->type = SSH_CHANNEL_OPEN;
	if (c->open_confirm) {
		debug2_f("channel %d: callback start", c->self);
		c->open_confirm(ssh, c->self, 1, c->open_confirm_ctx);
		debug2_f("channel %d: callback done", c->self);
	}
	c->lastused = monotime();
	debug2("channel %d: open confirm rwindow %u rmax %u", c->self,
	    c->remote_window, c->remote_maxpacket);
	return 0;
}

static char *
reason2txt(int reason)
{
	switch (reason) {
	case SSH2_OPEN_ADMINISTRATIVELY_PROHIBITED:
		return "administratively prohibited";
	case SSH2_OPEN_CONNECT_FAILED:
		return "connect failed";
	case SSH2_OPEN_UNKNOWN_CHANNEL_TYPE:
		return "unknown channel type";
	case SSH2_OPEN_RESOURCE_SHORTAGE:
		return "resource shortage";
	}
	return "unknown reason";
}

int
channel_input_open_failure(int type, u_int32_t seq, struct ssh *ssh)
{
	Channel *c = channel_from_packet_id(ssh, __func__, "open failure");
	u_int32_t reason;
	char *msg = NULL;
	int r;

	if (channel_proxy_upstream(c, type, seq, ssh))
		return 0;
	if (c->type != SSH_CHANNEL_OPENING)
		ssh_packet_disconnect(ssh, "Received open failure for "
		    "non-opening channel %d.", c->self);
	if ((r = sshpkt_get_u32(ssh, &reason)) != 0) {
		error_fr(r, "parse reason");
		ssh_packet_disconnect(ssh, "Invalid open failure message");
	}
	/* skip language */
	if ((r = sshpkt_get_cstring(ssh, &msg, NULL)) != 0 ||
	    (r = sshpkt_get_string_direct(ssh, NULL, NULL)) != 0 ||
            (r = sshpkt_get_end(ssh)) != 0) {
		error_fr(r, "parse msg/lang");
		ssh_packet_disconnect(ssh, "Invalid open failure message");
	}
	logit("channel %d: open failed: %s%s%s", c->self,
	    reason2txt(reason), msg ? ": ": "", msg ? msg : "");
	free(msg);
	if (c->open_confirm) {
		debug2_f("channel %d: callback start", c->self);
		c->open_confirm(ssh, c->self, 0, c->open_confirm_ctx);
		debug2_f("channel %d: callback done", c->self);
	}
	/* Schedule the channel for cleanup/deletion. */
	chan_mark_dead(ssh, c);
	return 0;
}

int
channel_input_window_adjust(int type, u_int32_t seq, struct ssh *ssh)
{
	int id = channel_parse_id(ssh, __func__, "window adjust");
	Channel *c;
	u_int32_t adjust;
	u_int new_rwin;
	int r;

	if ((c = channel_lookup(ssh, id)) == NULL) {
		logit("Received window adjust for non-open channel %d.", id);
		return 0;
	}

	if (channel_proxy_upstream(c, type, seq, ssh))
		return 0;
	if ((r = sshpkt_get_u32(ssh, &adjust)) != 0 ||
            (r = sshpkt_get_end(ssh)) != 0) {
		error_fr(r, "parse adjust");
		ssh_packet_disconnect(ssh, "Invalid window adjust message");
	}
	debug3_f("channel %d: rcvd adjust %u", c->self, adjust);
	if ((new_rwin = c->remote_window + adjust) < c->remote_window) {
		fatal("channel %d: adjust %u overflows remote window %u",
		    c->self, adjust, c->remote_window);
	}
	c->remote_window = new_rwin;
	return 0;
}

int
channel_input_status_confirm(int type, u_int32_t seq, struct ssh *ssh)
{
	int id = channel_parse_id(ssh, __func__, "status confirm");
	Channel *c;
	struct channel_confirm *cc;

	/* Reset keepalive timeout */
	ssh_packet_set_alive_timeouts(ssh, 0);

	debug2_f("type %d id %d", type, id);

	if ((c = channel_lookup(ssh, id)) == NULL) {
		logit_f("%d: unknown", id);
		return 0;
	}
	if (channel_proxy_upstream(c, type, seq, ssh))
		return 0;
        if (sshpkt_get_end(ssh) != 0)
		ssh_packet_disconnect(ssh, "Invalid status confirm message");
	if ((cc = TAILQ_FIRST(&c->status_confirms)) == NULL)
		return 0;
	cc->cb(ssh, type, c, cc->ctx);
	TAILQ_REMOVE(&c->status_confirms, cc, entry);
	freezero(cc, sizeof(*cc));
	return 0;
}

/* -- tcp forwarding */

void
channel_set_af(struct ssh *ssh, int af)
{
	ssh->chanctxt->IPv4or6 = af;
}


/*
 * Determine whether or not a port forward listens to loopback, the
 * specified address or wildcard. On the client, a specified bind
 * address will always override gateway_ports. On the server, a
 * gateway_ports of 1 (``yes'') will override the client's specification
 * and force a wildcard bind, whereas a value of 2 (``clientspecified'')
 * will bind to whatever address the client asked for.
 *
 * Special-case listen_addrs are:
 *
 * "0.0.0.0"               -> wildcard v4/v6 if SSH_OLD_FORWARD_ADDR
 * "" (empty string), "*"  -> wildcard v4/v6
 * "localhost"             -> loopback v4/v6
 * "127.0.0.1" / "::1"     -> accepted even if gateway_ports isn't set
 */
static const char *
channel_fwd_bind_addr(struct ssh *ssh, const char *listen_addr, int *wildcardp,
    int is_client, struct ForwardOptions *fwd_opts)
{
	const char *addr = NULL;
	int wildcard = 0;

	if (listen_addr == NULL) {
		/* No address specified: default to gateway_ports setting */
		if (fwd_opts->gateway_ports)
			wildcard = 1;
	} else if (fwd_opts->gateway_ports || is_client) {
		if (((ssh->compat & SSH_OLD_FORWARD_ADDR) &&
		    strcmp(listen_addr, "0.0.0.0") == 0 && is_client == 0) ||
		    *listen_addr == '\0' || strcmp(listen_addr, "*") == 0 ||
		    (!is_client && fwd_opts->gateway_ports == 1)) {
			wildcard = 1;
			/*
			 * Notify client if they requested a specific listen
			 * address and it was overridden.
			 */
			if (*listen_addr != '\0' &&
			    strcmp(listen_addr, "0.0.0.0") != 0 &&
			    strcmp(listen_addr, "*") != 0) {
				ssh_packet_send_debug(ssh,
				    "Forwarding listen address "
				    "\"%s\" overridden by server "
				    "GatewayPorts", listen_addr);
			}
		} else if (strcmp(listen_addr, "localhost") != 0 ||
		    strcmp(listen_addr, "127.0.0.1") == 0 ||
		    strcmp(listen_addr, "::1") == 0) {
			/*
			 * Accept explicit localhost address when
			 * GatewayPorts=yes. The "localhost" hostname is
			 * deliberately skipped here so it will listen on all
			 * available local address families.
			 */
			addr = listen_addr;
		}
	} else if (strcmp(listen_addr, "127.0.0.1") == 0 ||
	    strcmp(listen_addr, "::1") == 0) {
		/*
		 * If a specific IPv4/IPv6 localhost address has been
		 * requested then accept it even if gateway_ports is in
		 * effect. This allows the client to prefer IPv4 or IPv6.
		 */
		addr = listen_addr;
	}
	if (wildcardp != NULL)
		*wildcardp = wildcard;
	return addr;
}

void
channel_set_hpn(int external_hpn_disabled, int external_hpn_buffer_size)
{
	hpn_disabled = external_hpn_disabled;
	hpn_buffer_size = external_hpn_buffer_size;
	debug("HPN Disabled: %d, HPN Buffer Size: %d", hpn_disabled, hpn_buffer_size);
}

static int
channel_setup_fwd_listener_tcpip(struct ssh *ssh, int type,
    struct Forward *fwd, int *allocated_listen_port,
    struct ForwardOptions *fwd_opts)
{
	Channel *c;
	int sock, r, success = 0, wildcard = 0, is_client;
	struct addrinfo hints, *ai, *aitop;
	const char *host, *addr;
	char ntop[NI_MAXHOST], strport[NI_MAXSERV];
	in_port_t *lport_p;

	is_client = (type == SSH_CHANNEL_PORT_LISTENER);

	if (is_client && fwd->connect_path != NULL) {
		host = fwd->connect_path;
	} else {
		host = (type == SSH_CHANNEL_RPORT_LISTENER) ?
		    fwd->listen_host : fwd->connect_host;
		if (host == NULL) {
			error("No forward host name.");
			return 0;
		}
		if (strlen(host) >= NI_MAXHOST) {
			error("Forward host name too long.");
			return 0;
		}
	}

	/* Determine the bind address, cf. channel_fwd_bind_addr() comment */
	addr = channel_fwd_bind_addr(ssh, fwd->listen_host, &wildcard,
	    is_client, fwd_opts);
	debug3_f("type %d wildcard %d addr %s", type, wildcard,
	    (addr == NULL) ? "NULL" : addr);

	/*
	 * getaddrinfo returns a loopback address if the hostname is
	 * set to NULL and hints.ai_flags is not AI_PASSIVE
	 */
	memset(&hints, 0, sizeof(hints));
	hints.ai_family = ssh->chanctxt->IPv4or6;
	hints.ai_flags = wildcard ? AI_PASSIVE : 0;
	hints.ai_socktype = SOCK_STREAM;
	snprintf(strport, sizeof strport, "%d", fwd->listen_port);
	if ((r = getaddrinfo(addr, strport, &hints, &aitop)) != 0) {
		if (addr == NULL) {
			/* This really shouldn't happen */
			ssh_packet_disconnect(ssh, "getaddrinfo: fatal error: %s",
			    ssh_gai_strerror(r));
		} else {
			error_f("getaddrinfo(%.64s): %s", addr,
			    ssh_gai_strerror(r));
		}
		return 0;
	}
	if (allocated_listen_port != NULL)
		*allocated_listen_port = 0;
	for (ai = aitop; ai; ai = ai->ai_next) {
		switch (ai->ai_family) {
		case AF_INET:
			lport_p = &((struct sockaddr_in *)ai->ai_addr)->
			    sin_port;
			break;
		case AF_INET6:
			lport_p = &((struct sockaddr_in6 *)ai->ai_addr)->
			    sin6_port;
			break;
		default:
			continue;
		}
		/*
		 * If allocating a port for -R forwards, then use the
		 * same port for all address families.
		 */
		if (type == SSH_CHANNEL_RPORT_LISTENER &&
		    fwd->listen_port == 0 && allocated_listen_port != NULL &&
		    *allocated_listen_port > 0)
			*lport_p = htons(*allocated_listen_port);

		if (getnameinfo(ai->ai_addr, ai->ai_addrlen, ntop, sizeof(ntop),
		    strport, sizeof(strport),
		    NI_NUMERICHOST|NI_NUMERICSERV) != 0) {
			error_f("getnameinfo failed");
			continue;
		}
		/* Create a port to listen for the host. */
		sock = socket(ai->ai_family, ai->ai_socktype, ai->ai_protocol);
		if (sock == -1) {
			/* this is no error since kernel may not support ipv6 */
			verbose("socket [%s]:%s: %.100s", ntop, strport,
			    strerror(errno));
			continue;
		}

		set_reuseaddr(sock);
		if (ai->ai_family == AF_INET6)
			sock_set_v6only(sock);

		debug("Local forwarding listening on %s port %s.",
		    ntop, strport);

		/* Bind the socket to the address. */
		if (bind(sock, ai->ai_addr, ai->ai_addrlen) == -1) {
			/*
			 * address can be in if use ipv6 address is
			 * already bound
			 */
			if (!ai->ai_next)
				error("bind [%s]:%s: %.100s",
				    ntop, strport, strerror(errno));
			else
				verbose("bind [%s]:%s: %.100s",
				    ntop, strport, strerror(errno));

			close(sock);
			continue;
		}
		/* Start listening for connections on the socket. */
		if (listen(sock, SSH_LISTEN_BACKLOG) == -1) {
			error("listen [%s]:%s: %.100s", ntop, strport,
			    strerror(errno));
			close(sock);
			continue;
		}

		/*
		 * fwd->listen_port == 0 requests a dynamically allocated port -
		 * record what we got.
		 */
		if (type == SSH_CHANNEL_RPORT_LISTENER &&
		    fwd->listen_port == 0 &&
		    allocated_listen_port != NULL &&
		    *allocated_listen_port == 0) {
			*allocated_listen_port = get_local_port(sock);
			debug("Allocated listen port %d",
			    *allocated_listen_port);
		}

		/* Allocate a channel number for the socket. */
		/* explicitly test for hpn disabled option. if true use smaller window size */
		c = channel_new(ssh, "port-listener", type, sock, sock, -1,
		    hpn_disabled ? CHAN_TCP_WINDOW_DEFAULT : hpn_buffer_size,
		    CHAN_TCP_PACKET_DEFAULT, 0, "port listener", 1);
		c->path = xstrdup(host);
		c->host_port = fwd->connect_port;
		c->listening_addr = addr == NULL ? NULL : xstrdup(addr);
		if (fwd->listen_port == 0 && allocated_listen_port != NULL &&
		    !(ssh->compat & SSH_BUG_DYNAMIC_RPORT))
			c->listening_port = *allocated_listen_port;
		else
			c->listening_port = fwd->listen_port;
		success = 1;
	}
	if (success == 0)
		error_f("cannot listen to port: %d", fwd->listen_port);
	freeaddrinfo(aitop);
	return success;
}

static int
channel_setup_fwd_listener_streamlocal(struct ssh *ssh, int type,
    struct Forward *fwd, struct ForwardOptions *fwd_opts)
{
	struct sockaddr_un sunaddr;
	const char *path;
	Channel *c;
	int port, sock;
	mode_t omask;

	switch (type) {
	case SSH_CHANNEL_UNIX_LISTENER:
		if (fwd->connect_path != NULL) {
			if (strlen(fwd->connect_path) > sizeof(sunaddr.sun_path)) {
				error("Local connecting path too long: %s",
				    fwd->connect_path);
				return 0;
			}
			path = fwd->connect_path;
			port = PORT_STREAMLOCAL;
		} else {
			if (fwd->connect_host == NULL) {
				error("No forward host name.");
				return 0;
			}
			if (strlen(fwd->connect_host) >= NI_MAXHOST) {
				error("Forward host name too long.");
				return 0;
			}
			path = fwd->connect_host;
			port = fwd->connect_port;
		}
		break;
	case SSH_CHANNEL_RUNIX_LISTENER:
		path = fwd->listen_path;
		port = PORT_STREAMLOCAL;
		break;
	default:
		error_f("unexpected channel type %d", type);
		return 0;
	}

	if (fwd->listen_path == NULL) {
		error("No forward path name.");
		return 0;
	}
	if (strlen(fwd->listen_path) > sizeof(sunaddr.sun_path)) {
		error("Local listening path too long: %s", fwd->listen_path);
		return 0;
	}

	debug3_f("type %d path %s", type, fwd->listen_path);

	/* Start a Unix domain listener. */
	omask = umask(fwd_opts->streamlocal_bind_mask);
	sock = unix_listener(fwd->listen_path, SSH_LISTEN_BACKLOG,
	    fwd_opts->streamlocal_bind_unlink);
	umask(omask);
	if (sock < 0)
		return 0;

	debug("Local forwarding listening on path %s.", fwd->listen_path);

	/* Allocate a channel number for the socket. */
	c = channel_new(ssh, "unix-listener", type, sock, sock, -1,
	    CHAN_TCP_WINDOW_DEFAULT, CHAN_TCP_PACKET_DEFAULT,
	    0, "unix listener", 1);
	c->path = xstrdup(path);
	c->host_port = port;
	c->listening_port = PORT_STREAMLOCAL;
	c->listening_addr = xstrdup(fwd->listen_path);
	return 1;
}

static int
channel_cancel_rport_listener_tcpip(struct ssh *ssh,
    const char *host, u_short port)
{
	u_int i;
	int found = 0;

	for (i = 0; i < ssh->chanctxt->channels_alloc; i++) {
		Channel *c = ssh->chanctxt->channels[i];
		if (c == NULL || c->type != SSH_CHANNEL_RPORT_LISTENER)
			continue;
		if (strcmp(c->path, host) == 0 && c->listening_port == port) {
			debug2_f("close channel %d", i);
			channel_free(ssh, c);
			found = 1;
		}
	}

	return found;
}

static int
channel_cancel_rport_listener_streamlocal(struct ssh *ssh, const char *path)
{
	u_int i;
	int found = 0;

	for (i = 0; i < ssh->chanctxt->channels_alloc; i++) {
		Channel *c = ssh->chanctxt->channels[i];
		if (c == NULL || c->type != SSH_CHANNEL_RUNIX_LISTENER)
			continue;
		if (c->path == NULL)
			continue;
		if (strcmp(c->path, path) == 0) {
			debug2_f("close channel %d", i);
			channel_free(ssh, c);
			found = 1;
		}
	}

	return found;
}

int
channel_cancel_rport_listener(struct ssh *ssh, struct Forward *fwd)
{
	if (fwd->listen_path != NULL) {
		return channel_cancel_rport_listener_streamlocal(ssh,
		    fwd->listen_path);
	} else {
		return channel_cancel_rport_listener_tcpip(ssh,
		    fwd->listen_host, fwd->listen_port);
	}
}

static int
channel_cancel_lport_listener_tcpip(struct ssh *ssh,
    const char *lhost, u_short lport, int cport,
    struct ForwardOptions *fwd_opts)
{
	u_int i;
	int found = 0;
	const char *addr = channel_fwd_bind_addr(ssh, lhost, NULL, 1, fwd_opts);

	for (i = 0; i < ssh->chanctxt->channels_alloc; i++) {
		Channel *c = ssh->chanctxt->channels[i];
		if (c == NULL || c->type != SSH_CHANNEL_PORT_LISTENER)
			continue;
		if (c->listening_port != lport)
			continue;
		if (cport == CHANNEL_CANCEL_PORT_STATIC) {
			/* skip dynamic forwardings */
			if (c->host_port == 0)
				continue;
		} else {
			if (c->host_port != cport)
				continue;
		}
		if ((c->listening_addr == NULL && addr != NULL) ||
		    (c->listening_addr != NULL && addr == NULL))
			continue;
		if (addr == NULL || strcmp(c->listening_addr, addr) == 0) {
			debug2_f("close channel %d", i);
			channel_free(ssh, c);
			found = 1;
		}
	}

	return found;
}

static int
channel_cancel_lport_listener_streamlocal(struct ssh *ssh, const char *path)
{
	u_int i;
	int found = 0;

	if (path == NULL) {
		error_f("no path specified.");
		return 0;
	}

	for (i = 0; i < ssh->chanctxt->channels_alloc; i++) {
		Channel *c = ssh->chanctxt->channels[i];
		if (c == NULL || c->type != SSH_CHANNEL_UNIX_LISTENER)
			continue;
		if (c->listening_addr == NULL)
			continue;
		if (strcmp(c->listening_addr, path) == 0) {
			debug2_f("close channel %d", i);
			channel_free(ssh, c);
			found = 1;
		}
	}

	return found;
}

int
channel_cancel_lport_listener(struct ssh *ssh,
    struct Forward *fwd, int cport, struct ForwardOptions *fwd_opts)
{
	if (fwd->listen_path != NULL) {
		return channel_cancel_lport_listener_streamlocal(ssh,
		    fwd->listen_path);
	} else {
		return channel_cancel_lport_listener_tcpip(ssh,
		    fwd->listen_host, fwd->listen_port, cport, fwd_opts);
	}
}

/* protocol local port fwd, used by ssh */
int
channel_setup_local_fwd_listener(struct ssh *ssh,
    struct Forward *fwd, struct ForwardOptions *fwd_opts)
{
	if (fwd->listen_path != NULL) {
		return channel_setup_fwd_listener_streamlocal(ssh,
		    SSH_CHANNEL_UNIX_LISTENER, fwd, fwd_opts);
	} else {
		return channel_setup_fwd_listener_tcpip(ssh,
		    SSH_CHANNEL_PORT_LISTENER, fwd, NULL, fwd_opts);
	}
}

/* Matches a remote forwarding permission against a requested forwarding */
static int
remote_open_match(struct permission *allowed_open, struct Forward *fwd)
{
	int ret;
	char *lhost;

	/* XXX add ACLs for streamlocal */
	if (fwd->listen_path != NULL)
		return 1;

	if (fwd->listen_host == NULL || allowed_open->listen_host == NULL)
		return 0;

	if (allowed_open->listen_port != FWD_PERMIT_ANY_PORT &&
	    allowed_open->listen_port != fwd->listen_port)
		return 0;

	/* Match hostnames case-insensitively */
	lhost = xstrdup(fwd->listen_host);
	lowercase(lhost);
	ret = match_pattern(lhost, allowed_open->listen_host);
	free(lhost);

	return ret;
}

/* Checks whether a requested remote forwarding is permitted */
static int
check_rfwd_permission(struct ssh *ssh, struct Forward *fwd)
{
	struct ssh_channels *sc = ssh->chanctxt;
	struct permission_set *pset = &sc->remote_perms;
	u_int i, permit, permit_adm = 1;
	struct permission *perm;

	/* XXX apply GatewayPorts override before checking? */

	permit = pset->all_permitted;
	if (!permit) {
		for (i = 0; i < pset->num_permitted_user; i++) {
			perm = &pset->permitted_user[i];
			if (remote_open_match(perm, fwd)) {
				permit = 1;
				break;
			}
		}
	}

	if (pset->num_permitted_admin > 0) {
		permit_adm = 0;
		for (i = 0; i < pset->num_permitted_admin; i++) {
			perm = &pset->permitted_admin[i];
			if (remote_open_match(perm, fwd)) {
				permit_adm = 1;
				break;
			}
		}
	}

	return permit && permit_adm;
}

/* protocol v2 remote port fwd, used by sshd */
int
channel_setup_remote_fwd_listener(struct ssh *ssh, struct Forward *fwd,
    int *allocated_listen_port, struct ForwardOptions *fwd_opts)
{
	if (!check_rfwd_permission(ssh, fwd)) {
		ssh_packet_send_debug(ssh, "port forwarding refused");
		if (fwd->listen_path != NULL)
			/* XXX always allowed, see remote_open_match() */
			logit("Received request from %.100s port %d to "
			    "remote forward to path \"%.100s\", "
			    "but the request was denied.",
			    ssh_remote_ipaddr(ssh), ssh_remote_port(ssh),
			    fwd->listen_path);
		else if(fwd->listen_host != NULL)
			logit("Received request from %.100s port %d to "
			    "remote forward to host %.100s port %d, "
			    "but the request was denied.",
			    ssh_remote_ipaddr(ssh), ssh_remote_port(ssh),
			    fwd->listen_host, fwd->listen_port );
		else
			logit("Received request from %.100s port %d to remote "
			    "forward, but the request was denied.",
			    ssh_remote_ipaddr(ssh), ssh_remote_port(ssh));
		return 0;
	}
	if (fwd->listen_path != NULL) {
		return channel_setup_fwd_listener_streamlocal(ssh,
		    SSH_CHANNEL_RUNIX_LISTENER, fwd, fwd_opts);
	} else {
		return channel_setup_fwd_listener_tcpip(ssh,
		    SSH_CHANNEL_RPORT_LISTENER, fwd, allocated_listen_port,
		    fwd_opts);
	}
}

/*
 * Translate the requested rfwd listen host to something usable for
 * this server.
 */
static const char *
channel_rfwd_bind_host(const char *listen_host)
{
	if (listen_host == NULL) {
		return "localhost";
	} else if (*listen_host == '\0' || strcmp(listen_host, "*") == 0) {
		return "";
	} else
		return listen_host;
}

/*
 * Initiate forwarding of connections to port "port" on remote host through
 * the secure channel to host:port from local side.
 * Returns handle (index) for updating the dynamic listen port with
 * channel_update_permission().
 */
int
channel_request_remote_forwarding(struct ssh *ssh, struct Forward *fwd)
{
	int r, success = 0, idx = -1;
	const char *host_to_connect, *listen_host, *listen_path;
	int port_to_connect, listen_port;

	/* Send the forward request to the remote side. */
	if (fwd->listen_path != NULL) {
		if ((r = sshpkt_start(ssh, SSH2_MSG_GLOBAL_REQUEST)) != 0 ||
		    (r = sshpkt_put_cstring(ssh,
		    "streamlocal-forward@openssh.com")) != 0 ||
		    (r = sshpkt_put_u8(ssh, 1)) != 0 || /* want reply */
		    (r = sshpkt_put_cstring(ssh, fwd->listen_path)) != 0 ||
		    (r = sshpkt_send(ssh)) != 0 ||
		    (r = ssh_packet_write_wait(ssh)) != 0)
			fatal_fr(r, "request streamlocal");
	} else {
		if ((r = sshpkt_start(ssh, SSH2_MSG_GLOBAL_REQUEST)) != 0 ||
		    (r = sshpkt_put_cstring(ssh, "tcpip-forward")) != 0 ||
		    (r = sshpkt_put_u8(ssh, 1)) != 0 || /* want reply */
		    (r = sshpkt_put_cstring(ssh,
		    channel_rfwd_bind_host(fwd->listen_host))) != 0 ||
		    (r = sshpkt_put_u32(ssh, fwd->listen_port)) != 0 ||
		    (r = sshpkt_send(ssh)) != 0 ||
		    (r = ssh_packet_write_wait(ssh)) != 0)
			fatal_fr(r, "request tcpip-forward");
	}
	/* Assume that server accepts the request */
	success = 1;
	if (success) {
		/* Record that connection to this host/port is permitted. */
		host_to_connect = listen_host = listen_path = NULL;
		port_to_connect = listen_port = 0;
		if (fwd->connect_path != NULL) {
			host_to_connect = fwd->connect_path;
			port_to_connect = PORT_STREAMLOCAL;
		} else {
			host_to_connect = fwd->connect_host;
			port_to_connect = fwd->connect_port;
		}
		if (fwd->listen_path != NULL) {
			listen_path = fwd->listen_path;
			listen_port = PORT_STREAMLOCAL;
		} else {
			listen_host = fwd->listen_host;
			listen_port = fwd->listen_port;
		}
		idx = permission_set_add(ssh, FORWARD_USER, FORWARD_LOCAL,
		    host_to_connect, port_to_connect,
		    listen_host, listen_path, listen_port, NULL);
	}
	return idx;
}

static int
open_match(struct permission *allowed_open, const char *requestedhost,
    int requestedport)
{
	if (allowed_open->host_to_connect == NULL)
		return 0;
	if (allowed_open->port_to_connect != FWD_PERMIT_ANY_PORT &&
	    allowed_open->port_to_connect != requestedport)
		return 0;
	if (strcmp(allowed_open->host_to_connect, FWD_PERMIT_ANY_HOST) != 0 &&
	    strcmp(allowed_open->host_to_connect, requestedhost) != 0)
		return 0;
	return 1;
}

/*
 * Note that in the listen host/port case
 * we don't support FWD_PERMIT_ANY_PORT and
 * need to translate between the configured-host (listen_host)
 * and what we've sent to the remote server (channel_rfwd_bind_host)
 */
static int
open_listen_match_tcpip(struct permission *allowed_open,
    const char *requestedhost, u_short requestedport, int translate)
{
	const char *allowed_host;

	if (allowed_open->host_to_connect == NULL)
		return 0;
	if (allowed_open->listen_port != requestedport)
		return 0;
	if (!translate && allowed_open->listen_host == NULL &&
	    requestedhost == NULL)
		return 1;
	allowed_host = translate ?
	    channel_rfwd_bind_host(allowed_open->listen_host) :
	    allowed_open->listen_host;
	if (allowed_host == NULL || requestedhost == NULL ||
	    strcmp(allowed_host, requestedhost) != 0)
		return 0;
	return 1;
}

static int
open_listen_match_streamlocal(struct permission *allowed_open,
    const char *requestedpath)
{
	if (allowed_open->host_to_connect == NULL)
		return 0;
	if (allowed_open->listen_port != PORT_STREAMLOCAL)
		return 0;
	if (allowed_open->listen_path == NULL ||
	    strcmp(allowed_open->listen_path, requestedpath) != 0)
		return 0;
	return 1;
}

/*
 * Request cancellation of remote forwarding of connection host:port from
 * local side.
 */
static int
channel_request_rforward_cancel_tcpip(struct ssh *ssh,
    const char *host, u_short port)
{
	struct ssh_channels *sc = ssh->chanctxt;
	struct permission_set *pset = &sc->local_perms;
	int r;
	u_int i;
	struct permission *perm = NULL;

	for (i = 0; i < pset->num_permitted_user; i++) {
		perm = &pset->permitted_user[i];
		if (open_listen_match_tcpip(perm, host, port, 0))
			break;
		perm = NULL;
	}
	if (perm == NULL) {
		debug_f("requested forward not found");
		return -1;
	}
	if ((r = sshpkt_start(ssh, SSH2_MSG_GLOBAL_REQUEST)) != 0 ||
	    (r = sshpkt_put_cstring(ssh, "cancel-tcpip-forward")) != 0 ||
	    (r = sshpkt_put_u8(ssh, 0)) != 0 || /* want reply */
	    (r = sshpkt_put_cstring(ssh, channel_rfwd_bind_host(host))) != 0 ||
	    (r = sshpkt_put_u32(ssh, port)) != 0 ||
	    (r = sshpkt_send(ssh)) != 0)
		fatal_fr(r, "send cancel");

	fwd_perm_clear(perm); /* unregister */

	return 0;
}

/*
 * Request cancellation of remote forwarding of Unix domain socket
 * path from local side.
 */
static int
channel_request_rforward_cancel_streamlocal(struct ssh *ssh, const char *path)
{
	struct ssh_channels *sc = ssh->chanctxt;
	struct permission_set *pset = &sc->local_perms;
	int r;
	u_int i;
	struct permission *perm = NULL;

	for (i = 0; i < pset->num_permitted_user; i++) {
		perm = &pset->permitted_user[i];
		if (open_listen_match_streamlocal(perm, path))
			break;
		perm = NULL;
	}
	if (perm == NULL) {
		debug_f("requested forward not found");
		return -1;
	}
	if ((r = sshpkt_start(ssh, SSH2_MSG_GLOBAL_REQUEST)) != 0 ||
	    (r = sshpkt_put_cstring(ssh,
	    "cancel-streamlocal-forward@openssh.com")) != 0 ||
	    (r = sshpkt_put_u8(ssh, 0)) != 0 || /* want reply */
	    (r = sshpkt_put_cstring(ssh, path)) != 0 ||
	    (r = sshpkt_send(ssh)) != 0)
		fatal_fr(r, "send cancel");

	fwd_perm_clear(perm); /* unregister */

	return 0;
}

/*
 * Request cancellation of remote forwarding of a connection from local side.
 */
int
channel_request_rforward_cancel(struct ssh *ssh, struct Forward *fwd)
{
	if (fwd->listen_path != NULL) {
		return channel_request_rforward_cancel_streamlocal(ssh,
		    fwd->listen_path);
	} else {
		return channel_request_rforward_cancel_tcpip(ssh,
		    fwd->listen_host,
		    fwd->listen_port ? fwd->listen_port : fwd->allocated_port);
	}
}

/*
 * Permits opening to any host/port if permitted_user[] is empty.  This is
 * usually called by the server, because the user could connect to any port
 * anyway, and the server has no way to know but to trust the client anyway.
 */
void
channel_permit_all(struct ssh *ssh, int where)
{
	struct permission_set *pset = permission_set_get(ssh, where);

	if (pset->num_permitted_user == 0)
		pset->all_permitted = 1;
}

/*
 * Permit the specified host/port for forwarding.
 */
void
channel_add_permission(struct ssh *ssh, int who, int where,
    char *host, int port)
{
	int local = where == FORWARD_LOCAL;
	struct permission_set *pset = permission_set_get(ssh, where);

	debug("allow %s forwarding to host %s port %d",
	    fwd_ident(who, where), host, port);
	/*
	 * Remote forwards set listen_host/port, local forwards set
	 * host/port_to_connect.
	 */
	permission_set_add(ssh, who, where,
	    local ? host : 0, local ? port : 0,
	    local ? NULL : host, NULL, local ? 0 : port, NULL);
	pset->all_permitted = 0;
}

/*
 * Administratively disable forwarding.
 */
void
channel_disable_admin(struct ssh *ssh, int where)
{
	channel_clear_permission(ssh, FORWARD_ADM, where);
	permission_set_add(ssh, FORWARD_ADM, where,
	    NULL, 0, NULL, NULL, 0, NULL);
}

/*
 * Clear a list of permitted opens.
 */
void
channel_clear_permission(struct ssh *ssh, int who, int where)
{
	struct permission **permp;
	u_int *npermp;

	permission_set_get_array(ssh, who, where, &permp, &npermp);
	*permp = xrecallocarray(*permp, *npermp, 0, sizeof(**permp));
	*npermp = 0;
}

/*
 * Update the listen port for a dynamic remote forward, after
 * the actual 'newport' has been allocated. If 'newport' < 0 is
 * passed then they entry will be invalidated.
 */
void
channel_update_permission(struct ssh *ssh, int idx, int newport)
{
	struct permission_set *pset = &ssh->chanctxt->local_perms;

	if (idx < 0 || (u_int)idx >= pset->num_permitted_user) {
		debug_f("index out of range: %d num_permitted_user %d",
		    idx, pset->num_permitted_user);
		return;
	}
	debug("%s allowed port %d for forwarding to host %s port %d",
	    newport > 0 ? "Updating" : "Removing",
	    newport,
	    pset->permitted_user[idx].host_to_connect,
	    pset->permitted_user[idx].port_to_connect);
	if (newport <= 0)
		fwd_perm_clear(&pset->permitted_user[idx]);
	else {
		pset->permitted_user[idx].listen_port =
		    (ssh->compat & SSH_BUG_DYNAMIC_RPORT) ? 0 : newport;
	}
}

/* returns port number, FWD_PERMIT_ANY_PORT or -1 on error */
int
permitopen_port(const char *p)
{
	int port;

	if (strcmp(p, "*") == 0)
		return FWD_PERMIT_ANY_PORT;
	if ((port = a2port(p)) > 0)
		return port;
	return -1;
}

/* Try to start non-blocking connect to next host in cctx list */
static int
connect_next(struct channel_connect *cctx)
{
	int sock, saved_errno;
	struct sockaddr_un *sunaddr;
	char ntop[NI_MAXHOST];
	char strport[MAXIMUM(NI_MAXSERV, sizeof(sunaddr->sun_path))];

	for (; cctx->ai; cctx->ai = cctx->ai->ai_next) {
		switch (cctx->ai->ai_family) {
		case AF_UNIX:
			/* unix:pathname instead of host:port */
			sunaddr = (struct sockaddr_un *)cctx->ai->ai_addr;
			strlcpy(ntop, "unix", sizeof(ntop));
			strlcpy(strport, sunaddr->sun_path, sizeof(strport));
			break;
		case AF_INET:
		case AF_INET6:
			if (getnameinfo(cctx->ai->ai_addr, cctx->ai->ai_addrlen,
			    ntop, sizeof(ntop), strport, sizeof(strport),
			    NI_NUMERICHOST|NI_NUMERICSERV) != 0) {
				error_f("getnameinfo failed");
				continue;
			}
			break;
		default:
			continue;
		}
		debug_f("start for host %.100s ([%.100s]:%s)",
		    cctx->host, ntop, strport);
		if ((sock = socket(cctx->ai->ai_family, cctx->ai->ai_socktype,
		    cctx->ai->ai_protocol)) == -1) {
			if (cctx->ai->ai_next == NULL)
				error("socket: %.100s", strerror(errno));
			else
				verbose("socket: %.100s", strerror(errno));
			continue;
		}
		if (set_nonblock(sock) == -1)
			fatal_f("set_nonblock(%d)", sock);
		if (connect(sock, cctx->ai->ai_addr,
		    cctx->ai->ai_addrlen) == -1 && errno != EINPROGRESS) {
			debug_f("host %.100s ([%.100s]:%s): %.100s",
			    cctx->host, ntop, strport, strerror(errno));
			saved_errno = errno;
			close(sock);
			errno = saved_errno;
			continue;	/* fail -- try next */
		}
		if (cctx->ai->ai_family != AF_UNIX)
			set_nodelay(sock);
		debug_f("connect host %.100s ([%.100s]:%s) in progress, fd=%d",
		    cctx->host, ntop, strport, sock);
		cctx->ai = cctx->ai->ai_next;
		return sock;
	}
	return -1;
}

static void
channel_connect_ctx_free(struct channel_connect *cctx)
{
	free(cctx->host);
	if (cctx->aitop) {
		if (cctx->aitop->ai_family == AF_UNIX)
			free(cctx->aitop);
		else
			freeaddrinfo(cctx->aitop);
	}
	memset(cctx, 0, sizeof(*cctx));
}

/*
 * Return connecting socket to remote host:port or local socket path,
 * passing back the failure reason if appropriate.
 */
static int
connect_to_helper(struct ssh *ssh, const char *name, int port, int socktype,
    char *ctype, char *rname, struct channel_connect *cctx,
    int *reason, const char **errmsg)
{
	struct addrinfo hints;
	int gaierr;
	int sock = -1;
	char strport[NI_MAXSERV];

	if (port == PORT_STREAMLOCAL) {
		struct sockaddr_un *sunaddr;
		struct addrinfo *ai;

		if (strlen(name) > sizeof(sunaddr->sun_path)) {
			error("%.100s: %.100s", name, strerror(ENAMETOOLONG));
			return -1;
		}

		/*
		 * Fake up a struct addrinfo for AF_UNIX connections.
		 * channel_connect_ctx_free() must check ai_family
		 * and use free() not freeaddirinfo() for AF_UNIX.
		 */
		ai = xmalloc(sizeof(*ai) + sizeof(*sunaddr));
		memset(ai, 0, sizeof(*ai) + sizeof(*sunaddr));
		ai->ai_addr = (struct sockaddr *)(ai + 1);
		ai->ai_addrlen = sizeof(*sunaddr);
		ai->ai_family = AF_UNIX;
		ai->ai_socktype = socktype;
		ai->ai_protocol = PF_UNSPEC;
		sunaddr = (struct sockaddr_un *)ai->ai_addr;
		sunaddr->sun_family = AF_UNIX;
		strlcpy(sunaddr->sun_path, name, sizeof(sunaddr->sun_path));
		cctx->aitop = ai;
	} else {
		memset(&hints, 0, sizeof(hints));
		hints.ai_family = ssh->chanctxt->IPv4or6;
		hints.ai_socktype = socktype;
		snprintf(strport, sizeof strport, "%d", port);
		if ((gaierr = getaddrinfo(name, strport, &hints, &cctx->aitop))
		    != 0) {
			if (errmsg != NULL)
				*errmsg = ssh_gai_strerror(gaierr);
			if (reason != NULL)
				*reason = SSH2_OPEN_CONNECT_FAILED;
			error("connect_to %.100s: unknown host (%s)", name,
			    ssh_gai_strerror(gaierr));
			return -1;
		}
	}

	cctx->host = xstrdup(name);
	cctx->port = port;
	cctx->ai = cctx->aitop;

	if ((sock = connect_next(cctx)) == -1) {
		error("connect to %.100s port %d failed: %s",
		    name, port, strerror(errno));
		return -1;
	}

	return sock;
}

/* Return CONNECTING channel to remote host:port or local socket path */
static Channel *
connect_to(struct ssh *ssh, const char *host, int port,
    char *ctype, char *rname)
{
	struct channel_connect cctx;
	Channel *c;
	int sock;

	memset(&cctx, 0, sizeof(cctx));
	sock = connect_to_helper(ssh, host, port, SOCK_STREAM, ctype, rname,
	    &cctx, NULL, NULL);
	if (sock == -1) {
		channel_connect_ctx_free(&cctx);
		return NULL;
	}
	c = channel_new(ssh, ctype, SSH_CHANNEL_CONNECTING, sock, sock, -1,
	    CHAN_TCP_WINDOW_DEFAULT, CHAN_TCP_PACKET_DEFAULT, 0, rname, 1);
	c->host_port = port;
	c->path = xstrdup(host);
	c->connect_ctx = cctx;

	return c;
}

/*
 * returns either the newly connected channel or the downstream channel
 * that needs to deal with this connection.
 */
Channel *
channel_connect_by_listen_address(struct ssh *ssh, const char *listen_host,
    u_short listen_port, char *ctype, char *rname)
{
	struct ssh_channels *sc = ssh->chanctxt;
	struct permission_set *pset = &sc->local_perms;
	u_int i;
	struct permission *perm;

	for (i = 0; i < pset->num_permitted_user; i++) {
		perm = &pset->permitted_user[i];
		if (open_listen_match_tcpip(perm,
		    listen_host, listen_port, 1)) {
			if (perm->downstream)
				return perm->downstream;
			if (perm->port_to_connect == 0)
				return rdynamic_connect_prepare(ssh,
				    ctype, rname);
			return connect_to(ssh,
			    perm->host_to_connect, perm->port_to_connect,
			    ctype, rname);
		}
	}
	error("WARNING: Server requests forwarding for unknown listen_port %d",
	    listen_port);
	return NULL;
}

Channel *
channel_connect_by_listen_path(struct ssh *ssh, const char *path,
    char *ctype, char *rname)
{
	struct ssh_channels *sc = ssh->chanctxt;
	struct permission_set *pset = &sc->local_perms;
	u_int i;
	struct permission *perm;

	for (i = 0; i < pset->num_permitted_user; i++) {
		perm = &pset->permitted_user[i];
		if (open_listen_match_streamlocal(perm, path)) {
			return connect_to(ssh,
			    perm->host_to_connect, perm->port_to_connect,
			    ctype, rname);
		}
	}
	error("WARNING: Server requests forwarding for unknown path %.100s",
	    path);
	return NULL;
}

/* Check if connecting to that port is permitted and connect. */
Channel *
channel_connect_to_port(struct ssh *ssh, const char *host, u_short port,
    char *ctype, char *rname, int *reason, const char **errmsg)
{
	struct ssh_channels *sc = ssh->chanctxt;
	struct permission_set *pset = &sc->local_perms;
	struct channel_connect cctx;
	Channel *c;
	u_int i, permit, permit_adm = 1;
	int sock;
	struct permission *perm;

	permit = pset->all_permitted;
	if (!permit) {
		for (i = 0; i < pset->num_permitted_user; i++) {
			perm = &pset->permitted_user[i];
			if (open_match(perm, host, port)) {
				permit = 1;
				break;
			}
		}
	}

	if (pset->num_permitted_admin > 0) {
		permit_adm = 0;
		for (i = 0; i < pset->num_permitted_admin; i++) {
			perm = &pset->permitted_admin[i];
			if (open_match(perm, host, port)) {
				permit_adm = 1;
				break;
			}
		}
	}

	if (!permit || !permit_adm) {
		logit("Received request from %.100s port %d to connect to "
		    "host %.100s port %d, but the request was denied.",
		    ssh_remote_ipaddr(ssh), ssh_remote_port(ssh), host, port);
		if (reason != NULL)
			*reason = SSH2_OPEN_ADMINISTRATIVELY_PROHIBITED;
		return NULL;
	}

	memset(&cctx, 0, sizeof(cctx));
	sock = connect_to_helper(ssh, host, port, SOCK_STREAM, ctype, rname,
	    &cctx, reason, errmsg);
	if (sock == -1) {
		channel_connect_ctx_free(&cctx);
		return NULL;
	}

	c = channel_new(ssh, ctype, SSH_CHANNEL_CONNECTING, sock, sock, -1,
	    CHAN_TCP_WINDOW_DEFAULT, CHAN_TCP_PACKET_DEFAULT, 0, rname, 1);
	c->host_port = port;
	c->path = xstrdup(host);
	c->connect_ctx = cctx;

	return c;
}

/* Check if connecting to that path is permitted and connect. */
Channel *
channel_connect_to_path(struct ssh *ssh, const char *path,
    char *ctype, char *rname)
{
	struct ssh_channels *sc = ssh->chanctxt;
	struct permission_set *pset = &sc->local_perms;
	u_int i, permit, permit_adm = 1;
	struct permission *perm;

	permit = pset->all_permitted;
	if (!permit) {
		for (i = 0; i < pset->num_permitted_user; i++) {
			perm = &pset->permitted_user[i];
			if (open_match(perm, path, PORT_STREAMLOCAL)) {
				permit = 1;
				break;
			}
		}
	}

	if (pset->num_permitted_admin > 0) {
		permit_adm = 0;
		for (i = 0; i < pset->num_permitted_admin; i++) {
			perm = &pset->permitted_admin[i];
			if (open_match(perm, path, PORT_STREAMLOCAL)) {
				permit_adm = 1;
				break;
			}
		}
	}

	if (!permit || !permit_adm) {
		logit("Received request to connect to path %.100s, "
		    "but the request was denied.", path);
		return NULL;
	}
	return connect_to(ssh, path, PORT_STREAMLOCAL, ctype, rname);
}

void
channel_send_window_changes(struct ssh *ssh)
{
	struct ssh_channels *sc = ssh->chanctxt;
	struct winsize ws;
	int r;
	u_int i;

	for (i = 0; i < sc->channels_alloc; i++) {
		if (sc->channels[i] == NULL || !sc->channels[i]->client_tty ||
		    sc->channels[i]->type != SSH_CHANNEL_OPEN)
			continue;
		if (ioctl(sc->channels[i]->rfd, TIOCGWINSZ, &ws) == -1)
			continue;
		channel_request_start(ssh, i, "window-change", 0);
		if ((r = sshpkt_put_u32(ssh, (u_int)ws.ws_col)) != 0 ||
		    (r = sshpkt_put_u32(ssh, (u_int)ws.ws_row)) != 0 ||
		    (r = sshpkt_put_u32(ssh, (u_int)ws.ws_xpixel)) != 0 ||
		    (r = sshpkt_put_u32(ssh, (u_int)ws.ws_ypixel)) != 0 ||
		    (r = sshpkt_send(ssh)) != 0)
			fatal_fr(r, "channel %u; send window-change", i);
	}
}

/* Return RDYNAMIC_OPEN channel: channel allows SOCKS, but is not connected */
static Channel *
rdynamic_connect_prepare(struct ssh *ssh, char *ctype, char *rname)
{
	Channel *c;
	int r;

	c = channel_new(ssh, ctype, SSH_CHANNEL_RDYNAMIC_OPEN, -1, -1, -1,
	    CHAN_TCP_WINDOW_DEFAULT, CHAN_TCP_PACKET_DEFAULT, 0, rname, 1);
	c->host_port = 0;
	c->path = NULL;

	/*
	 * We need to open the channel before we have a FD,
	 * so that we can get SOCKS header from peer.
	 */
	if ((r = sshpkt_start(ssh, SSH2_MSG_CHANNEL_OPEN_CONFIRMATION)) != 0 ||
	    (r = sshpkt_put_u32(ssh, c->remote_id)) != 0 ||
	    (r = sshpkt_put_u32(ssh, c->self)) != 0 ||
	    (r = sshpkt_put_u32(ssh, c->local_window)) != 0 ||
	    (r = sshpkt_put_u32(ssh, c->local_maxpacket)) != 0)
		fatal_fr(r, "channel %i; confirm", c->self);
	return c;
}

/* Return CONNECTING socket to remote host:port or local socket path */
static int
rdynamic_connect_finish(struct ssh *ssh, Channel *c)
{
	struct ssh_channels *sc = ssh->chanctxt;
	struct permission_set *pset = &sc->local_perms;
	struct permission *perm;
	struct channel_connect cctx;
	u_int i, permit_adm = 1;
	int sock;

	if (pset->num_permitted_admin > 0) {
		permit_adm = 0;
		for (i = 0; i < pset->num_permitted_admin; i++) {
			perm = &pset->permitted_admin[i];
			if (open_match(perm, c->path, c->host_port)) {
				permit_adm = 1;
				break;
			}
		}
	}
	if (!permit_adm) {
		debug_f("requested forward not permitted");
		return -1;
	}

	memset(&cctx, 0, sizeof(cctx));
	sock = connect_to_helper(ssh, c->path, c->host_port, SOCK_STREAM, NULL,
	    NULL, &cctx, NULL, NULL);
	if (sock == -1)
		channel_connect_ctx_free(&cctx);
	else {
		/* similar to SSH_CHANNEL_CONNECTING but we've already sent the open */
		c->type = SSH_CHANNEL_RDYNAMIC_FINISH;
		c->connect_ctx = cctx;
		channel_register_fds(ssh, c, sock, sock, -1, 0, 1, 0);
	}
	return sock;
}

/* -- X11 forwarding */

/*
 * Creates an internet domain socket for listening for X11 connections.
 * Returns 0 and a suitable display number for the DISPLAY variable
 * stored in display_numberp , or -1 if an error occurs.
 */
int
x11_create_display_inet(struct ssh *ssh, int x11_display_offset,
    int x11_use_localhost, int single_connection,
    u_int *display_numberp, int **chanids)
{
	Channel *nc = NULL;
	int display_number, sock;
	u_short port;
	struct addrinfo hints, *ai, *aitop;
	char strport[NI_MAXSERV];
	int gaierr, n, num_socks = 0, socks[NUM_SOCKS];

	if (chanids == NULL)
		return -1;

	for (display_number = x11_display_offset;
	    display_number < MAX_DISPLAYS;
	    display_number++) {
		port = 6000 + display_number;
		memset(&hints, 0, sizeof(hints));
		hints.ai_family = ssh->chanctxt->IPv4or6;
		hints.ai_flags = x11_use_localhost ? 0: AI_PASSIVE;
		hints.ai_socktype = SOCK_STREAM;
		snprintf(strport, sizeof strport, "%d", port);
		if ((gaierr = getaddrinfo(NULL, strport,
		    &hints, &aitop)) != 0) {
			error("getaddrinfo: %.100s", ssh_gai_strerror(gaierr));
			return -1;
		}
		for (ai = aitop; ai; ai = ai->ai_next) {
			if (ai->ai_family != AF_INET &&
			    ai->ai_family != AF_INET6)
				continue;
			sock = socket(ai->ai_family, ai->ai_socktype,
			    ai->ai_protocol);
			if (sock == -1) {
				if ((errno != EINVAL) && (errno != EAFNOSUPPORT)
#ifdef EPFNOSUPPORT
				    && (errno != EPFNOSUPPORT)
#endif
				    ) {
					error("socket: %.100s", strerror(errno));
					freeaddrinfo(aitop);
					return -1;
				} else {
					debug("x11_create_display_inet: Socket family %d not supported",
						 ai->ai_family);
					continue;
				}
			}
			if (ai->ai_family == AF_INET6)
				sock_set_v6only(sock);
			if (x11_use_localhost)
				set_reuseaddr(sock);
			if (bind(sock, ai->ai_addr, ai->ai_addrlen) == -1) {
				debug2_f("bind port %d: %.100s", port,
				    strerror(errno));
				close(sock);
				for (n = 0; n < num_socks; n++)
					close(socks[n]);
				num_socks = 0;
				break;
			}
			socks[num_socks++] = sock;
			if (num_socks == NUM_SOCKS)
				break;
		}
		freeaddrinfo(aitop);
		if (num_socks > 0)
			break;
	}
	if (display_number >= MAX_DISPLAYS) {
		error("Failed to allocate internet-domain X11 display socket.");
		return -1;
	}
	/* Start listening for connections on the socket. */
	for (n = 0; n < num_socks; n++) {
		sock = socks[n];
		if (listen(sock, SSH_LISTEN_BACKLOG) == -1) {
			error("listen: %.100s", strerror(errno));
			close(sock);
			return -1;
		}
	}

	/* Allocate a channel for each socket. */
	*chanids = xcalloc(num_socks + 1, sizeof(**chanids));
	for (n = 0; n < num_socks; n++) {
		sock = socks[n];
		nc = channel_new(ssh, "x11-listener",
		    SSH_CHANNEL_X11_LISTENER, sock, sock, -1,
				 hpn_disabled ? CHAN_X11_WINDOW_DEFAULT : hpn_buffer_size,
				 CHAN_X11_PACKET_DEFAULT,
				 0, "X11 inet listener", 1);
		nc->single_connection = single_connection;
		(*chanids)[n] = nc->self;
	}
	(*chanids)[n] = -1;

	/* Return the display number for the DISPLAY environment variable. */
	*display_numberp = display_number;
	return 0;
}

static int
connect_local_xsocket_path(const char *pathname)
{
	int sock;
	struct sockaddr_un addr;

	sock = socket(AF_UNIX, SOCK_STREAM, 0);
	if (sock == -1) {
		error("socket: %.100s", strerror(errno));
		return -1;
	}
	memset(&addr, 0, sizeof(addr));
	addr.sun_family = AF_UNIX;
	strlcpy(addr.sun_path, pathname, sizeof addr.sun_path);
	if (connect(sock, (struct sockaddr *)&addr, sizeof(addr)) == 0)
		return sock;
	close(sock);
	error("connect %.100s: %.100s", addr.sun_path, strerror(errno));
	return -1;
}

static int
connect_local_xsocket(u_int dnr)
{
	char buf[1024];
	snprintf(buf, sizeof buf, _PATH_UNIX_X, dnr);
	return connect_local_xsocket_path(buf);
}

#ifdef __APPLE__
static int
is_path_to_xsocket(const char *display, char *path, size_t pathlen)
{
	struct stat sbuf;

	if (strlcpy(path, display, pathlen) >= pathlen) {
		error("%s: display path too long", __func__);
		return 0;
	}
	if (display[0] != '/')
		return 0;
	if (stat(path, &sbuf) == 0) {
		return 1;
	} else {
		char *dot = strrchr(path, '.');
		if (dot != NULL) {
			*dot = '\0';
			if (stat(path, &sbuf) == 0) {
				return 1;
			}
		}
	}
	return 0;
}
#endif

int
x11_connect_display(struct ssh *ssh)
{
	u_int display_number;
	const char *display;
	char buf[1024], *cp;
	struct addrinfo hints, *ai, *aitop;
	char strport[NI_MAXSERV];
	int gaierr, sock = 0;

	/* Try to open a socket for the local X server. */
	display = getenv("DISPLAY");
	if (!display) {
		error("DISPLAY not set.");
		return -1;
	}
	/*
	 * Now we decode the value of the DISPLAY variable and make a
	 * connection to the real X server.
	 */

#ifdef __APPLE__
	/* Check if display is a path to a socket (as set by launchd). */
	{
		char path[PATH_MAX];

		if (is_path_to_xsocket(display, path, sizeof(path))) {
			debug("x11_connect_display: $DISPLAY is launchd");

			/* Create a socket. */
			sock = connect_local_xsocket_path(path);
			if (sock < 0)
				return -1;

			/* OK, we now have a connection to the display. */
			return sock;
		}
	}
#endif
	/*
	 * Check if it is a unix domain socket.  Unix domain displays are in
	 * one of the following formats: unix:d[.s], :d[.s], ::d[.s]
	 */
	if (strncmp(display, "unix:", 5) == 0 ||
	    display[0] == ':') {
		/* Connect to the unix domain socket. */
		if (sscanf(strrchr(display, ':') + 1, "%u",
		    &display_number) != 1) {
			error("Could not parse display number from DISPLAY: "
			    "%.100s", display);
			return -1;
		}
		/* Create a socket. */
		sock = connect_local_xsocket(display_number);
		if (sock < 0)
			return -1;

		/* OK, we now have a connection to the display. */
		return sock;
	}
	/*
	 * Connect to an inet socket.  The DISPLAY value is supposedly
	 * hostname:d[.s], where hostname may also be numeric IP address.
	 */
	strlcpy(buf, display, sizeof(buf));
	cp = strchr(buf, ':');
	if (!cp) {
		error("Could not find ':' in DISPLAY: %.100s", display);
		return -1;
	}
	*cp = 0;
	/*
	 * buf now contains the host name.  But first we parse the
	 * display number.
	 */
	if (sscanf(cp + 1, "%u", &display_number) != 1) {
		error("Could not parse display number from DISPLAY: %.100s",
		    display);
		return -1;
	}

	/* Look up the host address */
	memset(&hints, 0, sizeof(hints));
	hints.ai_family = ssh->chanctxt->IPv4or6;
	hints.ai_socktype = SOCK_STREAM;
	snprintf(strport, sizeof strport, "%u", 6000 + display_number);
	if ((gaierr = getaddrinfo(buf, strport, &hints, &aitop)) != 0) {
		error("%.100s: unknown host. (%s)", buf,
		ssh_gai_strerror(gaierr));
		return -1;
	}
	for (ai = aitop; ai; ai = ai->ai_next) {
		/* Create a socket. */
		sock = socket(ai->ai_family, ai->ai_socktype, ai->ai_protocol);
		if (sock == -1) {
			debug2("socket: %.100s", strerror(errno));
			continue;
		}
		/* Connect it to the display. */
		if (connect(sock, ai->ai_addr, ai->ai_addrlen) == -1) {
			debug2("connect %.100s port %u: %.100s", buf,
			    6000 + display_number, strerror(errno));
			close(sock);
			continue;
		}
		/* Success */
		break;
	}
	freeaddrinfo(aitop);
	if (!ai) {
		error("connect %.100s port %u: %.100s", buf,
		    6000 + display_number, strerror(errno));
		return -1;
	}
	set_nodelay(sock);
	return sock;
}

/*
 * Requests forwarding of X11 connections, generates fake authentication
 * data, and enables authentication spoofing.
 * This should be called in the client only.
 */
void
x11_request_forwarding_with_spoofing(struct ssh *ssh, int client_session_id,
    const char *disp, const char *proto, const char *data, int want_reply)
{
	struct ssh_channels *sc = ssh->chanctxt;
	u_int data_len = (u_int) strlen(data) / 2;
	u_int i, value;
	const char *cp;
	char *new_data;
	int r, screen_number;

	if (sc->x11_saved_display == NULL)
		sc->x11_saved_display = xstrdup(disp);
	else if (strcmp(disp, sc->x11_saved_display) != 0) {
		error("x11_request_forwarding_with_spoofing: different "
		    "$DISPLAY already forwarded");
		return;
	}

	cp = strchr(disp, ':');
	if (cp)
		cp = strchr(cp, '.');
	if (cp)
		screen_number = (u_int)strtonum(cp + 1, 0, 400, NULL);
	else
		screen_number = 0;

	if (sc->x11_saved_proto == NULL) {
		/* Save protocol name. */
		sc->x11_saved_proto = xstrdup(proto);

		/* Extract real authentication data. */
		sc->x11_saved_data = xmalloc(data_len);
		for (i = 0; i < data_len; i++) {
			if (sscanf(data + 2 * i, "%2x", &value) != 1) {
				fatal("x11_request_forwarding: bad "
				    "authentication data: %.100s", data);
			}
			sc->x11_saved_data[i] = value;
		}
		sc->x11_saved_data_len = data_len;

		/* Generate fake data of the same length. */
		sc->x11_fake_data = xmalloc(data_len);
		arc4random_buf(sc->x11_fake_data, data_len);
		sc->x11_fake_data_len = data_len;
	}

	/* Convert the fake data into hex. */
	new_data = tohex(sc->x11_fake_data, data_len);

	/* Send the request packet. */
	channel_request_start(ssh, client_session_id, "x11-req", want_reply);
	if ((r = sshpkt_put_u8(ssh, 0)) != 0 || /* bool: single connection */
	    (r = sshpkt_put_cstring(ssh, proto)) != 0 ||
	    (r = sshpkt_put_cstring(ssh, new_data)) != 0 ||
	    (r = sshpkt_put_u32(ssh, screen_number)) != 0 ||
	    (r = sshpkt_send(ssh)) != 0 ||
	    (r = ssh_packet_write_wait(ssh)) != 0)
		fatal_fr(r, "send x11-req");
	free(new_data);
}<|MERGE_RESOLUTION|>--- conflicted
+++ resolved
@@ -2330,9 +2330,9 @@
 {
 	int r;
 
-	/* going back to a set denominator of 2. Prior versions had a 
-	 * dynamic denominator based on the size of the buffer. This may 
-	 * have been helpful in some situations but it isn't helping in 
+	/* going back to a set denominator of 2. Prior versions had a
+	 * dynamic denominator based on the size of the buffer. This may
+	 * have been helpful in some situations but it isn't helping in
 	 * the general case -cjr 6/30/23 */
 	if (c->type == SSH_CHANNEL_OPEN &&
 	    !(c->flags & (CHAN_CLOSE_SENT|CHAN_CLOSE_RCVD)) &&
@@ -2993,10 +2993,7 @@
 		    (r = sshpkt_send(ssh)) != 0)
 			fatal_fr(r, "channel %i: send datagram", c->self);
 		c->remote_window -= plen;
-<<<<<<< HEAD
-=======
 		return 1;
->>>>>>> 80a2f64b
 	}
 
 	/* Enqueue packet for buffered data. */
