/* $OpenBSD: ssh.c,v 1.420 2015/07/30 00:01:34 djm Exp $ */
/*
 * Author: Tatu Ylonen <ylo@cs.hut.fi>
 * Copyright (c) 1995 Tatu Ylonen <ylo@cs.hut.fi>, Espoo, Finland
 *                    All rights reserved
 * Ssh client program.  This program can be used to log into a remote machine.
 * The software supports strong authentication, encryption, and forwarding
 * of X11, TCP/IP, and authentication connections.
 *
 * As far as I am concerned, the code I have written for this software
 * can be used freely for any purpose.  Any derived versions of this
 * software must be clearly marked as such, and if the derived work is
 * incompatible with the protocol description in the RFC file, it must be
 * called by a name other than "ssh" or "Secure Shell".
 *
 * Copyright (c) 1999 Niels Provos.  All rights reserved.
 * Copyright (c) 2000, 2001, 2002, 2003 Markus Friedl.  All rights reserved.
 *
 * Modified to work with SSL by Niels Provos <provos@citi.umich.edu>
 * in Canada (German citizen).
 *
 * Redistribution and use in source and binary forms, with or without
 * modification, are permitted provided that the following conditions
 * are met:
 * 1. Redistributions of source code must retain the above copyright
 *    notice, this list of conditions and the following disclaimer.
 * 2. Redistributions in binary form must reproduce the above copyright
 *    notice, this list of conditions and the following disclaimer in the
 *    documentation and/or other materials provided with the distribution.
 *
 * THIS SOFTWARE IS PROVIDED BY THE AUTHOR ``AS IS'' AND ANY EXPRESS OR
 * IMPLIED WARRANTIES, INCLUDING, BUT NOT LIMITED TO, THE IMPLIED WARRANTIES
 * OF MERCHANTABILITY AND FITNESS FOR A PARTICULAR PURPOSE ARE DISCLAIMED.
 * IN NO EVENT SHALL THE AUTHOR BE LIABLE FOR ANY DIRECT, INDIRECT,
 * INCIDENTAL, SPECIAL, EXEMPLARY, OR CONSEQUENTIAL DAMAGES (INCLUDING, BUT
 * NOT LIMITED TO, PROCUREMENT OF SUBSTITUTE GOODS OR SERVICES; LOSS OF USE,
 * DATA, OR PROFITS; OR BUSINESS INTERRUPTION) HOWEVER CAUSED AND ON ANY
 * THEORY OF LIABILITY, WHETHER IN CONTRACT, STRICT LIABILITY, OR TORT
 * (INCLUDING NEGLIGENCE OR OTHERWISE) ARISING IN ANY WAY OUT OF THE USE OF
 * THIS SOFTWARE, EVEN IF ADVISED OF THE POSSIBILITY OF SUCH DAMAGE.
 */

#include "includes.h"

#include <sys/types.h>
#ifdef HAVE_SYS_STAT_H
# include <sys/stat.h>
#endif
#include <sys/resource.h>
#include <sys/ioctl.h>
#include <sys/socket.h>
#include <sys/wait.h>

#include <ctype.h>
#include <errno.h>
#include <fcntl.h>
#include <netdb.h>
#ifdef HAVE_PATHS_H
#include <paths.h>
#endif
#include <pwd.h>
#include <signal.h>
#include <stdarg.h>
#include <stddef.h>
#include <stdio.h>
#include <stdlib.h>
#include <string.h>
#include <unistd.h>
#include <limits.h>

#include <netinet/in.h>
#include <arpa/inet.h>

#ifdef WITH_OPENSSL
#include <openssl/evp.h>
#include <openssl/err.h>
#endif
#include "openbsd-compat/openssl-compat.h"
#include "openbsd-compat/sys-queue.h"

#include "xmalloc.h"
#include "ssh.h"
#include "ssh1.h"
#include "ssh2.h"
#include "canohost.h"
#include "compat.h"
#include "cipher.h"
#include "digest.h"
#include "packet.h"
#include "buffer.h"
#include "channels.h"
#include "key.h"
#include "authfd.h"
#include "authfile.h"
#include "pathnames.h"
#include "dispatch.h"
#include "clientloop.h"
#include "log.h"
#include "misc.h"
#include "readconf.h"
#include "sshconnect.h"
#include "kex.h"
#include "mac.h"
#include "sshpty.h"
#include "match.h"
#include "msg.h"
#include "uidswap.h"
#include "roaming.h"
#include "version.h"
#include "ssherr.h"
#include "myproposal.h"

#ifdef ENABLE_PKCS11
#include "ssh-pkcs11.h"
#endif

extern char *__progname;

/* Saves a copy of argv for setproctitle emulation */
#ifndef HAVE_SETPROCTITLE
static char **saved_av;
#endif

/* Flag indicating whether debug mode is on.  May be set on the command line. */
int debug_flag = 0;

/* Flag indicating whether a tty should be requested */
int tty_flag = 0;

/* don't exec a shell */
int no_shell_flag = 0;

/*
 * Flag indicating that nothing should be read from stdin.  This can be set
 * on the command line.
 */
int stdin_null_flag = 0;

/*
 * Flag indicating that the current process should be backgrounded and
 * a new slave launched in the foreground for ControlPersist.
 */
int need_controlpersist_detach = 0;

/* Copies of flags for ControlPersist foreground slave */
int ostdin_null_flag, ono_shell_flag, otty_flag, orequest_tty;

/*
 * Flag indicating that ssh should fork after authentication.  This is useful
 * so that the passphrase can be entered manually, and then ssh goes to the
 * background.
 */
int fork_after_authentication_flag = 0;

/* forward stdio to remote host and port */
char *stdio_forward_host = NULL;
int stdio_forward_port = 0;

/*
 * General data structure for command line options and options configurable
 * in configuration files.  See readconf.h.
 */
Options options;

/* optional user configfile */
char *config = NULL;

/*
 * Name of the host we are connecting to.  This is the name given on the
 * command line, or the HostName specified for the user-supplied name in a
 * configuration file.
 */
char *host;

/* socket address the host resolves to */
struct sockaddr_storage hostaddr;

/* Private host keys. */
Sensitive sensitive_data;

/* Original real UID. */
uid_t original_real_uid;
uid_t original_effective_uid;

/* command to be executed */
Buffer command;

/* Should we execute a command or invoke a subsystem? */
int subsystem_flag = 0;

/* # of replies received for global requests */
static int remote_forward_confirms_received = 0;

/* mux.c */
extern int muxserver_sock;
extern u_int muxclient_command;

/* Prints a help message to the user.  This function never returns. */

static void
usage(void)
{
	fprintf(stderr,
"usage: ssh [-1246AaCfGgKkMNnqsTtVvXxYy] [-b bind_address] [-c cipher_spec]\n"
"           [-D [bind_address:]port] [-E log_file] [-e escape_char]\n"
"           [-F configfile] [-I pkcs11] [-i identity_file]\n"
"           [-L address] [-l login_name] [-m mac_spec]\n"
"           [-O ctl_cmd] [-o option] [-p port]\n"
"           [-Q cipher | cipher-auth | mac | kex | key]\n"
"           [-R address] [-S ctl_path] [-W host:port]\n"
"           [-w local_tun[:remote_tun]] [user@]hostname [command]\n"
	);
	exit(255);
}

static int ssh_session(void);
static int ssh_session2(void);
static void load_public_identity_files(void);
static void main_sigchld_handler(int);

/* from muxclient.c */
void muxclient(const char *);
void muxserver_listen(void);

/* ~/ expand a list of paths. NB. assumes path[n] is heap-allocated. */
static void
tilde_expand_paths(char **paths, u_int num_paths)
{
	u_int i;
	char *cp;

	for (i = 0; i < num_paths; i++) {
		cp = tilde_expand_filename(paths[i], original_real_uid);
		free(paths[i]);
		paths[i] = cp;
	}
}

/*
 * Attempt to resolve a host name / port to a set of addresses and
 * optionally return any CNAMEs encountered along the way.
 * Returns NULL on failure.
 * NB. this function must operate with a options having undefined members.
 */
static struct addrinfo *
resolve_host(const char *name, int port, int logerr, char *cname, size_t clen)
{
	char strport[NI_MAXSERV];
	struct addrinfo hints, *res;
	int gaierr, loglevel = SYSLOG_LEVEL_DEBUG1;

	if (port <= 0)
		port = default_ssh_port();

	snprintf(strport, sizeof strport, "%u", port);
	memset(&hints, 0, sizeof(hints));
	hints.ai_family = options.address_family == -1 ?
	    AF_UNSPEC : options.address_family;
	hints.ai_socktype = SOCK_STREAM;
	if (cname != NULL)
		hints.ai_flags = AI_CANONNAME;
	if ((gaierr = getaddrinfo(name, strport, &hints, &res)) != 0) {
		if (logerr || (gaierr != EAI_NONAME && gaierr != EAI_NODATA))
			loglevel = SYSLOG_LEVEL_ERROR;
		do_log2(loglevel, "%s: Could not resolve hostname %.100s: %s",
		    __progname, name, ssh_gai_strerror(gaierr));
		return NULL;
	}
	if (cname != NULL && res->ai_canonname != NULL) {
		if (strlcpy(cname, res->ai_canonname, clen) >= clen) {
			error("%s: host \"%s\" cname \"%s\" too long (max %lu)",
			    __func__, name,  res->ai_canonname, (u_long)clen);
			if (clen > 0)
				*cname = '\0';
		}
	}
	return res;
}

/*
 * Attempt to resolve a numeric host address / port to a single address.
 * Returns a canonical address string.
 * Returns NULL on failure.
 * NB. this function must operate with a options having undefined members.
 */
static struct addrinfo *
resolve_addr(const char *name, int port, char *caddr, size_t clen)
{
	char addr[NI_MAXHOST], strport[NI_MAXSERV];
	struct addrinfo hints, *res;
	int gaierr;

	if (port <= 0)
		port = default_ssh_port();
	snprintf(strport, sizeof strport, "%u", port);
	memset(&hints, 0, sizeof(hints));
	hints.ai_family = options.address_family == -1 ?
	    AF_UNSPEC : options.address_family;
	hints.ai_socktype = SOCK_STREAM;
	hints.ai_flags = AI_NUMERICHOST|AI_NUMERICSERV;
	if ((gaierr = getaddrinfo(name, strport, &hints, &res)) != 0) {
		debug2("%s: could not resolve name %.100s as address: %s",
		    __func__, name, ssh_gai_strerror(gaierr));
		return NULL;
	}
	if (res == NULL) {
		debug("%s: getaddrinfo %.100s returned no addresses",
		 __func__, name);
		return NULL;
	}
	if (res->ai_next != NULL) {
		debug("%s: getaddrinfo %.100s returned multiple addresses",
		    __func__, name);
		goto fail;
	}
	if ((gaierr = getnameinfo(res->ai_addr, res->ai_addrlen,
	    addr, sizeof(addr), NULL, 0, NI_NUMERICHOST)) != 0) {
		debug("%s: Could not format address for name %.100s: %s",
		    __func__, name, ssh_gai_strerror(gaierr));
		goto fail;
	}
	if (strlcpy(caddr, addr, clen) >= clen) {
		error("%s: host \"%s\" addr \"%s\" too long (max %lu)",
		    __func__, name,  addr, (u_long)clen);
		if (clen > 0)
			*caddr = '\0';
 fail:
		freeaddrinfo(res);
		return NULL;
	}
	return res;
}

/*
 * Check whether the cname is a permitted replacement for the hostname
 * and perform the replacement if it is.
 * NB. this function must operate with a options having undefined members.
 */
static int
check_follow_cname(char **namep, const char *cname)
{
	int i;
	struct allowed_cname *rule;

	if (*cname == '\0' || options.num_permitted_cnames == 0 ||
	    strcmp(*namep, cname) == 0)
		return 0;
	if (options.canonicalize_hostname == SSH_CANONICALISE_NO)
		return 0;
	/*
	 * Don't attempt to canonicalize names that will be interpreted by
	 * a proxy unless the user specifically requests so.
	 */
	if (!option_clear_or_none(options.proxy_command) &&
	    options.canonicalize_hostname != SSH_CANONICALISE_ALWAYS)
		return 0;
	debug3("%s: check \"%s\" CNAME \"%s\"", __func__, *namep, cname);
	for (i = 0; i < options.num_permitted_cnames; i++) {
		rule = options.permitted_cnames + i;
		if (match_pattern_list(*namep, rule->source_list, 1) != 1 ||
		    match_pattern_list(cname, rule->target_list, 1) != 1)
			continue;
		verbose("Canonicalized DNS aliased hostname "
		    "\"%s\" => \"%s\"", *namep, cname);
		free(*namep);
		*namep = xstrdup(cname);
		return 1;
	}
	return 0;
}

/*
 * Attempt to resolve the supplied hostname after applying the user's
 * canonicalization rules. Returns the address list for the host or NULL
 * if no name was found after canonicalization.
 * NB. this function must operate with a options having undefined members.
 */
static struct addrinfo *
resolve_canonicalize(char **hostp, int port)
{
	int i, ndots;
	char *cp, *fullhost, newname[NI_MAXHOST];
	struct addrinfo *addrs;

	if (options.canonicalize_hostname == SSH_CANONICALISE_NO)
		return NULL;

	/*
	 * Don't attempt to canonicalize names that will be interpreted by
	 * a proxy unless the user specifically requests so.
	 */
	if (!option_clear_or_none(options.proxy_command) &&
	    options.canonicalize_hostname != SSH_CANONICALISE_ALWAYS)
		return NULL;

	/* Try numeric hostnames first */
	if ((addrs = resolve_addr(*hostp, port,
	    newname, sizeof(newname))) != NULL) {
		debug2("%s: hostname %.100s is address", __func__, *hostp);
		if (strcasecmp(*hostp, newname) != 0) {
			debug2("%s: canonicalised address \"%s\" => \"%s\"",
			    __func__, *hostp, newname);
			free(*hostp);
			*hostp = xstrdup(newname);
		}
		return addrs;
	}

	/* Don't apply canonicalization to sufficiently-qualified hostnames */
	ndots = 0;
	for (cp = *hostp; *cp != '\0'; cp++) {
		if (*cp == '.')
			ndots++;
	}
	if (ndots > options.canonicalize_max_dots) {
		debug3("%s: not canonicalizing hostname \"%s\" (max dots %d)",
		    __func__, *hostp, options.canonicalize_max_dots);
		return NULL;
	}
	/* Attempt each supplied suffix */
	for (i = 0; i < options.num_canonical_domains; i++) {
		*newname = '\0';
		xasprintf(&fullhost, "%s.%s.", *hostp,
		    options.canonical_domains[i]);
		debug3("%s: attempting \"%s\" => \"%s\"", __func__,
		    *hostp, fullhost);
		if ((addrs = resolve_host(fullhost, port, 0,
		    newname, sizeof(newname))) == NULL) {
			free(fullhost);
			continue;
		}
		/* Remove trailing '.' */
		fullhost[strlen(fullhost) - 1] = '\0';
		/* Follow CNAME if requested */
		if (!check_follow_cname(&fullhost, newname)) {
			debug("Canonicalized hostname \"%s\" => \"%s\"",
			    *hostp, fullhost);
		}
		free(*hostp);
		*hostp = fullhost;
		return addrs;
	}
	if (!options.canonicalize_fallback_local)
		fatal("%s: Could not resolve host \"%s\"", __progname, *hostp);
	debug2("%s: host %s not found in any suffix", __func__, *hostp);
	return NULL;
}

/*
 * Read per-user configuration file.  Ignore the system wide config
 * file if the user specifies a config file on the command line.
 */
static void
process_config_files(const char *host_arg, struct passwd *pw, int post_canon)
{
	char buf[PATH_MAX];
	int r;

	if (config != NULL) {
		if (strcasecmp(config, "none") != 0 &&
		    !read_config_file(config, pw, host, host_arg, &options,
		    SSHCONF_USERCONF | (post_canon ? SSHCONF_POSTCANON : 0)))
			fatal("Can't open user config file %.100s: "
			    "%.100s", config, strerror(errno));
	} else {
		r = snprintf(buf, sizeof buf, "%s/%s", pw->pw_dir,
		    _PATH_SSH_USER_CONFFILE);
		if (r > 0 && (size_t)r < sizeof(buf))
			(void)read_config_file(buf, pw, host, host_arg,
			    &options, SSHCONF_CHECKPERM | SSHCONF_USERCONF |
			    (post_canon ? SSHCONF_POSTCANON : 0));

		/* Read systemwide configuration file after user config. */
		(void)read_config_file(_PATH_HOST_CONFIG_FILE, pw,
		    host, host_arg, &options,
		    post_canon ? SSHCONF_POSTCANON : 0);
	}
}

/* Rewrite the port number in an addrinfo list of addresses */
static void
set_addrinfo_port(struct addrinfo *addrs, int port)
{
	struct addrinfo *addr;

	for (addr = addrs; addr != NULL; addr = addr->ai_next) {
		switch (addr->ai_family) {
		case AF_INET:
			((struct sockaddr_in *)addr->ai_addr)->
			    sin_port = htons(port);
			break;
		case AF_INET6:
			((struct sockaddr_in6 *)addr->ai_addr)->
			    sin6_port = htons(port);
			break;
		}
	}
}

/*
 * Main program for the ssh client.
 */
int
main(int ac, char **av)
{
	int i, r, opt, exit_status, use_syslog, config_test = 0;
	char *p, *cp, *line, *argv0, buf[PATH_MAX], *host_arg, *logfile;
	char thishost[NI_MAXHOST], shorthost[NI_MAXHOST], portstr[NI_MAXSERV];
	char cname[NI_MAXHOST];
	struct stat st;
	struct passwd *pw;
	int timeout_ms;
	extern int optind, optreset;
	extern char *optarg;
	struct Forward fwd;
	struct addrinfo *addrs = NULL;
	struct ssh_digest_ctx *md;
	u_char conn_hash[SSH_DIGEST_MAX_LENGTH];
	char *conn_hash_hex;

	/* Ensure that fds 0, 1 and 2 are open or directed to /dev/null */
	sanitise_stdfd();

	__progname = ssh_get_progname(av[0]);

#ifndef HAVE_SETPROCTITLE
	/* Prepare for later setproctitle emulation */
	/* Save argv so it isn't clobbered by setproctitle() emulation */
	saved_av = xcalloc(ac + 1, sizeof(*saved_av));
	for (i = 0; i < ac; i++)
		saved_av[i] = xstrdup(av[i]);
	saved_av[i] = NULL;
	compat_init_setproctitle(ac, av);
	av = saved_av;
#endif

	/*
	 * Discard other fds that are hanging around. These can cause problem
	 * with backgrounded ssh processes started by ControlPersist.
	 */
	closefrom(STDERR_FILENO + 1);

	/*
	 * Save the original real uid.  It will be needed later (uid-swapping
	 * may clobber the real uid).
	 */
	original_real_uid = getuid();
	original_effective_uid = geteuid();

	/*
	 * Use uid-swapping to give up root privileges for the duration of
	 * option processing.  We will re-instantiate the rights when we are
	 * ready to create the privileged port, and will permanently drop
	 * them when the port has been created (actually, when the connection
	 * has been made, as we may need to create the port several times).
	 */
	PRIV_END;

#ifdef HAVE_SETRLIMIT
	/* If we are installed setuid root be careful to not drop core. */
	if (original_real_uid != original_effective_uid) {
		struct rlimit rlim;
		rlim.rlim_cur = rlim.rlim_max = 0;
		if (setrlimit(RLIMIT_CORE, &rlim) < 0)
			fatal("setrlimit failed: %.100s", strerror(errno));
	}
#endif
	/* Get user data. */
	pw = getpwuid(original_real_uid);
	if (!pw) {
		logit("No user exists for uid %lu", (u_long)original_real_uid);
		exit(255);
	}
	/* Take a copy of the returned structure. */
	pw = pwcopy(pw);

	/*
	 * Set our umask to something reasonable, as some files are created
	 * with the default umask.  This will make them world-readable but
	 * writable only by the owner, which is ok for all files for which we
	 * don't set the modes explicitly.
	 */
	umask(022);

	/*
	 * Initialize option structure to indicate that no values have been
	 * set.
	 */
	initialize_options(&options);

	/* Parse command-line arguments. */
	host = NULL;
	use_syslog = 0;
	logfile = NULL;
	argv0 = av[0];

 again:
	while ((opt = getopt(ac, av, "1246ab:c:e:fgi:kl:m:no:p:qstvx"
	    "ACD:E:F:GI:KL:MNO:PQ:R:S:TVw:W:XYy")) != -1) {
		switch (opt) {
		case '1':
			options.protocol = SSH_PROTO_1;
			break;
		case '2':
			options.protocol = SSH_PROTO_2;
			break;
		case '4':
			options.address_family = AF_INET;
			break;
		case '6':
			options.address_family = AF_INET6;
			break;
		case 'n':
			stdin_null_flag = 1;
			break;
		case 'f':
			fork_after_authentication_flag = 1;
			stdin_null_flag = 1;
			break;
		case 'x':
			options.forward_x11 = 0;
			break;
		case 'X':
			options.forward_x11 = 1;
			break;
		case 'y':
			use_syslog = 1;
			break;
		case 'E':
			logfile = xstrdup(optarg);
			break;
		case 'G':
			config_test = 1;
			break;
		case 'Y':
			options.forward_x11 = 1;
			options.forward_x11_trusted = 1;
			break;
		case 'g':
			options.fwd_opts.gateway_ports = 1;
			break;
		case 'O':
			if (stdio_forward_host != NULL)
				fatal("Cannot specify multiplexing "
				    "command with -W");
			else if (muxclient_command != 0)
				fatal("Multiplexing command already specified");
			if (strcmp(optarg, "check") == 0)
				muxclient_command = SSHMUX_COMMAND_ALIVE_CHECK;
			else if (strcmp(optarg, "forward") == 0)
				muxclient_command = SSHMUX_COMMAND_FORWARD;
			else if (strcmp(optarg, "exit") == 0)
				muxclient_command = SSHMUX_COMMAND_TERMINATE;
			else if (strcmp(optarg, "stop") == 0)
				muxclient_command = SSHMUX_COMMAND_STOP;
			else if (strcmp(optarg, "cancel") == 0)
				muxclient_command = SSHMUX_COMMAND_CANCEL_FWD;
			else
				fatal("Invalid multiplex command.");
			break;
		case 'P':	/* deprecated */
			options.use_privileged_port = 0;
			break;
		case 'Q':
			cp = NULL;
			if (strcmp(optarg, "cipher") == 0)
				cp = cipher_alg_list('\n', 0);
			else if (strcmp(optarg, "cipher-auth") == 0)
				cp = cipher_alg_list('\n', 1);
			else if (strcmp(optarg, "mac") == 0)
				cp = mac_alg_list('\n');
			else if (strcmp(optarg, "kex") == 0)
				cp = kex_alg_list('\n');
			else if (strcmp(optarg, "key") == 0)
				cp = key_alg_list(0, 0);
			else if (strcmp(optarg, "key-cert") == 0)
				cp = key_alg_list(1, 0);
			else if (strcmp(optarg, "key-plain") == 0)
				cp = key_alg_list(0, 1);
			else if (strcmp(optarg, "protocol-version") == 0) {
#ifdef WITH_SSH1
				cp = xstrdup("1\n2");
#else
				cp = xstrdup("2");
#endif
			}
			if (cp == NULL)
				fatal("Unsupported query \"%s\"", optarg);
			printf("%s\n", cp);
			free(cp);
			exit(0);
			break;
		case 'a':
			options.forward_agent = 0;
			break;
		case 'A':
			options.forward_agent = 1;
			break;
		case 'k':
			options.gss_deleg_creds = 0;
			break;
		case 'K':
			options.gss_authentication = 1;
			options.gss_deleg_creds = 1;
			break;
		case 'i':
			if (stat(optarg, &st) < 0) {
				fprintf(stderr, "Warning: Identity file %s "
				    "not accessible: %s.\n", optarg,
				    strerror(errno));
				break;
			}
			add_identity_file(&options, NULL, optarg, 1);
			break;
		case 'I':
#ifdef ENABLE_PKCS11
			options.pkcs11_provider = xstrdup(optarg);
#else
			fprintf(stderr, "no support for PKCS#11.\n");
#endif
			break;
		case 't':
			if (options.request_tty == REQUEST_TTY_YES)
				options.request_tty = REQUEST_TTY_FORCE;
			else
				options.request_tty = REQUEST_TTY_YES;
			break;
		case 'v':
			if (debug_flag == 0) {
				debug_flag = 1;
				options.log_level = SYSLOG_LEVEL_DEBUG1;
			} else {
				if (options.log_level < SYSLOG_LEVEL_DEBUG3)
					options.log_level++;
			}
			break;
		case 'V':
			fprintf(stderr, "%s, %s\n",
			    SSH_RELEASE,
#ifdef WITH_OPENSSL
			    SSLeay_version(SSLEAY_VERSION)
#else
			    "without OpenSSL"
#endif
			);
			if (opt == 'V')
				exit(0);
			break;
		case 'w':
			if (options.tun_open == -1)
				options.tun_open = SSH_TUNMODE_DEFAULT;
			options.tun_local = a2tun(optarg, &options.tun_remote);
			if (options.tun_local == SSH_TUNID_ERR) {
				fprintf(stderr,
				    "Bad tun device '%s'\n", optarg);
				exit(255);
			}
			break;
		case 'W':
			if (stdio_forward_host != NULL)
				fatal("stdio forward already specified");
			if (muxclient_command != 0)
				fatal("Cannot specify stdio forward with -O");
			if (parse_forward(&fwd, optarg, 1, 0)) {
				stdio_forward_host = fwd.listen_host;
				stdio_forward_port = fwd.listen_port;
				free(fwd.connect_host);
			} else {
				fprintf(stderr,
				    "Bad stdio forwarding specification '%s'\n",
				    optarg);
				exit(255);
			}
			options.request_tty = REQUEST_TTY_NO;
			no_shell_flag = 1;
			options.clear_forwardings = 1;
			options.exit_on_forward_failure = 1;
			break;
		case 'q':
			options.log_level = SYSLOG_LEVEL_QUIET;
			break;
		case 'e':
			if (optarg[0] == '^' && optarg[2] == 0 &&
			    (u_char) optarg[1] >= 64 &&
			    (u_char) optarg[1] < 128)
				options.escape_char = (u_char) optarg[1] & 31;
			else if (strlen(optarg) == 1)
				options.escape_char = (u_char) optarg[0];
			else if (strcmp(optarg, "none") == 0)
				options.escape_char = SSH_ESCAPECHAR_NONE;
			else {
				fprintf(stderr, "Bad escape character '%s'.\n",
				    optarg);
				exit(255);
			}
			break;
		case 'c':
			if (ciphers_valid(*optarg == '+' ?
			    optarg + 1 : optarg)) {
				/* SSH2 only */
				options.ciphers = xstrdup(optarg);
				options.cipher = SSH_CIPHER_INVALID;
				break;
<<<<<<< HEAD
			}
			/* SSH1 only */
			options.cipher = cipher_number(optarg);
			if (options.cipher == -1) {
				fprintf(stderr, "Unknown cipher type '%s'\n",
				    optarg);
				exit(255);
			}
=======
			}
			/* SSH1 only */
			options.cipher = cipher_number(optarg);
			if (options.cipher == -1) {
				fprintf(stderr, "Unknown cipher type '%s'\n",
				    optarg);
				exit(255);
			}
>>>>>>> 9b30925f
			if (options.cipher == SSH_CIPHER_3DES)
				options.ciphers = xstrdup("3des-cbc");
			else if (options.cipher == SSH_CIPHER_BLOWFISH)
				options.ciphers = xstrdup("blowfish-cbc");
			else
				options.ciphers = xstrdup(KEX_CLIENT_ENCRYPT);
			break;
		case 'm':
			if (mac_valid(optarg))
				options.macs = xstrdup(optarg);
			else {
				fprintf(stderr, "Unknown mac type '%s'\n",
				    optarg);
				exit(255);
			}
			break;
		case 'M':
			if (options.control_master == SSHCTL_MASTER_YES)
				options.control_master = SSHCTL_MASTER_ASK;
			else
				options.control_master = SSHCTL_MASTER_YES;
			break;
		case 'p':
			options.port = a2port(optarg);
			if (options.port <= 0) {
				fprintf(stderr, "Bad port '%s'\n", optarg);
				exit(255);
			}
			break;
		case 'l':
			options.user = optarg;
			break;

		case 'L':
			if (parse_forward(&fwd, optarg, 0, 0))
				add_local_forward(&options, &fwd);
			else {
				fprintf(stderr,
				    "Bad local forwarding specification '%s'\n",
				    optarg);
				exit(255);
			}
			break;

		case 'R':
			if (parse_forward(&fwd, optarg, 0, 1)) {
				add_remote_forward(&options, &fwd);
			} else {
				fprintf(stderr,
				    "Bad remote forwarding specification "
				    "'%s'\n", optarg);
				exit(255);
			}
			break;

		case 'D':
			if (parse_forward(&fwd, optarg, 1, 0)) {
				add_local_forward(&options, &fwd);
			} else {
				fprintf(stderr,
				    "Bad dynamic forwarding specification "
				    "'%s'\n", optarg);
				exit(255);
			}
			break;

		case 'C':
			options.compression = 1;
			break;
		case 'N':
			no_shell_flag = 1;
			options.request_tty = REQUEST_TTY_NO;
			break;
		case 'T':
			options.request_tty = REQUEST_TTY_NO;
			/* ensure that the user doesn't try to backdoor a */
			/* null cipher switch on an interactive session */
			/* so explicitly disable it no matter what */
			options.none_switch=0;
			break;
		case 'o':
			line = xstrdup(optarg);
			if (process_config_line(&options, pw,
			    host ? host : "", host ? host : "", line,
			    "command-line", 0, NULL, SSHCONF_USERCONF) != 0)
				exit(255);
			free(line);
			break;
		case 's':
			subsystem_flag = 1;
			break;
		case 'S':
			if (options.control_path != NULL)
				free(options.control_path);
			options.control_path = xstrdup(optarg);
			break;
		case 'b':
			options.bind_address = optarg;
			break;
		case 'F':
			config = optarg;
			break;
		default:
			usage();
		}
	}

	ac -= optind;
	av += optind;

	if (ac > 0 && !host) {
		if (strrchr(*av, '@')) {
			p = xstrdup(*av);
			cp = strrchr(p, '@');
			if (cp == NULL || cp == p)
				usage();
			options.user = p;
			*cp = '\0';
			host = xstrdup(++cp);
		} else
			host = xstrdup(*av);
		if (ac > 1) {
			optind = optreset = 1;
			goto again;
		}
		ac--, av++;
	}

	/* Check that we got a host name. */
	if (!host)
		usage();

	host_arg = xstrdup(host);

#ifdef WITH_OPENSSL
	OpenSSL_add_all_algorithms();
	ERR_load_crypto_strings();
#endif

	/* Initialize the command to execute on remote host. */
	buffer_init(&command);

	/*
	 * Save the command to execute on the remote host in a buffer. There
	 * is no limit on the length of the command, except by the maximum
	 * packet size.  Also sets the tty flag if there is no command.
	 */
	if (!ac) {
		/* No command specified - execute shell on a tty. */
		if (subsystem_flag) {
			fprintf(stderr,
			    "You must specify a subsystem to invoke.\n");
			usage();
		}
	} else {
		/* A command has been specified.  Store it into the buffer. */
		for (i = 0; i < ac; i++) {
			if (i)
				buffer_append(&command, " ", 1);
			buffer_append(&command, av[i], strlen(av[i]));
		}
	}

	/* Cannot fork to background if no command. */
	if (fork_after_authentication_flag && buffer_len(&command) == 0 &&
	    !no_shell_flag)
		fatal("Cannot fork into background without a command "
		    "to execute.");

	/*
	 * Initialize "log" output.  Since we are the client all output
	 * goes to stderr unless otherwise specified by -y or -E.
	 */
	if (use_syslog && logfile != NULL)
		fatal("Can't specify both -y and -E");
	if (logfile != NULL) {
		log_redirect_stderr_to(logfile);
		free(logfile);
	}
	log_init(argv0,
	    options.log_level == -1 ? SYSLOG_LEVEL_INFO : options.log_level,
	    SYSLOG_FACILITY_USER, !use_syslog);

	if (debug_flag)
		logit("%s, %s", SSH_RELEASE,
#ifdef WITH_OPENSSL
		    SSLeay_version(SSLEAY_VERSION)
#else
		    "without OpenSSL"
#endif
		);

	/* Parse the configuration files */
	process_config_files(host_arg, pw, 0);

	/* Hostname canonicalisation needs a few options filled. */
	fill_default_options_for_canonicalization(&options);

	/* If the user has replaced the hostname then take it into use now */
	if (options.hostname != NULL) {
		/* NB. Please keep in sync with readconf.c:match_cfg_line() */
		cp = percent_expand(options.hostname,
		    "h", host, (char *)NULL);
		free(host);
		host = cp;
		free(options.hostname);
		options.hostname = xstrdup(host);
	}

	/* If canonicalization requested then try to apply it */
	lowercase(host);
	if (options.canonicalize_hostname != SSH_CANONICALISE_NO)
		addrs = resolve_canonicalize(&host, options.port);

	/*
	 * If CanonicalizePermittedCNAMEs have been specified but
	 * other canonicalization did not happen (by not being requested
	 * or by failing with fallback) then the hostname may still be changed
	 * as a result of CNAME following. 
	 *
	 * Try to resolve the bare hostname name using the system resolver's
	 * usual search rules and then apply the CNAME follow rules.
	 *
	 * Skip the lookup if a ProxyCommand is being used unless the user
	 * has specifically requested canonicalisation for this case via
	 * CanonicalizeHostname=always
	 */
	if (addrs == NULL && options.num_permitted_cnames != 0 &&
	    (option_clear_or_none(options.proxy_command) ||
            options.canonicalize_hostname == SSH_CANONICALISE_ALWAYS)) {
		if ((addrs = resolve_host(host, options.port,
		    option_clear_or_none(options.proxy_command),
		    cname, sizeof(cname))) == NULL) {
			/* Don't fatal proxied host names not in the DNS */
			if (option_clear_or_none(options.proxy_command))
				cleanup_exit(255); /* logged in resolve_host */
		} else
			check_follow_cname(&host, cname);
	}

	/*
	 * If canonicalisation is enabled then re-parse the configuration
	 * files as new stanzas may match.
	 */
	if (options.canonicalize_hostname != 0) {
		debug("Re-reading configuration after hostname "
		    "canonicalisation");
		free(options.hostname);
		options.hostname = xstrdup(host);
		process_config_files(host_arg, pw, 1);
		/*
		 * Address resolution happens early with canonicalisation
		 * enabled and the port number may have changed since, so
		 * reset it in address list
		 */
		if (addrs != NULL && options.port > 0)
			set_addrinfo_port(addrs, options.port);
	}

	/* Fill configuration defaults. */
	fill_default_options(&options);

	if (options.port == 0)
		options.port = default_ssh_port();
	channel_set_af(options.address_family);

	/* Tidy and check options */
	if (options.host_key_alias != NULL)
		lowercase(options.host_key_alias);
	if (options.proxy_command != NULL &&
	    strcmp(options.proxy_command, "-") == 0 &&
	    options.proxy_use_fdpass)
		fatal("ProxyCommand=- and ProxyUseFDPass are incompatible");
	if (options.control_persist &&
	    options.update_hostkeys == SSH_UPDATE_HOSTKEYS_ASK) {
		debug("UpdateHostKeys=ask is incompatible with ControlPersist; "
		    "disabling");
		options.update_hostkeys = 0;
	}
#ifndef HAVE_CYGWIN
	if (original_effective_uid != 0)
		options.use_privileged_port = 0;
#endif

	/* reinit */
	log_init(argv0, options.log_level, SYSLOG_FACILITY_USER, !use_syslog);

	if (options.request_tty == REQUEST_TTY_YES ||
	    options.request_tty == REQUEST_TTY_FORCE)
		tty_flag = 1;

	/* Allocate a tty by default if no command specified. */
	if (buffer_len(&command) == 0)
		tty_flag = options.request_tty != REQUEST_TTY_NO;

	/* Force no tty */
	if (options.request_tty == REQUEST_TTY_NO || muxclient_command != 0)
		tty_flag = 0;
	/* Do not allocate a tty if stdin is not a tty. */
	if ((!isatty(fileno(stdin)) || stdin_null_flag) &&
	    options.request_tty != REQUEST_TTY_FORCE) {
		if (tty_flag)
			logit("Pseudo-terminal will not be allocated because "
			    "stdin is not a terminal.");
		tty_flag = 0;
	}

	seed_rng();

	if (options.user == NULL)
		options.user = xstrdup(pw->pw_name);

	if (gethostname(thishost, sizeof(thishost)) == -1)
		fatal("gethostname: %s", strerror(errno));
	strlcpy(shorthost, thishost, sizeof(shorthost));
	shorthost[strcspn(thishost, ".")] = '\0';
	snprintf(portstr, sizeof(portstr), "%d", options.port);

	if ((md = ssh_digest_start(SSH_DIGEST_SHA1)) == NULL ||
	    ssh_digest_update(md, thishost, strlen(thishost)) < 0 ||
	    ssh_digest_update(md, host, strlen(host)) < 0 ||
	    ssh_digest_update(md, portstr, strlen(portstr)) < 0 ||
	    ssh_digest_update(md, options.user, strlen(options.user)) < 0 ||
	    ssh_digest_final(md, conn_hash, sizeof(conn_hash)) < 0)
		fatal("%s: mux digest failed", __func__);
	ssh_digest_free(md);
	conn_hash_hex = tohex(conn_hash, ssh_digest_bytes(SSH_DIGEST_SHA1));

	if (options.local_command != NULL) {
		debug3("expanding LocalCommand: %s", options.local_command);
		cp = options.local_command;
		options.local_command = percent_expand(cp,
		    "C", conn_hash_hex,
		    "L", shorthost,
		    "d", pw->pw_dir,
		    "h", host,
		    "l", thishost,
		    "n", host_arg,
		    "p", portstr,
		    "r", options.user,
		    "u", pw->pw_name,
		    (char *)NULL);
		debug3("expanded LocalCommand: %s", options.local_command);
		free(cp);
	}

	if (options.control_path != NULL) {
		cp = tilde_expand_filename(options.control_path,
		    original_real_uid);
		free(options.control_path);
		options.control_path = percent_expand(cp,
		    "C", conn_hash_hex,
		    "L", shorthost,
		    "h", host,
		    "l", thishost,
		    "n", host_arg,
		    "p", portstr,
		    "r", options.user,
		    "u", pw->pw_name,
		    (char *)NULL);
		free(cp);
	}
	free(conn_hash_hex);

	if (config_test) {
		dump_client_config(&options, host);
		exit(0);
	}

	if (muxclient_command != 0 && options.control_path == NULL)
		fatal("No ControlPath specified for \"-O\" command");
	if (options.control_path != NULL)
		muxclient(options.control_path);

	/*
	 * If hostname canonicalisation was not enabled, then we may not
	 * have yet resolved the hostname. Do so now.
	 */
	if (addrs == NULL && options.proxy_command == NULL) {
		if ((addrs = resolve_host(host, options.port, 1,
		    cname, sizeof(cname))) == NULL)
			cleanup_exit(255); /* resolve_host logs the error */
	}

	timeout_ms = options.connection_timeout * 1000;

	/* Open a connection to the remote host. */
	if (ssh_connect(host, addrs, &hostaddr, options.port,
	    options.address_family, options.connection_attempts,
	    &timeout_ms, options.tcp_keep_alive,
	    options.use_privileged_port) != 0)
 		exit(255);

	if (addrs != NULL)
		freeaddrinfo(addrs);

	packet_set_timeout(options.server_alive_interval,
	    options.server_alive_count_max);

	if (timeout_ms > 0)
		debug3("timeout: %d ms remain after connect", timeout_ms);

	/*
	 * If we successfully made the connection, load the host private key
	 * in case we will need it later for combined rsa-rhosts
	 * authentication. This must be done before releasing extra
	 * privileges, because the file is only readable by root.
	 * If we cannot access the private keys, load the public keys
	 * instead and try to execute the ssh-keysign helper instead.
	 */
	sensitive_data.nkeys = 0;
	sensitive_data.keys = NULL;
	sensitive_data.external_keysign = 0;
	if (options.rhosts_rsa_authentication ||
	    options.hostbased_authentication) {
		sensitive_data.nkeys = 9;
		sensitive_data.keys = xcalloc(sensitive_data.nkeys,
		    sizeof(Key));
		for (i = 0; i < sensitive_data.nkeys; i++)
			sensitive_data.keys[i] = NULL;

		PRIV_START;
		sensitive_data.keys[0] = key_load_private_type(KEY_RSA1,
		    _PATH_HOST_KEY_FILE, "", NULL, NULL);
#ifdef OPENSSL_HAS_ECC
		sensitive_data.keys[1] = key_load_private_cert(KEY_ECDSA,
		    _PATH_HOST_ECDSA_KEY_FILE, "", NULL);
#endif
		sensitive_data.keys[2] = key_load_private_cert(KEY_ED25519,
		    _PATH_HOST_ED25519_KEY_FILE, "", NULL);
		sensitive_data.keys[3] = key_load_private_cert(KEY_RSA,
		    _PATH_HOST_RSA_KEY_FILE, "", NULL);
		sensitive_data.keys[4] = key_load_private_cert(KEY_DSA,
		    _PATH_HOST_DSA_KEY_FILE, "", NULL);
#ifdef OPENSSL_HAS_ECC
		sensitive_data.keys[5] = key_load_private_type(KEY_ECDSA,
		    _PATH_HOST_ECDSA_KEY_FILE, "", NULL, NULL);
#endif
		sensitive_data.keys[6] = key_load_private_type(KEY_ED25519,
		    _PATH_HOST_ED25519_KEY_FILE, "", NULL, NULL);
		sensitive_data.keys[7] = key_load_private_type(KEY_RSA,
		    _PATH_HOST_RSA_KEY_FILE, "", NULL, NULL);
		sensitive_data.keys[8] = key_load_private_type(KEY_DSA,
		    _PATH_HOST_DSA_KEY_FILE, "", NULL, NULL);
		PRIV_END;

		if (options.hostbased_authentication == 1 &&
		    sensitive_data.keys[0] == NULL &&
		    sensitive_data.keys[5] == NULL &&
		    sensitive_data.keys[6] == NULL &&
		    sensitive_data.keys[7] == NULL &&
		    sensitive_data.keys[8] == NULL) {
#ifdef OPENSSL_HAS_ECC
			sensitive_data.keys[1] = key_load_cert(
			    _PATH_HOST_ECDSA_KEY_FILE);
#endif
			sensitive_data.keys[2] = key_load_cert(
			    _PATH_HOST_ED25519_KEY_FILE);
			sensitive_data.keys[3] = key_load_cert(
			    _PATH_HOST_RSA_KEY_FILE);
			sensitive_data.keys[4] = key_load_cert(
			    _PATH_HOST_DSA_KEY_FILE);
#ifdef OPENSSL_HAS_ECC
			sensitive_data.keys[5] = key_load_public(
			    _PATH_HOST_ECDSA_KEY_FILE, NULL);
#endif
			sensitive_data.keys[6] = key_load_public(
			    _PATH_HOST_ED25519_KEY_FILE, NULL);
			sensitive_data.keys[7] = key_load_public(
			    _PATH_HOST_RSA_KEY_FILE, NULL);
			sensitive_data.keys[8] = key_load_public(
			    _PATH_HOST_DSA_KEY_FILE, NULL);
			sensitive_data.external_keysign = 1;
		}
	}
	/*
	 * Get rid of any extra privileges that we may have.  We will no
	 * longer need them.  Also, extra privileges could make it very hard
	 * to read identity files and other non-world-readable files from the
	 * user's home directory if it happens to be on a NFS volume where
	 * root is mapped to nobody.
	 */
	if (original_effective_uid == 0) {
		PRIV_START;
		permanently_set_uid(pw);
	}

	/*
	 * Now that we are back to our own permissions, create ~/.ssh
	 * directory if it doesn't already exist.
	 */
	if (config == NULL) {
		r = snprintf(buf, sizeof buf, "%s%s%s", pw->pw_dir,
		    strcmp(pw->pw_dir, "/") ? "/" : "", _PATH_SSH_USER_DIR);
		if (r > 0 && (size_t)r < sizeof(buf) && stat(buf, &st) < 0) {
#ifdef WITH_SELINUX
			ssh_selinux_setfscreatecon(buf);
#endif
			if (mkdir(buf, 0700) < 0)
				error("Could not create directory '%.200s'.",
				    buf);
#ifdef WITH_SELINUX
			ssh_selinux_setfscreatecon(NULL);
#endif
		}
	}
	/* load options.identity_files */
	load_public_identity_files();

	/* Expand ~ in known host file names. */
	tilde_expand_paths(options.system_hostfiles,
	    options.num_system_hostfiles);
	tilde_expand_paths(options.user_hostfiles, options.num_user_hostfiles);

	signal(SIGPIPE, SIG_IGN); /* ignore SIGPIPE early */
	signal(SIGCHLD, main_sigchld_handler);

	/* Log into the remote system.  Never returns if the login fails. */
	ssh_login(&sensitive_data, host, (struct sockaddr *)&hostaddr,
	    options.port, pw, timeout_ms);

	if (packet_connection_is_on_socket()) {
		verbose("Authenticated to %s ([%s]:%d).", host,
		    get_remote_ipaddr(), get_remote_port());
	} else {
		verbose("Authenticated to %s (via proxy).", host);
	}

	/* We no longer need the private host keys.  Clear them now. */
	if (sensitive_data.nkeys != 0) {
		for (i = 0; i < sensitive_data.nkeys; i++) {
			if (sensitive_data.keys[i] != NULL) {
				/* Destroys contents safely */
				debug3("clear hostkey %d", i);
				key_free(sensitive_data.keys[i]);
				sensitive_data.keys[i] = NULL;
			}
		}
		free(sensitive_data.keys);
	}
	for (i = 0; i < options.num_identity_files; i++) {
		free(options.identity_files[i]);
		options.identity_files[i] = NULL;
		if (options.identity_keys[i]) {
			key_free(options.identity_keys[i]);
			options.identity_keys[i] = NULL;
		}
	}

	exit_status = compat20 ? ssh_session2() : ssh_session();
	packet_close();

	if (options.control_path != NULL && muxserver_sock != -1)
		unlink(options.control_path);

	/* Kill ProxyCommand if it is running. */
	ssh_kill_proxy_command();

	return exit_status;
}

static void
control_persist_detach(void)
{
	pid_t pid;
	int devnull;

	debug("%s: backgrounding master process", __func__);

 	/*
 	 * master (current process) into the background, and make the
 	 * foreground process a client of the backgrounded master.
 	 */
	switch ((pid = fork())) {
	case -1:
		fatal("%s: fork: %s", __func__, strerror(errno));
	case 0:
		/* Child: master process continues mainloop */
 		break;
 	default:
		/* Parent: set up mux slave to connect to backgrounded master */
		debug2("%s: background process is %ld", __func__, (long)pid);
		stdin_null_flag = ostdin_null_flag;
		options.request_tty = orequest_tty;
		tty_flag = otty_flag;
 		close(muxserver_sock);
 		muxserver_sock = -1;
		options.control_master = SSHCTL_MASTER_NO;
 		muxclient(options.control_path);
		/* muxclient() doesn't return on success. */
 		fatal("Failed to connect to new control master");
 	}
	if ((devnull = open(_PATH_DEVNULL, O_RDWR)) == -1) {
		error("%s: open(\"/dev/null\"): %s", __func__,
		    strerror(errno));
	} else {
		if (dup2(devnull, STDIN_FILENO) == -1 ||
		    dup2(devnull, STDOUT_FILENO) == -1)
			error("%s: dup2: %s", __func__, strerror(errno));
		if (devnull > STDERR_FILENO)
			close(devnull);
	}
	daemon(1, 1);
	setproctitle("%s [mux]", options.control_path);
}

extern const EVP_CIPHER *evp_aes_ctr_mt(void);

/* Do fork() after authentication. Used by "ssh -f" */
static void
fork_postauth(void)
{
	if (need_controlpersist_detach)
		control_persist_detach();
	debug("forking to background");
	fork_after_authentication_flag = 0;
	if (daemon(1, 1) < 0)
		fatal("daemon() failed: %.200s", strerror(errno));
}

/* Callback for remote forward global requests */
static void
ssh_confirm_remote_forward(int type, u_int32_t seq, void *ctxt)
{
	struct Forward *rfwd = (struct Forward *)ctxt;

	/* XXX verbose() on failure? */
	debug("remote forward %s for: listen %s%s%d, connect %s:%d",
	    type == SSH2_MSG_REQUEST_SUCCESS ? "success" : "failure",
	    rfwd->listen_path ? rfwd->listen_path :
	    rfwd->listen_host ? rfwd->listen_host : "",
	    (rfwd->listen_path || rfwd->listen_host) ? ":" : "",
	    rfwd->listen_port, rfwd->connect_path ? rfwd->connect_path :
	    rfwd->connect_host, rfwd->connect_port);
	if (rfwd->listen_path == NULL && rfwd->listen_port == 0) {
		if (type == SSH2_MSG_REQUEST_SUCCESS) {
			rfwd->allocated_port = packet_get_int();
			logit("Allocated port %u for remote forward to %s:%d",
			    rfwd->allocated_port,
			    rfwd->connect_host, rfwd->connect_port);
			channel_update_permitted_opens(rfwd->handle,
			    rfwd->allocated_port);
		} else {
			channel_update_permitted_opens(rfwd->handle, -1);
		}
	}
	
	if (type == SSH2_MSG_REQUEST_FAILURE) {
		if (options.exit_on_forward_failure) {
			if (rfwd->listen_path != NULL)
				fatal("Error: remote port forwarding failed "
				    "for listen path %s", rfwd->listen_path);
			else
				fatal("Error: remote port forwarding failed "
				    "for listen port %d", rfwd->listen_port);
		} else {
			if (rfwd->listen_path != NULL)
				logit("Warning: remote port forwarding failed "
				    "for listen path %s", rfwd->listen_path);
			else
				logit("Warning: remote port forwarding failed "
				    "for listen port %d", rfwd->listen_port);
		}
	}
	if (++remote_forward_confirms_received == options.num_remote_forwards) {
		debug("All remote forwarding requests processed");
		if (fork_after_authentication_flag)
			fork_postauth();
	}
}

static void
client_cleanup_stdio_fwd(int id, void *arg)
{
	debug("stdio forwarding: done");
	cleanup_exit(0);
}

static void
ssh_stdio_confirm(int id, int success, void *arg)
{
	if (!success)
		fatal("stdio forwarding failed");
}

static void
ssh_init_stdio_forwarding(void)
{
	Channel *c;
	int in, out;

	if (stdio_forward_host == NULL)
		return;
	if (!compat20)
		fatal("stdio forwarding require Protocol 2");

	debug3("%s: %s:%d", __func__, stdio_forward_host, stdio_forward_port);

	if ((in = dup(STDIN_FILENO)) < 0 ||
	    (out = dup(STDOUT_FILENO)) < 0)
		fatal("channel_connect_stdio_fwd: dup() in/out failed");
	if ((c = channel_connect_stdio_fwd(stdio_forward_host,
	    stdio_forward_port, in, out)) == NULL)
		fatal("%s: channel_connect_stdio_fwd failed", __func__);
	channel_register_cleanup(c->self, client_cleanup_stdio_fwd, 0);
	channel_register_open_confirm(c->self, ssh_stdio_confirm, NULL);
}

static void
ssh_init_forwarding(void)
{
	int success = 0;
	int i;

	/* Initiate local TCP/IP port forwardings. */
	for (i = 0; i < options.num_local_forwards; i++) {
		debug("Local connections to %.200s:%d forwarded to remote "
		    "address %.200s:%d",
		    (options.local_forwards[i].listen_path != NULL) ?
		    options.local_forwards[i].listen_path :
		    (options.local_forwards[i].listen_host == NULL) ?
		    (options.fwd_opts.gateway_ports ? "*" : "LOCALHOST") :
		    options.local_forwards[i].listen_host,
		    options.local_forwards[i].listen_port,
		    (options.local_forwards[i].connect_path != NULL) ?
		    options.local_forwards[i].connect_path :
		    options.local_forwards[i].connect_host,
		    options.local_forwards[i].connect_port);
		success += channel_setup_local_fwd_listener(
		    &options.local_forwards[i], &options.fwd_opts);
	}
	if (i > 0 && success != i && options.exit_on_forward_failure)
		fatal("Could not request local forwarding.");
	if (i > 0 && success == 0)
		error("Could not request local forwarding.");

	/* Initiate remote TCP/IP port forwardings. */
	for (i = 0; i < options.num_remote_forwards; i++) {
		debug("Remote connections from %.200s:%d forwarded to "
		    "local address %.200s:%d",
		    (options.remote_forwards[i].listen_path != NULL) ?
		    options.remote_forwards[i].listen_path :
		    (options.remote_forwards[i].listen_host == NULL) ?
		    "LOCALHOST" : options.remote_forwards[i].listen_host,
		    options.remote_forwards[i].listen_port,
		    (options.remote_forwards[i].connect_path != NULL) ?
		    options.remote_forwards[i].connect_path :
		    options.remote_forwards[i].connect_host,
		    options.remote_forwards[i].connect_port);
		options.remote_forwards[i].handle =
		    channel_request_remote_forwarding(
		    &options.remote_forwards[i]);
		if (options.remote_forwards[i].handle < 0) {
			if (options.exit_on_forward_failure)
				fatal("Could not request remote forwarding.");
			else
				logit("Warning: Could not request remote "
				    "forwarding.");
		} else {
			client_register_global_confirm(ssh_confirm_remote_forward,
			    &options.remote_forwards[i]);
		}
	}

	/* Initiate tunnel forwarding. */
	if (options.tun_open != SSH_TUNMODE_NO) {
		if (client_request_tun_fwd(options.tun_open,
		    options.tun_local, options.tun_remote) == -1) {
			if (options.exit_on_forward_failure)
				fatal("Could not request tunnel forwarding.");
			else
				error("Could not request tunnel forwarding.");
		}
	}			
}

static void
check_agent_present(void)
{
	int r;

	if (options.forward_agent) {
		/* Clear agent forwarding if we don't have an agent. */
		if ((r = ssh_get_authentication_socket(NULL)) != 0) {
			options.forward_agent = 0;
			if (r != SSH_ERR_AGENT_NOT_PRESENT)
				debug("ssh_get_authentication_socket: %s",
				    ssh_err(r));
		}
	}
}

static int
ssh_session(void)
{
	int type;
	int interactive = 0;
	int have_tty = 0;
	struct winsize ws;
	char *cp;
	const char *display;

	/* Enable compression if requested. */
	if (options.compression) {
		debug("Requesting compression at level %d.",
		    options.compression_level);

		if (options.compression_level < 1 ||
		    options.compression_level > 9)
			fatal("Compression level must be from 1 (fast) to "
			    "9 (slow, best).");

		/* Send the request. */
		packet_start(SSH_CMSG_REQUEST_COMPRESSION);
		packet_put_int(options.compression_level);
		packet_send();
		packet_write_wait();
		type = packet_read();
		if (type == SSH_SMSG_SUCCESS)
			packet_start_compression(options.compression_level);
		else if (type == SSH_SMSG_FAILURE)
			logit("Warning: Remote host refused compression.");
		else
			packet_disconnect("Protocol error waiting for "
			    "compression response.");
	}
	/* Allocate a pseudo tty if appropriate. */
	if (tty_flag) {
		debug("Requesting pty.");

		/* Start the packet. */
		packet_start(SSH_CMSG_REQUEST_PTY);

		/* Store TERM in the packet.  There is no limit on the
		   length of the string. */
		cp = getenv("TERM");
		if (!cp)
			cp = "";
		packet_put_cstring(cp);

		/* Store window size in the packet. */
		if (ioctl(fileno(stdin), TIOCGWINSZ, &ws) < 0)
			memset(&ws, 0, sizeof(ws));
		packet_put_int((u_int)ws.ws_row);
		packet_put_int((u_int)ws.ws_col);
		packet_put_int((u_int)ws.ws_xpixel);
		packet_put_int((u_int)ws.ws_ypixel);

		/* Store tty modes in the packet. */
		tty_make_modes(fileno(stdin), NULL);

		/* Send the packet, and wait for it to leave. */
		packet_send();
		packet_write_wait();

		/* Read response from the server. */
		type = packet_read();
		if (type == SSH_SMSG_SUCCESS) {
			interactive = 1;
			have_tty = 1;
		} else if (type == SSH_SMSG_FAILURE)
			logit("Warning: Remote host failed or refused to "
			    "allocate a pseudo tty.");
		else
			packet_disconnect("Protocol error waiting for pty "
			    "request response.");
	}
	/* Request X11 forwarding if enabled and DISPLAY is set. */
	display = getenv("DISPLAY");
	if (display == NULL && options.forward_x11)
		debug("X11 forwarding requested but DISPLAY not set");
	if (options.forward_x11 && display != NULL) {
		char *proto, *data;
		/* Get reasonable local authentication information. */
		client_x11_get_proto(display, options.xauth_location,
		    options.forward_x11_trusted,
		    options.forward_x11_timeout,
		    &proto, &data);
		/* Request forwarding with authentication spoofing. */
		debug("Requesting X11 forwarding with authentication "
		    "spoofing.");
		x11_request_forwarding_with_spoofing(0, display, proto,
		    data, 0);
		/* Read response from the server. */
		type = packet_read();
		if (type == SSH_SMSG_SUCCESS) {
			interactive = 1;
		} else if (type == SSH_SMSG_FAILURE) {
			logit("Warning: Remote host denied X11 forwarding.");
		} else {
			packet_disconnect("Protocol error waiting for X11 "
			    "forwarding");
		}
	}
	/* Tell the packet module whether this is an interactive session. */
	packet_set_interactive(interactive,
	    options.ip_qos_interactive, options.ip_qos_bulk);

	/* Request authentication agent forwarding if appropriate. */
	check_agent_present();

	if (options.forward_agent) {
		debug("Requesting authentication agent forwarding.");
		auth_request_forwarding();

		/* Read response from the server. */
		type = packet_read();
		packet_check_eom();
		if (type != SSH_SMSG_SUCCESS)
			logit("Warning: Remote host denied authentication agent forwarding.");
	}

	/* Initiate port forwardings. */
	ssh_init_stdio_forwarding();
	ssh_init_forwarding();

	/* Execute a local command */
	if (options.local_command != NULL &&
	    options.permit_local_command)
		ssh_local_cmd(options.local_command);

	/*
	 * If requested and we are not interested in replies to remote
	 * forwarding requests, then let ssh continue in the background.
	 */
	if (fork_after_authentication_flag) {
		if (options.exit_on_forward_failure &&
		    options.num_remote_forwards > 0) {
			debug("deferring postauth fork until remote forward "
			    "confirmation received");
		} else
			fork_postauth();
	}

	/*
	 * If a command was specified on the command line, execute the
	 * command now. Otherwise request the server to start a shell.
	 */
	if (buffer_len(&command) > 0) {
		int len = buffer_len(&command);
		if (len > 900)
			len = 900;
		debug("Sending command: %.*s", len,
		    (u_char *)buffer_ptr(&command));
		packet_start(SSH_CMSG_EXEC_CMD);
		packet_put_string(buffer_ptr(&command), buffer_len(&command));
		packet_send();
		packet_write_wait();
	} else {
		debug("Requesting shell.");
		packet_start(SSH_CMSG_EXEC_SHELL);
		packet_send();
		packet_write_wait();
	}

	/* Enter the interactive session. */
	return client_loop(have_tty, tty_flag ?
	    options.escape_char : SSH_ESCAPECHAR_NONE, 0);
}

/* request pty/x11/agent/tcpfwd/shell for channel */
static void
ssh_session2_setup(int id, int success, void *arg)
{
	extern char **environ;
	const char *display;
	int interactive = tty_flag;

	if (!success)
		return; /* No need for error message, channels code sens one */

	display = getenv("DISPLAY");
	if (display == NULL && options.forward_x11)
		debug("X11 forwarding requested but DISPLAY not set");
	if (options.forward_x11 && display != NULL) {
		char *proto, *data;
		/* Get reasonable local authentication information. */
		client_x11_get_proto(display, options.xauth_location,
		    options.forward_x11_trusted,
		    options.forward_x11_timeout, &proto, &data);
		/* Request forwarding with authentication spoofing. */
		debug("Requesting X11 forwarding with authentication "
		    "spoofing.");
		x11_request_forwarding_with_spoofing(id, display, proto,
		    data, 1);
		client_expect_confirm(id, "X11 forwarding", CONFIRM_WARN);
		/* XXX exit_on_forward_failure */
		interactive = 1;
	}

	check_agent_present();
	if (options.forward_agent) {
		debug("Requesting authentication agent forwarding.");
		channel_request_start(id, "auth-agent-req@openssh.com", 0);
		packet_send();
	}

	/* Tell the packet module whether this is an interactive session. */
	packet_set_interactive(interactive,
	    options.ip_qos_interactive, options.ip_qos_bulk);

	client_session2_setup(id, tty_flag, subsystem_flag, getenv("TERM"),
	    NULL, fileno(stdin), &command, environ);
}

static void
hpn_options_init(void)
<<<<<<< HEAD
{
	/*
	 * We need to check to see if what they want to do about buffer
	 * sizes here. In a hpn to nonhpn connection we want to limit
	 * the window size to something reasonable in case the far side
	 * has the large window bug. In hpn to hpn connection we want to
	 * use the max window size but allow the user to override it
	 * lastly if they disabled hpn then use the ssh std window size.
	 *
	 * So why don't we just do a getsockopt() here and set the
	 * ssh window to that? In the case of a autotuning receive
	 * window the window would get stuck at the initial buffer
	 * size generally less than 96k. Therefore we need to set the
	 * maximum ssh window size to the maximum hpn buffer size
	 * unless the user has specifically set the tcprcvbufpoll
	 * to no. In which case we *can* just set the window to the
	 * minimum of the hpn buffer size and tcp receive buffer size.
	 */
=======
{
	/*
	 * We need to check to see if what they want to do about buffer
	 * sizes here. In a hpn to nonhpn connection we want to limit
	 * the window size to something reasonable in case the far side
	 * has the large window bug. In hpn to hpn connection we want to
	 * use the max window size but allow the user to override it
	 * lastly if they disabled hpn then use the ssh std window size.
	 *
	 * So why don't we just do a getsockopt() here and set the
	 * ssh window to that? In the case of a autotuning receive
	 * window the window would get stuck at the initial buffer
	 * size generally less than 96k. Therefore we need to set the
	 * maximum ssh window size to the maximum hpn buffer size
	 * unless the user has specifically set the tcprcvbufpoll
	 * to no. In which case we *can* just set the window to the
	 * minimum of the hpn buffer size and tcp receive buffer size.
	 */

	if (tty_flag)
		options.hpn_buffer_size = CHAN_SES_WINDOW_DEFAULT;
	else
		options.hpn_buffer_size = 2 * 1024 * 1024;

	if (datafellows & SSH_BUG_LARGEWINDOW) {
		debug("HPN to Non-HPN Connection");
	} else {
		int sock, socksize;
		socklen_t socksizelen;
		if (options.tcp_rcv_buf_poll <= 0) {
			sock = socket(AF_INET, SOCK_STREAM, 0);
			socksizelen = sizeof(socksize);
			getsockopt(sock, SOL_SOCKET, SO_RCVBUF,
				   &socksize, &socksizelen);
			close(sock);
			debug("socksize %d", socksize);
			options.hpn_buffer_size = socksize;
			debug("HPNBufferSize set to TCP RWIN: %d", options.hpn_buffer_size);
		} else {
			if (options.tcp_rcv_buf > 0) {
				/*
				 * Create a socket but don't connect it:
				 * we use that the get the rcv socket size
				 */
				sock = socket(AF_INET, SOCK_STREAM, 0);
				/*
				 * If they are using the tcp_rcv_buf option,
				 * attempt to set the buffer size to that.
				 */
				if (options.tcp_rcv_buf) {
					socksizelen = sizeof(options.tcp_rcv_buf);
					setsockopt(sock, SOL_SOCKET, SO_RCVBUF,
						   &options.tcp_rcv_buf, socksizelen);
				}
				socksizelen = sizeof(socksize);
				getsockopt(sock, SOL_SOCKET, SO_RCVBUF,
					   &socksize, &socksizelen);
				close(sock);
				debug("socksize %d", socksize);
				options.hpn_buffer_size = socksize;
				debug("HPNBufferSize set to user TCPRcvBuf: %d", options.hpn_buffer_size);
			}
		}
	}

	debug("Final hpn_buffer_size = %d", options.hpn_buffer_size);

	channel_set_hpn(options.hpn_disabled, options.hpn_buffer_size);
}

/* open new channel for a session */
static int
ssh_session2_open(void)
{
	Channel *c;
	int window, packetmax, in, out, err;
>>>>>>> 9b30925f

	if (tty_flag)
		options.hpn_buffer_size = CHAN_SES_WINDOW_DEFAULT;
	else
		options.hpn_buffer_size = 2 * 1024 * 1024;

	if (datafellows & SSH_BUG_LARGEWINDOW) {
		debug("HPN to Non-HPN Connection");
	} else {
		int sock, socksize;
		socklen_t socksizelen;
		if (options.tcp_rcv_buf_poll <= 0) {
			sock = socket(AF_INET, SOCK_STREAM, 0);
			socksizelen = sizeof(socksize);
			getsockopt(sock, SOL_SOCKET, SO_RCVBUF,
				   &socksize, &socksizelen);
			close(sock);
			debug("socksize %d", socksize);
			options.hpn_buffer_size = socksize;
			debug("HPNBufferSize set to TCP RWIN: %d", options.hpn_buffer_size);
		} else {
			if (options.tcp_rcv_buf > 0) {
				/*
				 * Create a socket but don't connect it:
				 * we use that the get the rcv socket size
				 */
				sock = socket(AF_INET, SOCK_STREAM, 0);
				/*
				 * If they are using the tcp_rcv_buf option,
				 * attempt to set the buffer size to that.
				 */
				if (options.tcp_rcv_buf) {
					socksizelen = sizeof(options.tcp_rcv_buf);
					setsockopt(sock, SOL_SOCKET, SO_RCVBUF,
						   &options.tcp_rcv_buf, socksizelen);
				}
				socksizelen = sizeof(socksize);
				getsockopt(sock, SOL_SOCKET, SO_RCVBUF,
					   &socksize, &socksizelen);
				close(sock);
				debug("socksize %d", socksize);
				options.hpn_buffer_size = socksize;
				debug("HPNBufferSize set to user TCPRcvBuf: %d", options.hpn_buffer_size);
			}
		}
	}

	debug("Final hpn_buffer_size = %d", options.hpn_buffer_size);

	channel_set_hpn(options.hpn_disabled, options.hpn_buffer_size);
}

<<<<<<< HEAD
/* open new channel for a session */
static int
ssh_session2_open(void)
{
	/*
	 * We need to check to see if what they want to do about buffer
	 * sizes here. In a hpn to nonhpn connection we want to limit
	 * the window size to something reasonable in case the far side
	 * has the large window bug. In hpn to hpn connection we want to
	 * use the max window size but allow the user to override it
	 * lastly if they disabled hpn then use the ssh std window size.
	 *
	 * So why don't we just do a getsockopt() here and set the
	 * ssh window to that? In the case of a autotuning receive
	 * window the window would get stuck at the initial buffer
	 * size generally less than 96k. Therefore we need to set the
	 * maximum ssh window size to the maximum hpn buffer size
	 * unless the user has specifically set the tcprcvbufpoll
	 * to no. In which case we *can* just set the window to the
	 * minimum of the hpn buffer size and tcp receive buffer size.
	 */

	if (tty_flag)
		options.hpn_buffer_size = CHAN_SES_WINDOW_DEFAULT;
	else
		options.hpn_buffer_size = 2 * 1024 * 1024;

	if (datafellows & SSH_BUG_LARGEWINDOW) {
		debug("HPN to Non-HPN Connection");
	} else {
		int sock, socksize;
		socklen_t socksizelen;
		if (options.tcp_rcv_buf_poll <= 0) {
			sock = socket(AF_INET, SOCK_STREAM, 0);
			socksizelen = sizeof(socksize);
			getsockopt(sock, SOL_SOCKET, SO_RCVBUF,
				   &socksize, &socksizelen);
			close(sock);
			debug("socksize %d", socksize);
			options.hpn_buffer_size = socksize;
			debug("HPNBufferSize set to TCP RWIN: %d", options.hpn_buffer_size);
		} else {
			if (options.tcp_rcv_buf > 0) {
				/*
				 * Create a socket but don't connect it:
				 * we use that the get the rcv socket size
				 */
				sock = socket(AF_INET, SOCK_STREAM, 0);
				/*
				 * If they are using the tcp_rcv_buf option,
				 * attempt to set the buffer size to that.
				 */
				if (options.tcp_rcv_buf) {
					socksizelen = sizeof(options.tcp_rcv_buf);
					setsockopt(sock, SOL_SOCKET, SO_RCVBUF,
						   &options.tcp_rcv_buf, socksizelen);
				}
				socksizelen = sizeof(socksize);
				getsockopt(sock, SOL_SOCKET, SO_RCVBUF,
					   &socksize, &socksizelen);
				close(sock);
				debug("socksize %d", socksize);
				options.hpn_buffer_size = socksize;
				debug("HPNBufferSize set to user TCPRcvBuf: %d", options.hpn_buffer_size);
			}
		}
	}

	debug("Final hpn_buffer_size = %d", options.hpn_buffer_size);

	channel_set_hpn(options.hpn_disabled, options.hpn_buffer_size);
}

/* open new channel for a session */
static int
ssh_session2_open(void)
{
	Channel *c;
	int window, packetmax, in, out, err;

	if (stdin_null_flag) {
		in = open(_PATH_DEVNULL, O_RDONLY);
	} else {
		in = dup(STDIN_FILENO);
	}
	out = dup(STDOUT_FILENO);
	err = dup(STDERR_FILENO);

	if (in < 0 || out < 0 || err < 0)
		fatal("dup() in/out/err failed");

	/* enable nonblocking unless tty */
	if (!isatty(in))
		set_nonblock(in);
	if (!isatty(out))
		set_nonblock(out);
	if (!isatty(err))
		set_nonblock(err);

=======
>>>>>>> 9b30925f
	window = options.hpn_buffer_size;

	packetmax = CHAN_SES_PACKET_DEFAULT;
	if (tty_flag) {
		window = CHAN_SES_WINDOW_DEFAULT;
		window >>= 1;
		packetmax >>= 1;
	}
	c = channel_new(
	    "session", SSH_CHANNEL_OPENING, in, out, err,
	    window, packetmax, CHAN_EXTENDED_WRITE,
	    "client-session", /*nonblock*/0);

	if ((options.tcp_rcv_buf_poll > 0) && (!options.hpn_disabled)) {
		c->dynamic_window = 1;
		debug("Enabled Dynamic Window Scaling");
	}
	debug3("ssh_session2_open: channel_new: %d", c->self);

	channel_send_open(c->self);
	if (!no_shell_flag)
		channel_register_open_confirm(c->self,
		    ssh_session2_setup, NULL);

	return c->self;
}

static int
ssh_session2(void)
{
	int id = -1;

	/*
	 * We need to initialize this early because the forwarding logic below
	 * might open channels that use the hpn buffer sizes.  We can't send a
	 * window of -1 (the default) to the server as it breaks things.
	 */
	hpn_options_init();

	/* XXX should be pre-session */
	if (!options.control_persist)
		ssh_init_stdio_forwarding();
	ssh_init_forwarding();

	/* Start listening for multiplex clients */
	muxserver_listen();

 	/*
	 * If we are in control persist mode and have a working mux listen
	 * socket, then prepare to background ourselves and have a foreground
	 * client attach as a control slave.
	 * NB. we must save copies of the flags that we override for
	 * the backgrounding, since we defer attachment of the slave until
	 * after the connection is fully established (in particular,
	 * async rfwd replies have been received for ExitOnForwardFailure).
	 */
 	if (options.control_persist && muxserver_sock != -1) {
		ostdin_null_flag = stdin_null_flag;
		ono_shell_flag = no_shell_flag;
		orequest_tty = options.request_tty;
		otty_flag = tty_flag;
 		stdin_null_flag = 1;
 		no_shell_flag = 1;
 		tty_flag = 0;
		if (!fork_after_authentication_flag)
			need_controlpersist_detach = 1;
		fork_after_authentication_flag = 1;
 	}
	/*
	 * ControlPersist mux listen socket setup failed, attempt the
	 * stdio forward setup that we skipped earlier.
	 */
	if (options.control_persist && muxserver_sock == -1)
		ssh_init_stdio_forwarding();

	if (!no_shell_flag || (datafellows & SSH_BUG_DUMMYCHAN))
		id = ssh_session2_open();
	else {
		packet_set_interactive(
		    options.control_master == SSHCTL_MASTER_NO,
		    options.ip_qos_interactive, options.ip_qos_bulk);
	}

	/* If we don't expect to open a new session, then disallow it */
	if (options.control_master == SSHCTL_MASTER_NO &&
	    (datafellows & SSH_NEW_OPENSSH)) {
		debug("Requesting no-more-sessions@openssh.com");
		packet_start(SSH2_MSG_GLOBAL_REQUEST);
		packet_put_cstring("no-more-sessions@openssh.com");
		packet_put_char(0);
		packet_send();
	}

	/* Execute a local command */
	if (options.local_command != NULL &&
	    options.permit_local_command)
		ssh_local_cmd(options.local_command);

	/*
	 * If requested and we are not interested in replies to remote
	 * forwarding requests, then let ssh continue in the background.
	 */
	if (fork_after_authentication_flag) {
		if (options.exit_on_forward_failure &&
		    options.num_remote_forwards > 0) {
			debug("deferring postauth fork until remote forward "
			    "confirmation received");
		} else
			fork_postauth();
	}

	return client_loop(tty_flag, tty_flag ?
	    options.escape_char : SSH_ESCAPECHAR_NONE, id);
}

static void
load_public_identity_files(void)
{
	char *filename, *cp, thishost[NI_MAXHOST];
	char *pwdir = NULL, *pwname = NULL;
	int i = 0;
	Key *public;
	struct passwd *pw;
	u_int n_ids;
	char *identity_files[SSH_MAX_IDENTITY_FILES];
	Key *identity_keys[SSH_MAX_IDENTITY_FILES];
#ifdef ENABLE_PKCS11
	Key **keys;
	int nkeys;
#endif /* PKCS11 */

	n_ids = 0;
	memset(identity_files, 0, sizeof(identity_files));
	memset(identity_keys, 0, sizeof(identity_keys));

#ifdef ENABLE_PKCS11
	if (options.pkcs11_provider != NULL &&
	    options.num_identity_files < SSH_MAX_IDENTITY_FILES &&
	    (pkcs11_init(!options.batch_mode) == 0) &&
	    (nkeys = pkcs11_add_provider(options.pkcs11_provider, NULL,
	    &keys)) > 0) {
		for (i = 0; i < nkeys; i++) {
			if (n_ids >= SSH_MAX_IDENTITY_FILES) {
				key_free(keys[i]);
				continue;
			}
			identity_keys[n_ids] = keys[i];
			identity_files[n_ids] =
			    xstrdup(options.pkcs11_provider); /* XXX */
			n_ids++;
		}
		free(keys);
	}
#endif /* ENABLE_PKCS11 */
	if ((pw = getpwuid(original_real_uid)) == NULL)
		fatal("load_public_identity_files: getpwuid failed");
	pwname = xstrdup(pw->pw_name);
	pwdir = xstrdup(pw->pw_dir);
	if (gethostname(thishost, sizeof(thishost)) == -1)
		fatal("load_public_identity_files: gethostname: %s",
		    strerror(errno));
	for (i = 0; i < options.num_identity_files; i++) {
		if (n_ids >= SSH_MAX_IDENTITY_FILES ||
		    strcasecmp(options.identity_files[i], "none") == 0) {
			free(options.identity_files[i]);
			continue;
		}
		cp = tilde_expand_filename(options.identity_files[i],
		    original_real_uid);
		filename = percent_expand(cp, "d", pwdir,
		    "u", pwname, "l", thishost, "h", host,
		    "r", options.user, (char *)NULL);
		free(cp);
		public = key_load_public(filename, NULL);
		debug("identity file %s type %d", filename,
		    public ? public->type : -1);
		free(options.identity_files[i]);
		identity_files[n_ids] = filename;
		identity_keys[n_ids] = public;

		if (++n_ids >= SSH_MAX_IDENTITY_FILES)
			continue;

		/* Try to add the certificate variant too */
		xasprintf(&cp, "%s-cert", filename);
		public = key_load_public(cp, NULL);
		debug("identity file %s type %d", cp,
		    public ? public->type : -1);
		if (public == NULL) {
			free(cp);
			continue;
		}
		if (!key_is_cert(public)) {
			debug("%s: key %s type %s is not a certificate",
			    __func__, cp, key_type(public));
			key_free(public);
			free(cp);
			continue;
		}
		identity_keys[n_ids] = public;
		/* point to the original path, most likely the private key */
		identity_files[n_ids] = xstrdup(filename);
		n_ids++;
	}
	options.num_identity_files = n_ids;
	memcpy(options.identity_files, identity_files, sizeof(identity_files));
	memcpy(options.identity_keys, identity_keys, sizeof(identity_keys));

	explicit_bzero(pwname, strlen(pwname));
	free(pwname);
	explicit_bzero(pwdir, strlen(pwdir));
	free(pwdir);
}

static void
main_sigchld_handler(int sig)
{
	int save_errno = errno;
	pid_t pid;
	int status;

	while ((pid = waitpid(-1, &status, WNOHANG)) > 0 ||
	    (pid < 0 && errno == EINTR))
		;

	signal(sig, main_sigchld_handler);
	errno = save_errno;
}<|MERGE_RESOLUTION|>--- conflicted
+++ resolved
@@ -801,7 +801,6 @@
 				options.ciphers = xstrdup(optarg);
 				options.cipher = SSH_CIPHER_INVALID;
 				break;
-<<<<<<< HEAD
 			}
 			/* SSH1 only */
 			options.cipher = cipher_number(optarg);
@@ -810,16 +809,6 @@
 				    optarg);
 				exit(255);
 			}
-=======
-			}
-			/* SSH1 only */
-			options.cipher = cipher_number(optarg);
-			if (options.cipher == -1) {
-				fprintf(stderr, "Unknown cipher type '%s'\n",
-				    optarg);
-				exit(255);
-			}
->>>>>>> 9b30925f
 			if (options.cipher == SSH_CIPHER_3DES)
 				options.ciphers = xstrdup("3des-cbc");
 			else if (options.cipher == SSH_CIPHER_BLOWFISH)
@@ -1827,26 +1816,6 @@
 
 static void
 hpn_options_init(void)
-<<<<<<< HEAD
-{
-	/*
-	 * We need to check to see if what they want to do about buffer
-	 * sizes here. In a hpn to nonhpn connection we want to limit
-	 * the window size to something reasonable in case the far side
-	 * has the large window bug. In hpn to hpn connection we want to
-	 * use the max window size but allow the user to override it
-	 * lastly if they disabled hpn then use the ssh std window size.
-	 *
-	 * So why don't we just do a getsockopt() here and set the
-	 * ssh window to that? In the case of a autotuning receive
-	 * window the window would get stuck at the initial buffer
-	 * size generally less than 96k. Therefore we need to set the
-	 * maximum ssh window size to the maximum hpn buffer size
-	 * unless the user has specifically set the tcprcvbufpoll
-	 * to no. In which case we *can* just set the window to the
-	 * minimum of the hpn buffer size and tcp receive buffer size.
-	 */
-=======
 {
 	/*
 	 * We need to check to see if what they want to do about buffer
@@ -1923,139 +1892,6 @@
 {
 	Channel *c;
 	int window, packetmax, in, out, err;
->>>>>>> 9b30925f
-
-	if (tty_flag)
-		options.hpn_buffer_size = CHAN_SES_WINDOW_DEFAULT;
-	else
-		options.hpn_buffer_size = 2 * 1024 * 1024;
-
-	if (datafellows & SSH_BUG_LARGEWINDOW) {
-		debug("HPN to Non-HPN Connection");
-	} else {
-		int sock, socksize;
-		socklen_t socksizelen;
-		if (options.tcp_rcv_buf_poll <= 0) {
-			sock = socket(AF_INET, SOCK_STREAM, 0);
-			socksizelen = sizeof(socksize);
-			getsockopt(sock, SOL_SOCKET, SO_RCVBUF,
-				   &socksize, &socksizelen);
-			close(sock);
-			debug("socksize %d", socksize);
-			options.hpn_buffer_size = socksize;
-			debug("HPNBufferSize set to TCP RWIN: %d", options.hpn_buffer_size);
-		} else {
-			if (options.tcp_rcv_buf > 0) {
-				/*
-				 * Create a socket but don't connect it:
-				 * we use that the get the rcv socket size
-				 */
-				sock = socket(AF_INET, SOCK_STREAM, 0);
-				/*
-				 * If they are using the tcp_rcv_buf option,
-				 * attempt to set the buffer size to that.
-				 */
-				if (options.tcp_rcv_buf) {
-					socksizelen = sizeof(options.tcp_rcv_buf);
-					setsockopt(sock, SOL_SOCKET, SO_RCVBUF,
-						   &options.tcp_rcv_buf, socksizelen);
-				}
-				socksizelen = sizeof(socksize);
-				getsockopt(sock, SOL_SOCKET, SO_RCVBUF,
-					   &socksize, &socksizelen);
-				close(sock);
-				debug("socksize %d", socksize);
-				options.hpn_buffer_size = socksize;
-				debug("HPNBufferSize set to user TCPRcvBuf: %d", options.hpn_buffer_size);
-			}
-		}
-	}
-
-	debug("Final hpn_buffer_size = %d", options.hpn_buffer_size);
-
-	channel_set_hpn(options.hpn_disabled, options.hpn_buffer_size);
-}
-
-<<<<<<< HEAD
-/* open new channel for a session */
-static int
-ssh_session2_open(void)
-{
-	/*
-	 * We need to check to see if what they want to do about buffer
-	 * sizes here. In a hpn to nonhpn connection we want to limit
-	 * the window size to something reasonable in case the far side
-	 * has the large window bug. In hpn to hpn connection we want to
-	 * use the max window size but allow the user to override it
-	 * lastly if they disabled hpn then use the ssh std window size.
-	 *
-	 * So why don't we just do a getsockopt() here and set the
-	 * ssh window to that? In the case of a autotuning receive
-	 * window the window would get stuck at the initial buffer
-	 * size generally less than 96k. Therefore we need to set the
-	 * maximum ssh window size to the maximum hpn buffer size
-	 * unless the user has specifically set the tcprcvbufpoll
-	 * to no. In which case we *can* just set the window to the
-	 * minimum of the hpn buffer size and tcp receive buffer size.
-	 */
-
-	if (tty_flag)
-		options.hpn_buffer_size = CHAN_SES_WINDOW_DEFAULT;
-	else
-		options.hpn_buffer_size = 2 * 1024 * 1024;
-
-	if (datafellows & SSH_BUG_LARGEWINDOW) {
-		debug("HPN to Non-HPN Connection");
-	} else {
-		int sock, socksize;
-		socklen_t socksizelen;
-		if (options.tcp_rcv_buf_poll <= 0) {
-			sock = socket(AF_INET, SOCK_STREAM, 0);
-			socksizelen = sizeof(socksize);
-			getsockopt(sock, SOL_SOCKET, SO_RCVBUF,
-				   &socksize, &socksizelen);
-			close(sock);
-			debug("socksize %d", socksize);
-			options.hpn_buffer_size = socksize;
-			debug("HPNBufferSize set to TCP RWIN: %d", options.hpn_buffer_size);
-		} else {
-			if (options.tcp_rcv_buf > 0) {
-				/*
-				 * Create a socket but don't connect it:
-				 * we use that the get the rcv socket size
-				 */
-				sock = socket(AF_INET, SOCK_STREAM, 0);
-				/*
-				 * If they are using the tcp_rcv_buf option,
-				 * attempt to set the buffer size to that.
-				 */
-				if (options.tcp_rcv_buf) {
-					socksizelen = sizeof(options.tcp_rcv_buf);
-					setsockopt(sock, SOL_SOCKET, SO_RCVBUF,
-						   &options.tcp_rcv_buf, socksizelen);
-				}
-				socksizelen = sizeof(socksize);
-				getsockopt(sock, SOL_SOCKET, SO_RCVBUF,
-					   &socksize, &socksizelen);
-				close(sock);
-				debug("socksize %d", socksize);
-				options.hpn_buffer_size = socksize;
-				debug("HPNBufferSize set to user TCPRcvBuf: %d", options.hpn_buffer_size);
-			}
-		}
-	}
-
-	debug("Final hpn_buffer_size = %d", options.hpn_buffer_size);
-
-	channel_set_hpn(options.hpn_disabled, options.hpn_buffer_size);
-}
-
-/* open new channel for a session */
-static int
-ssh_session2_open(void)
-{
-	Channel *c;
-	int window, packetmax, in, out, err;
 
 	if (stdin_null_flag) {
 		in = open(_PATH_DEVNULL, O_RDONLY);
@@ -2076,8 +1912,6 @@
 	if (!isatty(err))
 		set_nonblock(err);
 
-=======
->>>>>>> 9b30925f
 	window = options.hpn_buffer_size;
 
 	packetmax = CHAN_SES_PACKET_DEFAULT;
