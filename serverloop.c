--- conflicted
+++ resolved
@@ -359,17 +359,6 @@
 		if (sigprocmask(SIG_SETMASK, &osigset, NULL) == -1)
 			error_f("osigset sigprocmask: %s", strerror(errno));
 
-<<<<<<< HEAD
-=======
-		if (received_sigterm) {
-			sshpkt_final_log_entry(ssh);
-			logit("Exiting on signal %d", (int)received_sigterm);
-			sshpkt_final_log_entry(ssh);
-			/* Clean up sessions, utmp, etc. */
-			cleanup_exit(255);
-		}
-
->>>>>>> 783d8b2b
 		channel_after_poll(ssh, pfd, npfd_active);
 		if (conn_in_ready &&
 		    process_input(ssh, connection_in) < 0)
@@ -383,7 +372,7 @@
 	collect_children(ssh);
 	free(pfd);
 
-	/* write final log entry */
+	/* write final log entry (do we need this here? -cjr)*/
 	sshpkt_final_log_entry(ssh);
 
 	/* free all channels, no more reads and writes */
