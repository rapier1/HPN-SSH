--- conflicted
+++ resolved
@@ -275,12 +275,7 @@
 static int
 process_input(struct ssh *ssh, int connection_in)
 {
-<<<<<<< HEAD
-	int r, len;
-	char buf[SSH_IOBUFSZ];
-=======
 	int r;
->>>>>>> 166456ce
 
 	if ((r = ssh_packet_process_read(ssh, connection_in)) == 0)
 		return 0; /* success */
@@ -292,17 +287,10 @@
 			    ssh_remote_ipaddr(ssh), ssh_remote_port(ssh));
 			return -1;
 		}
-<<<<<<< HEAD
-		/* Buffer any received data. */
-		if ((r = ssh_packet_process_incoming(ssh, buf, len)) != 0)
-			fatal_fr(r, "ssh_packet_process_incoming");
-		ssh->fdout_bytes += len;
-=======
 		verbose("Read error from remote host %s port %d: %s",
 		    ssh_remote_ipaddr(ssh), ssh_remote_port(ssh),
 		    strerror(errno));
 		cleanup_exit(255);
->>>>>>> 166456ce
 	}
 	return -1;
 }
